--- conflicted
+++ resolved
@@ -47,11 +47,7 @@
   'caution-fill': #FFE500,
   'caution-text': #695A00,
   'caution-text-on-fill': #443A00,
-<<<<<<< HEAD
-   // Neutral colors
-=======
   // Neutral colors
->>>>>>> fa2b2737
   'black': #000000,
   'grey-900': #29292B,
   'grey-700': #616063,
@@ -63,11 +59,7 @@
   'bone': #F7F6F1,
   'white': #FFFFFF,
   // Theme colors
-<<<<<<< HEAD
-  'tts-primary-050': #FBFCFF
-=======
   'tts-primary-050': #FBFCFF,
->>>>>>> fa2b2737
   'tts-primary-100': #D2E3FF,
   'tts-primary-150': #EEF3FF,
   'tts-primary-200': #A4C6FF,
@@ -193,17 +185,10 @@
 
 // Font weights for body copy
 $fw = {
-<<<<<<< HEAD
   'light': 400,
   'normal': 500,
   'bold': 600, // Prefer this over `bolder`.
   'bolder': 800,
-=======
-  'regular': 400,
-  'medium': 500,
-  'semibold': 600,
-  'bold': 800,
->>>>>>> fa2b2737
 }
 
 // Font weights for headings
