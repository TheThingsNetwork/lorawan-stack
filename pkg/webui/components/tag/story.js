--- conflicted
+++ resolved
@@ -18,10 +18,6 @@
 
 export default {
   title: 'Tag',
-<<<<<<< HEAD
-  component: Tab,
-=======
->>>>>>> 012d0d97
 }
 
 export const Default = () => <Tab content="Info" />