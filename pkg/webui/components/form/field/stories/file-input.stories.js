// Copyright © 2021 The Things Network Foundation, The Things Industries B.V.
//
// Licensed under the Apache License, Version 2.0 (the "License");
// you may not use this file except in compliance with the License.
// You may obtain a copy of the License at
//
//     http://www.apache.org/licenses/LICENSE-2.0
//
// Unless required by applicable law or agreed to in writing, software
// distributed under the License is distributed on an "AS IS" BASIS,
// WITHOUT WARRANTIES OR CONDITIONS OF ANY KIND, either express or implied.
// See the License for the specific language governing permissions and
// limitations under the License.

/* eslint-disable react/prop-types */

import React from 'react'

import FileInput from '@ttn-lw/components/file-input'
import Form from '@ttn-lw/components/form'

<<<<<<< HEAD
import { FieldsWrapperExample } from './shared'

export default {
  title: 'Fields/FileInput',
  component: Form.Field,
=======
import FieldsWrapperExample from './shared'

export default {
  title: 'Fields/FileInput',
>>>>>>> 012d0d97
}

export const Default = () => (
  <FieldsWrapperExample
    initialValues={{
      default: '',
      withValue: 'base64-value-goes-here',
      error: '',
    }}
  >
    <Form.Field name="default" title="Default" component={FileInput} />
    <Form.Field
      name="description"
      title="With Description"
      description="A file input field."
      component={FileInput}
    />
    <Form.Field name="withValue" title="With initially attached file" component={FileInput} />
    <Form.Field name="error" title="With error" component={FileInput} />
    <Form.Field
      name="warning"
      title="With warning"
      component={FileInput}
      warning="A file input field."
    />
    <Form.Field name="disabled" title="Disabled" component={FileInput} disabled />
  </FieldsWrapperExample>
)<|MERGE_RESOLUTION|>--- conflicted
+++ resolved
@@ -19,18 +19,10 @@
 import FileInput from '@ttn-lw/components/file-input'
 import Form from '@ttn-lw/components/form'
 
-<<<<<<< HEAD
-import { FieldsWrapperExample } from './shared'
-
-export default {
-  title: 'Fields/FileInput',
-  component: Form.Field,
-=======
 import FieldsWrapperExample from './shared'
 
 export default {
   title: 'Fields/FileInput',
->>>>>>> 012d0d97
 }
 
 export const Default = () => (
