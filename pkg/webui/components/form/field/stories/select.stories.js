// Copyright © 2021 The Things Network Foundation, The Things Industries B.V.
//
// Licensed under the Apache License, Version 2.0 (the "License");
// you may not use this file except in compliance with the License.
// You may obtain a copy of the License at
//
//     http://www.apache.org/licenses/LICENSE-2.0
//
// Unless required by applicable law or agreed to in writing, software
// distributed under the License is distributed on an "AS IS" BASIS,
// WITHOUT WARRANTIES OR CONDITIONS OF ANY KIND, either express or implied.
// See the License for the specific language governing permissions and
// limitations under the License.

/* eslint-disable react/prop-types */

import React from 'react'

import Select from '@ttn-lw/components/select'
import Form from '@ttn-lw/components/form'

<<<<<<< HEAD
import { FieldsWrapperExample } from './shared'

export default {
  title: 'Fields/Select',
  component: Form.Field,
=======
import FieldsWrapperExample from './shared'

export default {
  title: 'Fields/Select',
>>>>>>> 012d0d97
}

export const Default = () => (
  <FieldsWrapperExample
    initialValues={{
      default: 'amsterdam',
      description: 'amsterdam',
      warning: 'amsterdam',
      error: 'amsterdam',
      disabled: 'amsterdam',
    }}
  >
    <Form.Field
      name="default"
      title="Default"
      component={Select}
      options={[
        { value: 'amsterdam', label: 'Amsterdam' },
        { value: 'berlin', label: 'Berlin' },
        { value: 'dusseldorf', label: 'Düsseldorf' },
      ]}
    />
    <Form.Field
      name="description"
      title="With Description"
      description="A select field."
      component={Select}
      options={[
        { value: 'amsterdam', label: 'Amsterdam' },
        { value: 'berlin', label: 'Berlin' },
        { value: 'dusseldorf', label: 'Düsseldorf' },
      ]}
    />
    <Form.Field
      name="error"
      title="With Error"
      component={Select}
      options={[
        { value: 'amsterdam', label: 'Amsterdam' },
        { value: 'berlin', label: 'Berlin' },
        { value: 'dusseldorf', label: 'Düsseldorf' },
      ]}
    />
    <Form.Field
      name="warning"
      title="With Warning"
      warning="A select field."
      component={Select}
      options={[
        { value: 'amsterdam', label: 'Amsterdam' },
        { value: 'berlin', label: 'Berlin' },
        { value: 'dusseldorf', label: 'Düsseldorf' },
      ]}
    />
    <Form.Field
      name="disabled"
      title="Disabled"
      disabled
      component={Select}
      options={[
        { value: 'amsterdam', label: 'Amsterdam' },
        { value: 'berlin', label: 'Berlin' },
        { value: 'dusseldorf', label: 'Düsseldorf' },
      ]}
    />
  </FieldsWrapperExample>
)<|MERGE_RESOLUTION|>--- conflicted
+++ resolved
@@ -19,18 +19,10 @@
 import Select from '@ttn-lw/components/select'
 import Form from '@ttn-lw/components/form'
 
-<<<<<<< HEAD
-import { FieldsWrapperExample } from './shared'
-
-export default {
-  title: 'Fields/Select',
-  component: Form.Field,
-=======
 import FieldsWrapperExample from './shared'
 
 export default {
   title: 'Fields/Select',
->>>>>>> 012d0d97
 }
 
 export const Default = () => (
