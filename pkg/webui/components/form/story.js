--- conflicted
+++ resolved
@@ -41,10 +41,6 @@
 
 export default {
   title: 'Form',
-<<<<<<< HEAD
-  component: Form,
-=======
->>>>>>> 012d0d97
 }
 
 export const Login = () => (
