// Copyright © 2023 The Things Network Foundation, The Things Industries B.V.
//
// Licensed under the Apache License, Version 2.0 (the "License");
// you may not use this file except in compliance with the License.
// You may obtain a copy of the License at
//
//     http://www.apache.org/licenses/LICENSE-2.0
//
// Unless required by applicable law or agreed to in writing, software
// distributed under the License is distributed on an "AS IS" BASIS,
// WITHOUT WARRANTIES OR CONDITIONS OF ANY KIND, either express or implied.
// See the License for the specific language governing permissions and
// limitations under the License.

import React, { useEffect, useRef } from 'react'
import classnames from 'classnames'

import Icon, { IconChevronRight } from '@ttn-lw/components/icon'
import Link from '@ttn-lw/components/link'

import Message from '@ttn-lw/lib/components/message'

import PropTypes from '@ttn-lw/lib/prop-types'

import AttachedDropdown from './attached'

import style from './dropdown.styl'

const Dropdown = ({
  className,
  children,
  larger,
  onItemsClick,
  onOutsideClick,
  open,
  position,
  hover,
}) => {
  const ref = useRef(null)
  // Attach event listeners to the document to close the dropdown when clicking outside of it.
  useEffect(() => {
    const handleClickOutside = e => {
      if (ref.current && !ref.current.contains(e.target)) {
        onOutsideClick(e)
      }
    }

    document.addEventListener('mousedown', handleClickOutside)

    return () => {
      document.removeEventListener('mousedown', handleClickOutside)
    }
  }, [onOutsideClick])

  if (!open) {
    return null
  }

  const pos = position.split(' ')
  // Based on the order of the position string, we can determine the vertical and horizontal
  // placement of the dropdown, which will be different for eg. 'below right' and 'right below'.
  // The first part of the position string determines the primary axis of the dropdown, which
  // also decides how the offset is applied (set via --dropdown-offset CSS variable).
  const verticalPlacement = pos[0] === 'above' || pos[0] === 'below'
  const manual = pos.includes('manual')
  const cls = classnames(
    style.dropdown,
    className,
    {
      [style.larger]: larger,
      [style.hover]: hover,
      [style.vertical]: verticalPlacement,
    },
    !manual
      ? {
          [style.below]: pos.includes('below'),
          [style.above]: pos.includes('above'),
          [style.right]: pos.includes('right'),
          [style.left]: pos.includes('left'),
        }
      : {},
  )

  return (
    <ul onClick={onItemsClick} className={cls} ref={ref}>
      {children}
    </ul>
  )
}

Dropdown.propTypes = {
  children: PropTypes.node.isRequired,
  className: PropTypes.string,
  hover: PropTypes.bool,
  larger: PropTypes.bool,
  onItemsClick: PropTypes.func,
  onOutsideClick: PropTypes.func,
  open: PropTypes.bool.isRequired,
  position: PropTypes.string,
}

Dropdown.defaultProps = {
  className: undefined,
  hover: false,
  larger: false,
  onItemsClick: () => null,
  onOutsideClick: () => null,
  position: 'below left',
}

const DropdownItem = ({
  active,
  icon,
  title,
  path,
  action,
  exact,
  showActive,
  tabIndex,
  submenuItems,
  external,
  messageClassName,
  ...rest
}) => {
  const ref = useRef()
  const iconElement = icon && <Icon className={style.icon} icon={icon} nudgeUp />
  const ItemElement = action ? (
    <button
      onClick={action}
      onKeyPress={action}
      role="tab"
      tabIndex={tabIndex}
      className={style.button}
    >
      {iconElement}
      <Message content={title} />
    </button>
  ) : (
    <Link to={path} external={external} tabIndex={tabIndex} className={style.button}>
      {Boolean(iconElement) ? iconElement : null}
      <Message content={title} component="span" className={messageClassName} />
    </Link>
  )

  const submenu = Boolean(submenuItems) && (
    <>
      <button className={classnames(style.button, 'd-flex', 'j-between')}>
        <div>
          {iconElement}
          <Message content={title} />
        </div>
        <Icon className={style.submenuDropdownIcon} icon={IconChevronRight} />
      </button>
      <Dropdown.Attached attachedRef={ref} className={style.submenuDropdown} position="left" hover>
        {submenuItems}
      </Dropdown.Attached>
    </>
  )

  return (
    <li className={style.dropdownItem} key={title.id || title} {...rest} ref={ref}>
      {submenu || ItemElement}
    </li>
  )
}

DropdownItem.propTypes = {
  action: PropTypes.func,
  active: PropTypes.bool,
  exact: PropTypes.bool,
  external: PropTypes.bool,
<<<<<<< HEAD
  icon: PropTypes.string,
  messageClassName: PropTypes.string,
=======
  icon: PropTypes.icon,
>>>>>>> 4c22a039
  path: PropTypes.string,
  showActive: PropTypes.bool,
  submenuItems: PropTypes.arrayOf(PropTypes.node),
  tabIndex: PropTypes.string,
  title: PropTypes.message.isRequired,
}

DropdownItem.defaultProps = {
  active: false,
  action: undefined,
  exact: false,
  external: false,
  icon: undefined,
  path: undefined,
  showActive: true,
  tabIndex: '0',
  submenuItems: undefined,
  messageClassName: undefined,
}

const DropdownHeaderItem = ({ title, className }) => (
  <li className={classnames(style.dropdownHeaderItem, className)}>
    <span>
      <Message content={title} />
    </span>
  </li>
)

DropdownHeaderItem.propTypes = {
  className: PropTypes.string,
  title: PropTypes.message.isRequired,
}

DropdownHeaderItem.defaultProps = {
  className: undefined,
}

Dropdown.Item = DropdownItem
Dropdown.HeaderItem = DropdownHeaderItem
Dropdown.Attached = AttachedDropdown

export default Dropdown<|MERGE_RESOLUTION|>--- conflicted
+++ resolved
@@ -169,12 +169,8 @@
   active: PropTypes.bool,
   exact: PropTypes.bool,
   external: PropTypes.bool,
-<<<<<<< HEAD
   icon: PropTypes.string,
   messageClassName: PropTypes.string,
-=======
-  icon: PropTypes.icon,
->>>>>>> 4c22a039
   path: PropTypes.string,
   showActive: PropTypes.bool,
   submenuItems: PropTypes.arrayOf(PropTypes.node),
