--- conflicted
+++ resolved
@@ -13,12 +13,7 @@
 // limitations under the License.
 
 ul.dropdown
-<<<<<<< HEAD
-  font-size: $fs.s
-=======
   font-size: $fs.m
-  transition: color 0.2s ease-in-out
->>>>>>> eed06ec7
   border-radius: $br.l
   border: 1px solid $c.grey-200
   list-style-type: none
