// Copyright © 2019 The Things Network Foundation, The Things Industries B.V.
//
// Licensed under the Apache License, Version 2.0 (the "License");
// you may not use this file except in compliance with the License.
// You may obtain a copy of the License at
//
//     http://www.apache.org/licenses/LICENSE-2.0
//
// Unless required by applicable law or agreed to in writing, software
// distributed under the License is distributed on an "AS IS" BASIS,
// WITHOUT WARRANTIES OR CONDITIONS OF ANY KIND, either express or implied.
// See the License for the specific language governing permissions and
// limitations under the License.

/* eslint-disable react/prop-types */

import React, { Component } from 'react'
import bind from 'autobind-decorator'

import Tabs from '.'

class Example extends Component {
  constructor(props) {
    super(props)

    this.state = {
      activeTab: props.active,
    }
  }

  @bind
  onTabChange(activeTab) {
    this.setState({ activeTab })
  }

  render() {
    const { activeTab } = this.state

    return <Tabs {...this.props} active={activeTab} onTabChange={this.onTabChange} />
  }
}

export default {
  title: 'Tabs',
<<<<<<< HEAD
  component: Tabs,
=======
>>>>>>> 012d0d97
}

export const Default = () => {
  const tabs = [
    { title: 'All', name: 'all' },
    { title: 'Starred', name: 'starred' },
  ]

  return <Example tabs={tabs} active={tabs[0].name} />
}

export const DefaultDisabled = () => {
  const tabs = [
    { title: 'All', name: 'all' },
    { title: 'Starred', name: 'starred', disabled: true },
  ]

  return <Example tabs={tabs} active={tabs[0].name} />
}

DefaultDisabled.story = {
  name: 'Default (disabled)',
}

export const DefaultNarrow = () => {
  const tabs = [
    { title: 'All', name: 'all' },
    { title: 'Starred', name: 'starred' },
  ]

  return <Example tabs={tabs} active={tabs[0].name} narrow />
}

DefaultNarrow.story = {
  name: 'Default (narrow)',
}

export const WithIcons = () => {
  const tabs = [
    { title: 'People', name: 'people', icon: 'organization' },
    { title: 'Data', name: 'data', icon: 'data' },
  ]

  return <Example tabs={tabs} active={tabs[0].name} divider />
}

WithIcons.story = {
  name: 'With icons',
}

export const WithIconsDisabled = () => {
  const tabs = [
    { title: 'People', name: 'people', icon: 'organization' },
    { title: 'Data', name: 'data', icon: 'data', disabled: true },
  ]

  return <Example tabs={tabs} active={tabs[0].name} />
}

WithIconsDisabled.story = {
  name: 'With icons (disabled)',
}

export const Link = () => {
  const tabs = [
    { title: 'People', name: 'people', link: '/people' },
    { title: 'Data', name: 'data', link: '/data' },
  ]

  return <Example tabs={tabs} />
}

export const LinkDisabled = () => {
  const tabs = [
    { title: 'People', name: 'people', link: '/people' },
    { title: 'Data', name: 'data', link: '/data', disabled: true },
  ]

  return <Example tabs={tabs} />
}

LinkDisabled.story = {
  name: 'Link (disabled)',
}

export const LinkNarrow = () => {
  const tabs = [
    { title: 'People', name: 'people', link: '/people' },
    { title: 'Data', name: 'data', link: '/data' },
  ]

  return <Example tabs={tabs} narrow />
}

LinkNarrow.story = {
  name: 'Link (narrow)',
}<|MERGE_RESOLUTION|>--- conflicted
+++ resolved
@@ -42,10 +42,6 @@
 
 export default {
   title: 'Tabs',
-<<<<<<< HEAD
-  component: Tabs,
-=======
->>>>>>> 012d0d97
 }
 
 export const Default = () => {
@@ -89,7 +85,7 @@
     { title: 'Data', name: 'data', icon: 'data' },
   ]
 
-  return <Example tabs={tabs} active={tabs[0].name} divider />
+  return <Example tabs={tabs} active={tabs[0].name} narrow />
 }
 
 WithIcons.story = {
