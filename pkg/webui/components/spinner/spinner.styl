--- conflicted
+++ resolved
@@ -85,17 +85,6 @@
   &.inline
     justify-content: center
 
-<<<<<<< HEAD
-  &.small
-    height: $s
-    top: 0
-
-  &.micro
-    height: $xs
-    top: 0
-
-=======
->>>>>>> b82cacff
 .small .spinner
   width: $s
   height: @width
