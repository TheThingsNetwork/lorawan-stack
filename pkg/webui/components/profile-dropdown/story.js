// Copyright © 2023 The Things Network Foundation, The Things Industries B.V.
//
// Licensed under the Apache License, Version 2.0 (the "License");
// you may not use this file except in compliance with the License.
// You may obtain a copy of the License at
//
//     http://www.apache.org/licenses/LICENSE-2.0
//
// Unless required by applicable law or agreed to in writing, software
// distributed under the License is distributed on an "AS IS" BASIS,
// WITHOUT WARRANTIES OR CONDITIONS OF ANY KIND, either express or implied.
// See the License for the specific language governing permissions and
// limitations under the License.

import React from 'react'

import Dropdown from '@ttn-lw/components/dropdown'
import ExampleLogo from '@ttn-lw/components/logo/story-logo-new.svg'

import ProfileDropdown from '.'

const handleLogout = () => {
  // eslint-disable-next-line no-console
  console.log('Click')
}

export default {
<<<<<<< HEAD
  title: 'Profile Dropdown V2',
  component: ProfileDropdown,
=======
  title: 'Profile Dropdown',
>>>>>>> 012d0d97
}

export const Default = () => (
  <div style={{ height: '25rem', marginLeft: '15rem' }}>
    <ProfileDropdown brandLogo={{ src: ExampleLogo, alt: 'Secondary Logo' }}>
      <Dropdown.Item title="Profile settings" icon="person" path="/profile-settings" />
      <Dropdown.Item
        title="Manage cloud subscription"
        icon="credit_card"
        path="/manage-cloud-subs"
      />
      <Dropdown.Item title="Network Operations Center" icon="bar_chart" path="/network_ops" />
      <Dropdown.Item title="Admin panel" icon="admin_panel_settings" path="/admin-panel" />
      <hr />
      <Dropdown.Item title="Upgrade" icon="stars" path="/upgrade" />
      <Dropdown.Item title="Get support" icon="support" path="/support" />
      <Dropdown.Item title="Documentation" icon="menu_book" path="/documentation" />
      <hr />
      <Dropdown.Item title="Logout" icon="logout" action={handleLogout} />
    </ProfileDropdown>
  </div>
)<|MERGE_RESOLUTION|>--- conflicted
+++ resolved
@@ -25,12 +25,7 @@
 }
 
 export default {
-<<<<<<< HEAD
   title: 'Profile Dropdown V2',
-  component: ProfileDropdown,
-=======
-  title: 'Profile Dropdown',
->>>>>>> 012d0d97
 }
 
 export const Default = () => (
