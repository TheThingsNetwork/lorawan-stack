// Copyright © 2019 The Things Network Foundation, The Things Industries B.V.
//
// Licensed under the Apache License, Version 2.0 (the "License");
// you may not use this file except in compliance with the License.
// You may obtain a copy of the License at
//
//     http://www.apache.org/licenses/LICENSE-2.0
//
// Unless required by applicable law or agreed to in writing, software
// distributed under the License is distributed on an "AS IS" BASIS,
// WITHOUT WARRANTIES OR CONDITIONS OF ANY KIND, either express or implied.
// See the License for the specific language governing permissions and
// limitations under the License.

import React from 'react'

import style from './story.styl'

import Icon from '.'

const icons = [
  'devices',
  'integration',
  'settings',
  'lock',
  'lock_open',
  'close',
  'menu',
  'dashboard',
  'transform',
  'data',
  'sort',
  'overview',
  'application',
  'gateway',
  'organization',
]

const iconElement = icons.map(icon => (
  <div className={style.wrapper} key={icon}>
    <Icon icon={icon} />
    {icon}
  </div>
))

export default {
  title: 'Icon',
<<<<<<< HEAD
  component: Icon,
  parameters: {
    docs: {
      description: {
        component: doc,
      },
    },
  },
=======
>>>>>>> 012d0d97
}

export const Icons = () => <div>{iconElement}</div>

export const Usage = () => (
  <div className={style.wrapper}>
    <div className={style.block}>
      <Icon icon="devices" />
      <span>{'display: inline-block'}</span>
    </div>
    <br />
    <div className={style.flex}>
      <Icon icon="devices" />
      <span>{'display: flex'}</span>
    </div>
  </div>
)<|MERGE_RESOLUTION|>--- conflicted
+++ resolved
@@ -45,17 +45,6 @@
 
 export default {
   title: 'Icon',
-<<<<<<< HEAD
-  component: Icon,
-  parameters: {
-    docs: {
-      description: {
-        component: doc,
-      },
-    },
-  },
-=======
->>>>>>> 012d0d97
 }
 
 export const Icons = () => <div>{iconElement}</div>
