--- conflicted
+++ resolved
@@ -18,10 +18,6 @@
 
 export default {
   title: 'Safe Inspector',
-<<<<<<< HEAD
-  component: SafeInspector,
-=======
->>>>>>> 012d0d97
 }
 
 export const Default = () => <SafeInspector data="ab01f46d2f" />
