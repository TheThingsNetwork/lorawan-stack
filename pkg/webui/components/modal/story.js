--- conflicted
+++ resolved
@@ -35,17 +35,6 @@
 
 export default {
   title: 'Modal',
-<<<<<<< HEAD
-  component: Modal,
-  parameters: {
-    docs: {
-      description: {
-        component: `The modal can be displayed inline or portalled via \`<PortalledModal />\``,
-      },
-    },
-  },
-=======
->>>>>>> 012d0d97
 }
 
 export const BasicModal = () => (
