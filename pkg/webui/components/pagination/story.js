--- conflicted
+++ resolved
@@ -18,10 +18,6 @@
 
 export default {
   title: 'Pagination',
-<<<<<<< HEAD
-  component: Pagination,
-=======
->>>>>>> 012d0d97
 }
 
 export const Default = () => (
