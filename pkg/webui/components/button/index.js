// Copyright © 2023 The Things Network Foundation, The Things Industries B.V.
//
// Licensed under the Apache License, Version 2.0 (the "License");
// you may not use this file except in compliance with the License.
// You may obtain a copy of the License at
//
//     http://www.apache.org/licenses/LICENSE-2.0
//
// Unless required by applicable law or agreed to in writing, software
// distributed under the License is distributed on an "AS IS" BASIS,
// WITHOUT WARRANTIES OR CONDITIONS OF ANY KIND, either express or implied.
// See the License for the specific language governing permissions and
// limitations under the License.

import React, { useCallback, forwardRef, useMemo, useRef } from 'react'
import classnames from 'classnames'
import { useIntl } from 'react-intl'
import { isPlainObject } from 'lodash'

import Link from '@ttn-lw/components/link'
import Spinner from '@ttn-lw/components/spinner'
import Icon, { IconChevronDown } from '@ttn-lw/components/icon'

import Message from '@ttn-lw/lib/components/message'

import combineRefs from '@ttn-lw/lib/combine-refs'
import PropTypes from '@ttn-lw/lib/prop-types'

import Dropdown from '../dropdown'
import Tooltip from '../tooltip'

import style from './button.styl'

const filterDataProps = props =>
  Object.keys(props)
    .filter(key => key.startsWith('data-'))
    .reduce((acc, key) => {
      acc[key] = props[key]
      return acc
    }, {})

const assembleClassnames = ({
  message,
  danger,
  warning,
  primary,
  secondary,
  naked,
  grey,
  icon,
  small,
  busy,
  dropdownItems,
  className,
  error,
  withAlert,
}) =>
  classnames(style.button, {
    [className]: !Boolean(dropdownItems), // If there are dropdown items, the button is wrapped in a div with the className.
    [style.danger]: danger,
    [style.warning]: warning,
    [style.primary]: primary,
    [style.secondary]: secondary,
    [style.naked]: naked,
    [style.busy]: busy,
    [style.grey]: grey,
    [style.small]: small,
    [style.withIcon]: icon !== undefined && message,
    [style.onlyIcon]: icon !== undefined && !message,
    [style.withDropdown]: Boolean(dropdownItems),
    [style.error]: error && !busy,
    [style.withAlert]: withAlert,
  })

const buttonChildren = props => {
  const { dropdownItems, icon, busy, message, messageValues, noDropdownIcon, children, small } =
    props

  const content = (
    <>
      {icon && <Icon className={style.icon} icon={icon} size={small ? 16 : 18} />}
      {message && (
        <Message content={message} values={messageValues} className={style.linkButtonMessage} />
      )}
      {children}
      {dropdownItems && (
        <>
          {!noDropdownIcon && (
            <Icon className={style.expandIcon} icon={IconChevronDown} size={small ? 12 : 18} />
          )}
        </>
      )}
    </>
  )

  return (
    <>
      {content}
      {busy && <Spinner className={style.spinner} small after={200} />}
    </>
  )
}

const Button = forwardRef((props, ref) => {
  const {
    autoFocus,
    disabled,
    dropdownItems,
    dropdownClassName,
    dropdownPosition,
    name,
    type,
    value,
    title: rawTitle,
    busy,
    onBlur,
    onClick,
    form,
    className,
    portalledDropdown,
    tooltip,
    tooltipPlacement,
    ...rest
  } = props
  const innerRef = useRef()
  const combinedRef = combineRefs([ref, innerRef])

  const dataProps = useMemo(() => filterDataProps(rest), [rest])

  const handleClick = useCallback(
    evt => {
      if (busy || disabled) {
        return
      }

      // Passing a value to the onClick handler is useful for components that
      // are rendered multiple times, e.g. in a list. The value can be used to
      // identify the component that was clicked.
      onClick(evt, value)
    },
    [busy, disabled, onClick, value],
  )

  const intl = useIntl()

  let title = rawTitle
  if (typeof rawTitle === 'object' && rawTitle.id && rawTitle.defaultMessage) {
    title = intl.formatMessage(title)
  }

  const htmlProps = { autoFocus, name, type, value, title, onBlur, form, ...dataProps }
  const buttonClassNames = assembleClassnames(props)

  const buttonElement = (
    <button
      className={buttonClassNames}
      onClick={handleClick}
      children={buttonChildren({ ...props })}
      disabled={busy || disabled}
      ref={combinedRef}
      {...htmlProps}
    />
  )

  const wrappedButtonElement = tooltip ? (
    <Tooltip
      content={isPlainObject(tooltip) ? <Message content={tooltip} /> : tooltip}
      placement={tooltipPlacement}
      delay={0}
      noOffset
      small
    >
      {buttonElement}
    </Tooltip>
  ) : (
    buttonElement
  )

  if (dropdownItems) {
    return (
      <div className={classnames(className, 'pos-relative')}>
        {wrappedButtonElement}
        <Dropdown.Attached
          className={dropdownClassName}
          attachedRef={innerRef}
          position={dropdownPosition}
          portalled={portalledDropdown}
        >
          {dropdownItems}
        </Dropdown.Attached>
      </div>
    )
  }

  return wrappedButtonElement
})

Button.defaultProps = {
  onClick: () => null,
  onBlur: undefined,
}

const LinkButton = props => {
<<<<<<< HEAD
  const { disabled, titleMessage, onClick, value, tooltip, tooltipPlacement, dataTestId } = props
=======
  const { disabled, titleMessage, onClick, value, tooltip, tooltipPlacement, ...rest } = props
>>>>>>> 78782010
  const buttonClassNames = assembleClassnames(props)
  const dataProps = useMemo(() => filterDataProps(rest), [rest])
  const { to } = props

  const handleClick = useCallback(
    evt => {
      // Passing a value to the onClick handler is useful for components that
      // are rendered multiple times, e.g. in a list. The value can be used to
      // identify the component that was clicked.
      onClick(evt, value)
    },
    [onClick, value],
  )

  const buttonElement = (
    <Link
      className={buttonClassNames}
      to={to}
      disabled={disabled}
      title={titleMessage}
      children={buttonChildren(props)}
      onClick={handleClick}
<<<<<<< HEAD
      dataTestId={dataTestId}
=======
      {...dataProps}
>>>>>>> 78782010
    />
  )

  const wrappedButtonElement = tooltip ? (
    <Tooltip
      content={isPlainObject(tooltip) ? <Message content={tooltip} /> : tooltip}
      placement={tooltipPlacement}
      delay={0}
      noOffset
      small
    >
      {buttonElement}
    </Tooltip>
  ) : (
    buttonElement
  )

  return wrappedButtonElement
}

const AnchorLinkButton = props => {
  const { target, title, name, href, external, ...rest } = props
  const dataProps = useMemo(() => filterDataProps(rest), [rest])
  const htmlProps = { target, title, name, ...dataProps }
  const buttonClassNames = assembleClassnames(props)
  return (
    <Link.Anchor
      className={buttonClassNames}
      href={href}
      children={buttonChildren(props)}
      external={external}
      {...htmlProps}
    />
  )
}

const commonPropTypes = {
  /** The message to be displayed within the button. */
  message: PropTypes.message,
  /** The message values. */
  messageValues: PropTypes.object,
  /**
   * A flag specifying whether the `danger` styling should applied to the
   * button.
   */
  danger: PropTypes.bool,
  /**
   * A flag specifying whether the `warning` styling should applied to the
   * button.
   */
  warning: PropTypes.bool,
  /**
   * A flag specifying whether the `primary` styling should applied to the
   * button.
   */
  primary: PropTypes.bool,
  /**
   * A flag specifying whether the `naked` styling should applied to the
   * button.
   */
  naked: PropTypes.bool,
  /**
   * A flag specifying whether the `error` styling should applied to the button.
   */
  error: PropTypes.bool,
  /** The name of an icon to be displayed within the button. */
  icon: PropTypes.icon,
  /**
   * A flag specifying whether the button in the `busy` state and the
   * appropriate styling should be applied.
   */
  busy: PropTypes.bool,
  /**
   * A flag specifying whether the button in the `disabled` state and the
   * appropriate styling should be applied. Also passes the `disabled` html prop
   * to the button element.
   */
  disabled: PropTypes.bool,
  /** The html `name` prop passed to the <button /> element. */
  name: PropTypes.string,
  /** The html `type` prop passed to the <button /> element. */
  type: PropTypes.string,
  /** The html `value` prop passed to the <button /> element. */
  value: PropTypes.oneOfType([PropTypes.string, PropTypes.number]),
  /** The html `autofocus` prop passed to the <button /> element. */
  autoFocus: PropTypes.bool,
  /** A message to be evaluated and passed to the <button /> element. */
  title: PropTypes.message,
  /** The tooltip message to be displayed when hovering over the button. */
  tooltip: PropTypes.oneOfType([PropTypes.message, PropTypes.node]),
  /** Dropdown items of the button. */
  dropdownItems: PropTypes.node,
  /** A flag specifying whether the small styling should applied to the button. */
  small: PropTypes.bool,
}

buttonChildren.propTypes = {
  /**
   * Possible children components of the button:
   * Spinner, Icon, and/or Message.
   */
  busy: commonPropTypes.busy,
  children: PropTypes.oneOfType([PropTypes.arrayOf(PropTypes.node), PropTypes.node]),
  icon: commonPropTypes.icon,
  message: commonPropTypes.message,
  messageValues: commonPropTypes.messageValues,
}

buttonChildren.defaultProps = {
  busy: undefined,
  icon: undefined,
  message: undefined,
  messageValues: undefined,
  children: null,
  small: false,
}

Button.propTypes = {
  onBlur: PropTypes.func,
  /**
   * A click listener to be called when the button is pressed.
   * Not called if the button is in the `busy` or `disabled` state.
   */
  onClick: PropTypes.func,
  portalledDropdown: PropTypes.bool,
  ...commonPropTypes,
}

Button.defaultProps = {
  onClick: () => null,
  portalledDropdown: false,
}

LinkButton.propTypes = {
  onClick: PropTypes.func,
  ...commonPropTypes,
  ...Link.propTypes,
}

LinkButton.defaultProps = {
  onClick: () => null,
}

Button.Link = LinkButton
Button.Link.displayName = 'Button.Link'

AnchorLinkButton.propTypes = {
  ...commonPropTypes,
  ...Link.Anchor.propTypes,
}

Button.AnchorLink = AnchorLinkButton
Button.AnchorLink.displayName = 'Button.AnchorLink'

export default Button<|MERGE_RESOLUTION|>--- conflicted
+++ resolved
@@ -201,11 +201,7 @@
 }
 
 const LinkButton = props => {
-<<<<<<< HEAD
-  const { disabled, titleMessage, onClick, value, tooltip, tooltipPlacement, dataTestId } = props
-=======
   const { disabled, titleMessage, onClick, value, tooltip, tooltipPlacement, ...rest } = props
->>>>>>> 78782010
   const buttonClassNames = assembleClassnames(props)
   const dataProps = useMemo(() => filterDataProps(rest), [rest])
   const { to } = props
@@ -228,11 +224,7 @@
       title={titleMessage}
       children={buttonChildren(props)}
       onClick={handleClick}
-<<<<<<< HEAD
-      dataTestId={dataTestId}
-=======
       {...dataProps}
->>>>>>> 78782010
     />
   )
 
