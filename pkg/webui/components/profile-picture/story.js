--- conflicted
+++ resolved
@@ -24,10 +24,6 @@
 
 export default {
   title: 'Profile Picture',
-<<<<<<< HEAD
-  component: ProfilePicture,
-=======
->>>>>>> 012d0d97
 }
 
 export const Default = () => (
