// Copyright © 2019 The Things Network Foundation, The Things Industries B.V.
//
// Licensed under the Apache License, Version 2.0 (the "License");
// you may not use this file except in compliance with the License.
// You may obtain a copy of the License at
//
//     http://www.apache.org/licenses/LICENSE-2.0
//
// Unless required by applicable law or agreed to in writing, software
// distributed under the License is distributed on an "AS IS" BASIS,
// WITHOUT WARRANTIES OR CONDITIONS OF ANY KIND, either express or implied.
// See the License for the specific language governing permissions and
// limitations under the License.

import status from '@ttn-lw/lib/store/logics/status'

import user from './user'
import logout from './logout'
import users from './users'
import init from './init'
import applications from './applications'
import collaborators from './collaborators'
import claim from './claim'
import devices from './devices'
import gateways from './gateways'
import configuration from './configuration'
import organizations from './organizations'
import js from './join-server'
import apiKeys from './api-keys'
import webhooks from './webhooks'
import pubsubs from './pubsubs'
import applicationPackages from './application-packages'
import is from './identity-server'
import as from './application-server'
import deviceRepository from './device-repository'
import packetBroker from './packet-broker'
import networkServer from './network-server'
import qrCodeGenerator from './qr-code-generator'
import searchAccounts from './search-accounts'
<<<<<<< HEAD
import notifications from './notifications'
import userPreferences from './user-preferences'
import search from './search'
import topEntities from './top-entities'
import sessions from './sessions'
import authorizations from './authorizations'
import clients from './clients'
=======
import connectionProfiles from './connection-profiles'
>>>>>>> b82cacff

export default [
  ...status,
  ...user,
  ...logout,
  ...users,
  ...init,
  ...applications,
  ...claim,
  ...devices,
  ...gateways,
  ...configuration,
  ...organizations,
  ...js,
  ...apiKeys,
  ...webhooks,
  ...pubsubs,
  ...applicationPackages,
  ...is,
  ...as,
  ...deviceRepository,
  ...packetBroker,
  ...collaborators,
  ...networkServer,
  ...qrCodeGenerator,
  ...searchAccounts,
<<<<<<< HEAD
  ...notifications,
  ...userPreferences,
  ...search,
  ...topEntities,
  ...sessions,
  ...authorizations,
  ...clients,
=======
  ...connectionProfiles,
>>>>>>> b82cacff
]<|MERGE_RESOLUTION|>--- conflicted
+++ resolved
@@ -37,7 +37,6 @@
 import networkServer from './network-server'
 import qrCodeGenerator from './qr-code-generator'
 import searchAccounts from './search-accounts'
-<<<<<<< HEAD
 import notifications from './notifications'
 import userPreferences from './user-preferences'
 import search from './search'
@@ -45,9 +44,7 @@
 import sessions from './sessions'
 import authorizations from './authorizations'
 import clients from './clients'
-=======
 import connectionProfiles from './connection-profiles'
->>>>>>> b82cacff
 
 export default [
   ...status,
@@ -74,7 +71,6 @@
   ...networkServer,
   ...qrCodeGenerator,
   ...searchAccounts,
-<<<<<<< HEAD
   ...notifications,
   ...userPreferences,
   ...search,
@@ -82,7 +78,5 @@
   ...sessions,
   ...authorizations,
   ...clients,
-=======
   ...connectionProfiles,
->>>>>>> b82cacff
 ]