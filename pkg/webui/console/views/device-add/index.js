--- conflicted
+++ resolved
@@ -54,11 +54,7 @@
   return (
     <RequireRequest requestAction={requestAction}>
       <div className="container container--xxl">
-<<<<<<< HEAD
-        <PageTitle tall title={sharedMessages.registerEndDevice} className="mb-cs-m" />
-=======
         <PageTitle title={sharedMessages.registerEndDevice} className="mb-cs-m" />
->>>>>>> e87f712f
         <DeviceOnboardingForm />
       </div>
     </RequireRequest>
