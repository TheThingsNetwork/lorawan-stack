// Copyright © 2023 The Things Network Foundation, The Things Industries B.V.
//
// Licensed under the Apache License, Version 2.0 (the "License");
// you may not use this file except in compliance with the License.
// You may obtain a copy of the License at
//
//     http://www.apache.org/licenses/LICENSE-2.0
//
// Unless required by applicable law or agreed to in writing, software
// distributed under the License is distributed on an "AS IS" BASIS,
// WITHOUT WARRANTIES OR CONDITIONS OF ANY KIND, either express or implied.
// See the License for the specific language governing permissions and
// limitations under the License.

import React from 'react'

import Breadcrumb from '@ttn-lw/components/breadcrumbs/breadcrumb'
import { useBreadcrumbs } from '@ttn-lw/components/breadcrumbs/context'

import RequireRequest from '@ttn-lw/lib/components/require-request'

import UserDataFormAdd from '@console/containers/user-data-form/add'

import sharedMessages from '@ttn-lw/lib/shared-messages'

import { getIsConfiguration } from '@console/store/actions/identity-server'

<<<<<<< HEAD
=======
import { selectPasswordRequirements } from '@console/store/selectors/identity-server'

const UserManagementAddInner = () => {
  const dispatch = useDispatch()
  const navigate = useNavigate()

  const passwordRequirements = useSelector(selectPasswordRequirements)
  const createUserAction = useCallback(values => dispatch(createUser(values)), [dispatch])

  const onSubmit = useCallback(values => createUserAction(values), [createUserAction])
  const onSubmitSuccess = useCallback(() => navigate('/admin-panel/user-management'), [navigate])

  return (
    <Container>
      <PageTitle title={sharedMessages.userAdd} />
      <Row>
        <Col>
          <UserDataForm
            passwordRequirements={passwordRequirements}
            onSubmit={onSubmit}
            onSubmitSuccess={onSubmitSuccess}
          />
        </Col>
      </Row>
    </Container>
  )
}

>>>>>>> d068363d
const UserManagementAdd = () => {
  useBreadcrumbs(
    'admin-panel.user-management.add',
    <Breadcrumb path={`/admin-panel/user-management/add`} content={sharedMessages.add} />,
  )

  return (
    <RequireRequest requestAction={getIsConfiguration()}>
      <UserDataFormAdd />
    </RequireRequest>
  )
}

export default UserManagementAdd<|MERGE_RESOLUTION|>--- conflicted
+++ resolved
@@ -25,37 +25,6 @@
 
 import { getIsConfiguration } from '@console/store/actions/identity-server'
 
-<<<<<<< HEAD
-=======
-import { selectPasswordRequirements } from '@console/store/selectors/identity-server'
-
-const UserManagementAddInner = () => {
-  const dispatch = useDispatch()
-  const navigate = useNavigate()
-
-  const passwordRequirements = useSelector(selectPasswordRequirements)
-  const createUserAction = useCallback(values => dispatch(createUser(values)), [dispatch])
-
-  const onSubmit = useCallback(values => createUserAction(values), [createUserAction])
-  const onSubmitSuccess = useCallback(() => navigate('/admin-panel/user-management'), [navigate])
-
-  return (
-    <Container>
-      <PageTitle title={sharedMessages.userAdd} />
-      <Row>
-        <Col>
-          <UserDataForm
-            passwordRequirements={passwordRequirements}
-            onSubmit={onSubmit}
-            onSubmitSuccess={onSubmitSuccess}
-          />
-        </Col>
-      </Row>
-    </Container>
-  )
-}
-
->>>>>>> d068363d
 const UserManagementAdd = () => {
   useBreadcrumbs(
     'admin-panel.user-management.add',
