// Copyright © 2023 The Things Network Foundation, The Things Industries B.V.
//
// Licensed under the Apache License, Version 2.0 (the "License");
// you may not use this file except in compliance with the License.
// You may obtain a copy of the License at
//
//     http://www.apache.org/licenses/LICENSE-2.0
//
// Unless required by applicable law or agreed to in writing, software
// distributed under the License is distributed on an "AS IS" BASIS,
// WITHOUT WARRANTIES OR CONDITIONS OF ANY KIND, either express or implied.
// See the License for the specific language governing permissions and
// limitations under the License.

import React from 'react'

import { useBreadcrumbs } from '@ttn-lw/components/breadcrumbs/context'
import Breadcrumb from '@ttn-lw/components/breadcrumbs/breadcrumb'

import RequireRequest from '@ttn-lw/lib/components/require-request'

import ShortcutPanel from '@console/containers/shortcut-panel'
import NotificationsDashboardPanel from '@console/containers/notifications-dashboard-panel'
import DocumentationDashboardPanel from '@console/containers/documentation-dashboard-panel'
import TopEntitiesDashboardPanel from '@console/containers/top-entities-dashboard-panel'

import sharedMessages from '@ttn-lw/lib/shared-messages'

import { getApplicationsList } from '@console/store/actions/applications'
import { getGatewaysList } from '@console/store/actions/gateways'

const Overview = () => {
  useBreadcrumbs('overview', <Breadcrumb path="/" content={sharedMessages.overview} />)

  return (
    <RequireRequest requestAction={[getApplicationsList(), getGatewaysList()]}>
<<<<<<< HEAD
      <div className="grid gap-ls-xxs p-ls-xxs box-border">
        <div className="item-6 m:item-6 l:item-12 s:item-12">
          <TopEntitiesDashboardPanel />
        </div>
        <div className="item-6 m:item-6 l:item-12 s:item-12">
=======
      <div className="container container--xl grid p-ls-s gap-ls-s">
        <div className="item-12 md:item-12 lg:item-6 sm:item-6" />
        <div className="item-12 md:item-12 lg:item-6 sm:item-6">
>>>>>>> 17167c07
          <NotificationsDashboardPanel />
        </div>
        <div className="item-12 md:item-12 lg:item-6 sm:item-6">
          <DocumentationDashboardPanel />
        </div>
        <div className="item-12 md:item-12 lg:item-6 sm:item-6">
          <ShortcutPanel />
        </div>
      </div>
    </RequireRequest>
  )
}

export default Overview<|MERGE_RESOLUTION|>--- conflicted
+++ resolved
@@ -34,17 +34,11 @@
 
   return (
     <RequireRequest requestAction={[getApplicationsList(), getGatewaysList()]}>
-<<<<<<< HEAD
-      <div className="grid gap-ls-xxs p-ls-xxs box-border">
-        <div className="item-6 m:item-6 l:item-12 s:item-12">
+      <div className="container container--xl grid p-ls-s gap-ls-s">
+        <div className="item-12 md:item-12 lg:item-6 sm:item-6">
           <TopEntitiesDashboardPanel />
         </div>
-        <div className="item-6 m:item-6 l:item-12 s:item-12">
-=======
-      <div className="container container--xl grid p-ls-s gap-ls-s">
-        <div className="item-12 md:item-12 lg:item-6 sm:item-6" />
         <div className="item-12 md:item-12 lg:item-6 sm:item-6">
->>>>>>> 17167c07
           <NotificationsDashboardPanel />
         </div>
         <div className="item-12 md:item-12 lg:item-6 sm:item-6">
