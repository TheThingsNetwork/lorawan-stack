--- conflicted
+++ resolved
@@ -39,15 +39,9 @@
 
 const validationSchema = Yup.object()
   .shape({
-<<<<<<< HEAD
     skip_payload_crypto_override: Yup.boolean().nullable().default(null),
     session: Yup.object().when(
-      ['skip_payload_crypto_overrride', '$mayEditKeys'],
-=======
-    skip_payload_crypto_override: Yup.boolean().default(false),
-    session: Yup.object().when(
       ['skip_payload_crypto_override', '$mayEditKeys'],
->>>>>>> 319669a2
       (skipPayloadCrypto, mayEditKeys, schema) => {
         if (skipPayloadCrypto || !mayEditKeys) {
           return schema.strip()
@@ -111,11 +105,7 @@
   const formRef = React.useRef(null)
   const sessionRef = React.useRef(device.session)
 
-<<<<<<< HEAD
   const [skipCrypto, setSkipCrypto] = React.useState(device.skip_payload_crypto_override || null)
-=======
-  const [skipCrypto, setSkipCrypto] = React.useState(device.skip_payload_crypto_override || false)
->>>>>>> 319669a2
   const handleSkipCryptoChange = React.useCallback(
     evt => {
       const checked = evt
