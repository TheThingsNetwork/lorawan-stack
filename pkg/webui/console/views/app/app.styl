--- conflicted
+++ resolved
@@ -28,20 +28,6 @@
   display: flex
   flex-direction: column
 
-<<<<<<< HEAD
-.stage
-  flex: 1
-  &:not(.stage-flex)
-    padding-bottom: $ls.xxs
-  &-flex
-    display: flex
-    flex-direction: column
-    overflow-y: auto
-  &-bg
-    background-color: #F6F9FC
-
-=======
->>>>>>> 4a78d52d
 .mobile-breadcrumbs
   +media-query-min($bp.s)
     display: none
