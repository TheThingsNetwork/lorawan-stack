--- conflicted
+++ resolved
@@ -99,16 +99,9 @@
                     notificationType={notification.notification_type}
                   />
                 </div>
-<<<<<<< HEAD
                 {![NOTIFICATION_STATUS.SEEN, NOTIFICATION_STATUS.ARCHIVED].includes(
                   notification.status,
-                ) && (
-                  <Status
-                    pulse={false}
-                    status="good"
-                    className={classnames(style.status, 'mr-cs-xs')}
-                  />
-                )}
+                ) && <Status pulse={false} status="good" className="d-flex al-center" flipped />}
                 <DateTime.Relative
                   relativeTimeStyle="short"
                   showAbsoluteAfter={2}
@@ -117,22 +110,8 @@
                     dateFormatOptions: { month: '2-digit', day: '2-digit', year: 'numeric' },
                   }}
                   value={notification.created_at}
-                  className="fs-s c-text-neutral-heavy"
+                  className="fs-s c-text-neutral-light"
                 />
-=======
-                <Status pulse={false} status="good" className="d-flex al-center" flipped>
-                  <DateTime.Relative
-                    relativeTimeStyle="short"
-                    showAbsoluteAfter={2}
-                    dateTimeProps={{
-                      time: false,
-                      dateFormatOptions: { month: '2-digit', day: '2-digit', year: 'numeric' },
-                    }}
-                    value={notification.created_at}
-                    className="fs-s c-text-neutral-light"
-                  />
-                </Status>
->>>>>>> e87f712f
               </div>
             </Link>
           ))}
