// Copyright © 2024 The Things Network Foundation, The Things Industries B.V.
//
// Licensed under the Apache License, Version 2.0 (the "License");
// you may not use this file except in compliance with the License.
// You may obtain a copy of the License at
//
//     http://www.apache.org/licenses/LICENSE-2.0
//
// Unless required by applicable law or agreed to in writing, software
// distributed under the License is distributed on an "AS IS" BASIS,
// WITHOUT WARRANTIES OR CONDITIONS OF ANY KIND, either express or implied.
// See the License for the specific language governing permissions and
// limitations under the License.

import React, { useCallback, useState } from 'react'
import { useLocation } from 'react-router-dom'

import { IconPlus } from '@ttn-lw/components/icon'
import Button from '@ttn-lw/components/button'
import SideNavigation from '@ttn-lw/components/sidebar/side-menu'
import SectionLabel from '@ttn-lw/components/sidebar/section-label'

import sharedMessages from '@ttn-lw/lib/shared-messages'
import PropTypes from '@ttn-lw/lib/prop-types'
import useBookmark from '@ttn-lw/lib/hooks/use-bookmark'

const Bookmark = ({ bookmark }) => {
  const { title, ids, path, icon } = useBookmark(bookmark)

  return <SideNavigation.Item title={title === '' ? ids.id : title} path={path} icon={icon} />
}

Bookmark.propTypes = {
  bookmark: PropTypes.shape({}).isRequired,
}

const TopEntitiesSection = ({ topEntities, entity }) => {
  const [showMore, setShowMore] = useState(false)
  const { pathname } = useLocation()
  const id = pathname.split('/').join('-')

  const handleShowMore = useCallback(async () => {
    setShowMore(showMore => !showMore)
  }, [])

  const label = entity
    ? entity === 'gateway'
      ? sharedMessages.topGateways
      : sharedMessages.topApplications
    : sharedMessages.topEntities

  return (
<<<<<<< HEAD
    <RequireRequest requestAction={getAllBookmarks(userId)}>
      <SideNavigation>
        <SectionLabel
          label={sharedMessages.topApplications}
          icon={IconPlus}
          onClick={() => null}
          data-test-id={id}
        />
        {topEntities.slice(0, 6).map(bookmark => (
          <Bookmark key={bookmark.created_at} bookmark={bookmark} />
        ))}
        {showMore &&
          topEntities.length > 6 &&
          topEntities
            .slice(6, topEntities.length)
            .map(bookmark => <Bookmark key={bookmark.created_at} bookmark={bookmark} />)}
        {topEntities.length > 6 && (
          <Button
            message={showMore ? sharedMessages.showLess : sharedMessages.showMore}
            onClick={handleShowMore}
            className="c-text-neutral-light ml-cs-xs mt-cs-xs fs-s"
          />
        )}
      </SideNavigation>
    </RequireRequest>
=======
    <SideNavigation>
      <SectionLabel label={label} icon={IconPlus} onClick={() => null} />
      {topEntities.slice(0, 6).map((bookmark, index) => (
        <Bookmark key={index} bookmark={bookmark} />
      ))}
      {showMore &&
        topEntities.length > 6 &&
        topEntities
          .slice(6, topEntities.length)
          .map((bookmark, index) => <Bookmark key={index} bookmark={bookmark} />)}
      {topEntities.length > 6 && (
        <Button
          message={showMore ? sharedMessages.showLess : sharedMessages.showMore}
          onClick={handleShowMore}
          className="c-text-neutral-light ml-cs-xs mt-cs-xs fs-s"
        />
      )}
    </SideNavigation>
>>>>>>> 9948f35c
  )
}

TopEntitiesSection.propTypes = {
  entity: PropTypes.string,
  topEntities: PropTypes.arrayOf(PropTypes.shape({})).isRequired,
}

TopEntitiesSection.defaultProps = {
  entity: undefined,
}

export default TopEntitiesSection<|MERGE_RESOLUTION|>--- conflicted
+++ resolved
@@ -50,33 +50,6 @@
     : sharedMessages.topEntities
 
   return (
-<<<<<<< HEAD
-    <RequireRequest requestAction={getAllBookmarks(userId)}>
-      <SideNavigation>
-        <SectionLabel
-          label={sharedMessages.topApplications}
-          icon={IconPlus}
-          onClick={() => null}
-          data-test-id={id}
-        />
-        {topEntities.slice(0, 6).map(bookmark => (
-          <Bookmark key={bookmark.created_at} bookmark={bookmark} />
-        ))}
-        {showMore &&
-          topEntities.length > 6 &&
-          topEntities
-            .slice(6, topEntities.length)
-            .map(bookmark => <Bookmark key={bookmark.created_at} bookmark={bookmark} />)}
-        {topEntities.length > 6 && (
-          <Button
-            message={showMore ? sharedMessages.showLess : sharedMessages.showMore}
-            onClick={handleShowMore}
-            className="c-text-neutral-light ml-cs-xs mt-cs-xs fs-s"
-          />
-        )}
-      </SideNavigation>
-    </RequireRequest>
-=======
     <SideNavigation>
       <SectionLabel label={label} icon={IconPlus} onClick={() => null} />
       {topEntities.slice(0, 6).map((bookmark, index) => (
@@ -95,7 +68,6 @@
         />
       )}
     </SideNavigation>
->>>>>>> 9948f35c
   )
 }
 
