--- conflicted
+++ resolved
@@ -820,20 +820,12 @@
   RxDelay value = 1 [(validate.rules).enum.defined_only = true];
 }
 message ADRAckLimitExponentValue {
-<<<<<<< HEAD
   option (thethings.json.message) = { wrapper: true };
-  option (gogoproto.populate) = true;
-=======
->>>>>>> c5046a0f
 
   ADRAckLimitExponent value = 1 [(validate.rules).enum.defined_only = true];
 }
 message ADRAckDelayExponentValue {
-<<<<<<< HEAD
   option (thethings.json.message) = { wrapper: true };
-  option (gogoproto.populate) = true;
-=======
->>>>>>> c5046a0f
 
   ADRAckDelayExponent value = 1 [(validate.rules).enum.defined_only = true];
 }
