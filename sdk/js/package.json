{
  "name": "ttn-lw",
<<<<<<< HEAD
  "version": "3.13.0",
=======
  "version": "3.12.2",
>>>>>>> 4fc6fac3
  "description": "The Things Stack for LoRaWAN JavaScript SDK",
  "url": "https://github.com/TheThingsNetwork/lorawan-stack/tree/default/sdk/js",
  "main": "dist/index.js",
  "browser": {
    "./dist/api/stream/stream-node.js": "./dist/api/stream/stream.js",
    "./src/api/stream/stream-node.js": "./src/api/stream/stream.js"
  },
  "license": "Apache-2.0",
  "private": false,
  "scripts": {
    "build": "rm -rf dist; babel src -d dist",
    "build:watch": "rm -rf dist; babel -w src -d dist",
    "test": "node_modules/.bin/jest --testPathIgnorePatterns=/dist/",
    "test:watch": "node_modules/.bin/jest --testPathIgnorePatterns=/dist/ --watch",
    "definitions": "node util/http-mapper.js",
    "fmt": "prettier './src/**/*.js' './util/**/*.js' --write",
    "lint": "eslint './src/**/**.js' './util/**/*.js' --no-ignore --color"
  },
  "devDependencies": {
    "@babel/cli": "^7.7.0",
    "@babel/core": "^7.7.2",
    "@babel/plugin-transform-runtime": "^7.6.2",
    "@babel/plugin-transform-strict-mode": "^7.2.0",
    "@babel/preset-env": "^7.11.0",
    "eslint": "^6.2.2",
    "jest": "26.6.3",
    "prettier": "^1.18.2"
  },
  "eslintConfig": {
    "extends": "../../config/eslintrc.yaml",
    "settings": {
      "import/ignore": [
        "node_modules"
      ],
      "import/resolver": {
        "webpack": "../../config/webpack.config.babel.js"
      }
    },
    "rules": {
      "import/named": "off",
      "no-use-before-define": [
        "warn",
        {
          "functions": false,
          "classes": false
        }
      ]
    }
  },
  "prettier": "../../config/.prettierrc.js",
  "dependencies": {
    "arraybuffer-to-string": "^1.0.2",
    "axios": "^0.21.1",
    "proxy-polyfill": "^0.3.0",
    "query-string": "^6.2.0",
    "traverse": "^0.6.6",
    "web-streams-polyfill": "^2.0.3"
  }
}<|MERGE_RESOLUTION|>--- conflicted
+++ resolved
@@ -1,10 +1,6 @@
 {
   "name": "ttn-lw",
-<<<<<<< HEAD
-  "version": "3.13.0",
-=======
-  "version": "3.12.2",
->>>>>>> 4fc6fac3
+  "version": "3.13.0-dev",
   "description": "The Things Stack for LoRaWAN JavaScript SDK",
   "url": "https://github.com/TheThingsNetwork/lorawan-stack/tree/default/sdk/js",
   "main": "dist/index.js",
