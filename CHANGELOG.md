--- conflicted
+++ resolved
@@ -12,13 +12,11 @@
 ### Added
 
 - New `SearchAccounts` RPC on the `EntityRegistrySearch` service.
-<<<<<<< HEAD
 - New `Bands` RPC on the `Configuration` service.
-=======
 - Prompt user to confirm navigation when changes have not been saved in the payload formatter form to prevent big change-drafts from getting lost.
 - Event data pushed by webhooks can now be filtered with field masks.
   - Support for the field mask setup was added for both CLI and Console.
->>>>>>> 0b3d7b60
+
 
 ### Changed
 
