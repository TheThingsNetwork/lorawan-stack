# Changelog

All notable changes to this project are documented in this file.

The format is based on [Keep a Changelog](https://keepachangelog.com/en/1.0.0/),
with the exception that this project **does not** follow Semantic Versioning.

For details about compatibility between different releases, see the **Commitments and Releases** section of our README.

## [Unreleased]

### Added

- New `ListBands` RPC on the `Configuration` service.
- New `NetID` and `DeviceAddressPrefixes` RPC on the `NS` service.
- Support for loading end device template from Device Repository when importing devices using a CSV file.
- Experimental support for normalized payload.
- Decoded payloads are now visible for downlinks in the Console.
- Support for dynamic ping slot frequencies, as used by the US915 and AU915 bands.
- Support for LoRa Basics Station beaconing.

### Changed

<<<<<<< HEAD
- Deprecated `attributes` from `GatewayAntenna` definition. While it was present in the API it was never stored in the database.
=======
- Absolute time downlinks (such as class B ping slots or class C absolute time downlinks) are now using the native class B downlink API of LoRa Basics Station.
- Only gateways which are guaranteed to be GPS capable may now be used for absolute time downlinks. This ensures that gateways that have an unknown time source are not used for absolute time scheduling.
- The static ADR mode may now steer the end device to use custom data rates such as SF7BW250, FSK and LR-FHSS.
>>>>>>> 5f76cfed

### Deprecated

### Removed

### Fixed

- The Gateway Server scheduler no longer considers the absolute time of a downlink to be the time of arrival.
- The Network Server now correctly handles the command that may succeed a `LinkADRAns` response.
- LR-FHSS data rate matching.
- Console data rate rendering of non-LoRa modulations.

### Security

## [3.21.1] - 2022-08-24

### Added

- New `SearchAccounts` RPC on the `EntityRegistrySearch` service.
- Prompt user to confirm navigation when changes have not been saved in the payload formatter form to prevent big change-drafts from getting lost.
- Event data pushed by webhooks can now be filtered with field masks.
  - Support for the field mask setup was added for both CLI and Console.

### Changed

- Gateway registration in the Console has been updated to simplify the onboarding experience.

### Fixed

- CLI command `end-device template create` no longer breaks when providing field mask values.
- Device repository services no longer require ApplicationID in its request URL.
- Importing ABP devices via the CSV format now correctly handles the missing session key ID.

## [3.21.0] - 2022-08-11

### Added

- Component selector for Join Server interoperability configuration. This allows administrators to declare separate Network Server and Application Server configuration for the same JoinEUI ranges in the same interoperability configuration. See [documentation](https://www.thethingsindustries.com/docs/reference/interop-repository/).
- `BatchGetGatewayConnectionStats` RPC to fetch Gateway Connection Stats for a batch of gateways.
- The ability to disable the downlink scheduling mechanism for individual end devices (`mac-settings.schedule-downlinks`).
  - This option is useful during a migration procedure in order to force the end device to join the new network. The Network Server will no longer schedule any data downlinks or MAC commands, and will stop answering potential join requests.
- A new implementation of the Identity Server storage layer. In v3.21.0 the new implementation is not yet used by default, but it can be enabled with the `is.bunstore` feature flag. A new database driver can be enabled with the `is.pgdriver` feature flag.
  - This requires a database schema migration (`ttn-lw-stack is-db migrate`) because of added columns and views.
- Support for comma-separated (`,`) values in The Things Stack CSV file format for importing end devices.
- Support for the `RxParamSetup`, `RxTimingSetup`, `TxParamSetup`, and `DlChannel` sticky answer mechanism. The commands were supported previously, but subsequent sticky responses would cause the Network Server to drop the MAC command buffer in certain situations.

### Changed

- Deleted users are no longer included in primary email addresses uniqueness checks. This allows a user to create a new account which uses the email address of a deleted account.
  - This requires a database schema migration (`ttn-lw-stack is-db migrate`) due to updated indices.
- The CLI settings fields `retry-config.enable_metadata` and `retry-config.default_timeout` have been renamed to `retry.enable-metadata` and `retry.default-timeout` for consistency reasons.
- Generated device ID based on a DevEUI from an imported CSV file is now prepended by `eui-`. This is consistent with generated device IDs by the Console.
- The Claim Authentication Code (CAC) field is stored in the Identity Server instead of the Join Server.
  - This requires a database schema migration (`ttn-lw-stack is-db migrate`) because of the added columns.
  - CAC values stored currently in the Join Server should be migrated to the Identity Server. One method is to run the following CLI commands on each device with a CAC.
    - Read the current values using `ttn-lw-cli dev get <application-id> <device-id> --claim-authentication-code`. This will fetch the value stored in the Join Server as a fallback.
    - Write back the value read `ttn-lw-cli dev set <application-id> <device-id> --claim-authentication-code.valid_from [xxx] --claim-authentication-code.valid_to [xxx] --claim-authentication-code.value <xxx>`. This will by default write to the Identity Server.
    - Note that this requires a minimum CLI version of 3.21.0.
- Device Repository no longer uses the `ApplicationID` for validating requests. Authentication is still necessary, but the `ApplicationID` field has been deprecated in the Device Repository API.

### Fixed

- Console showing `404 Not Found` errors for pages containing user IDs in the path, when the user ID has a length of two.
- CLI no longer panics when deleting a device without JoinEUI, this scenario only occurred when deleting a device that uses ABP.
- Console crashing when navigating to certain Packet Broker network configuration pages.
- Packet Broker network pages becoming inaccessible until refreshing after a user navigates to a non-existing network.
- The batch update query for `EndDevice.LastSeenAt` field now specifies the data type of the placeholders.
  - This resolves an issue in the Console where `Last activity` values were inconsistent.

## [3.20.2] - 2022-07-20

### Added

- More fields were added to the csv end-device migration procedure. The details on which fields were added can be found [here](https://www.thethingsindustries.com/docs/getting-started/migrating/device-csv/).
- Authorization management in the Account app.
- Gateway remote address to gateway connection statistics.

### Fixed

- Encoding of DevAddr, EUI and similar fields in `text/event-stream` responses.
- GPS time leap second calculations taking a new leap second into consideration for 6th of July 2022.

## [3.20.1] - 2022-06-29

### Added

- Support inviting users in the Console.

### Changed

- In AS923 frequency plans, the Network Server will skip the RX1 window if the data rate is ambiguous.
  - This change occurs in old Regional Parameters versions in which the initial downlink dwell time setting of the end device is not specified. The end device may have the downlink dwell time setting either enabled or disabled, and due to this the data rate of the RX1 window is ambiguous.
  - This ambiguity exists until the Network Server is successful in negotiating the dwell time limitations using the TxParamSetupReq MAC command. This will occur automatically and does not require any external input.
  - If you already know the boot dwell time settings of your end device, you may provide them via the `--mac-settings.downlink-dwell-time` and `--mac-settings.uplink-dwell-time` MAC settings. This will ensure that RX1 transmissions are available from the first uplink of the session.

### Removed

- Sorting on associated rights in the API keys table.

### Fixed

- `last activity` not updating when an end device joins for the first time in the Console.
- A bug that would show the "Status count periodicity"-field in the Console as `200` when actually set to `0`.
- A bug causing map viewports to be set in odd locations when setting end device/gateway locations.
- Console crashing when sorting by associated rights in the API keys table.

## [3.20.0] - 2022-06-15

### Added

- OAuth client management in the account app.
- Support claim protection when claiming end devices on The Things Join Server.
- CLI commands `notifications list` and `notifications set-status` to manage user notifications.
- Support for class B and C downlink transmissions through multiple gateways simultaneously.

### Changed

- Entities are now fully validated when updated in the stores.
  - Previously only the updated paths where validated. This lead to situations in which a partial update could cause the entity as a whole to reach an invalid state.
- Application, gateway, end device and organization-tables in the Console are now sorted by creation time by default (newest first).
- Collaborator and API Key tables can now be sorted in the Console.
- The application table in the Console now shows the amount of end devices.
- The organizations table in the Console now shows the amount of collaborators.
- Table layouts for several entities have been improved on the Console.

### Fixed

- End devices running on MAC versions higher or equal to 1.1 showing network downlink frame counters instead of application downlink frame counters.
- Wrong representation of time values between midnight and 1am (eg. 24:04:11) in the Console in some cases.

## [3.19.2] - 2022-05-25

### Added

- Allow setting an expiry date for API keys in the Console
- New event type `gs.gateway.connection.stats` with connection statistics. A new event is sent at most every `gs.update-connection-stats-debounce-time` time and at least every `gs.update-connection-stats-interval` time.
- Button to export as JSON end device `mac-settings` and `mac-state` in the Console.
- Support for the `FOpts encryption, usage of FCntDwn` LoRaWAN 1.1 erratum.

### Changed

- Event type for `gs.up.receive` event to `GatewayUplinkMessage`.
- Default debounce time for updating connection stats in de Gateway Server (configuration setting `gs.update-connection-stats-debounce-time`) is now 30 seconds.
- Error code when importing CSV file with invalid LoRaWAN or Regional Parameters version.
- Emails sent by the Identity Server now also contain HTML versions.
  - For the images in these emails to work, an absolute `is.email.network.assets-base-url` (and optionally `is.email.network.branding-base-url`) needs to be set in configuration.
- Notification emails are now sent through the Notification Service of the Identity Server.
- "Last activity"-information in the Console is now sourced as a single aggregate from the Identity Server.
- End device overview in the Console.
  - Showing MAC/PHY versions and used frequency plan.
  - Hiding the entity description if not set.
  - Showing information of pending sessions.
  - Automatically updating session info (no refresh necessary to schedule downlinks after a device has joined).
  - Showing session start time.
- The Things Stack is now built with Go 1.18.
- Layout of webhook and Pub/Sub forms to improve UX.
- The Network Server Address used for End Device Claiming is fetched from the configuration instead of client input.

### Removed

- The ability to create custom email templates.

### Fixed

- Support `app_eui` as alias for `join_eui` in CSV file import, per documentation.
- End devices frame counts being displayed as `n/a` when event stream contained historical data message events.
- Gateway general settings (Basic settings) not saving changes in some cases.
- Contact info validation not possible when user is already logged in.
- CLI not allowing devices to be created or updated.
- End device creation no longer errors on missing application info rights.
- Missing success notification when successfully deleting an application in the Console.
- CLI create commands for applications, gateways and clients no longer have their decoded ID emptied when using the `--user-id` flag.
- Metric `ttn_lw_events_channel_dropped_total` not getting updated.
- Dropped events when calling the Stream RPC with a long tail.

### Security

- Security fix for an issue where the description and list of rights of arbitrary API keys could be retrieved by any logged-in user if the 24-bit random API key ID was known.

## [3.19.1] - 2022-05-04

### Changed

- Application Server now decodes downlink if a downlink decoder is present and binary payload is scheduled.

### Fixed

- End devices frame counts being displayed as `n/a` when event stream contained historical data message events.
- Gateway general settings (Basic settings) not saving changes in some cases.

## [3.19.0] - 2022-04-21

### Added

- Session management page in Account App.
- Status page references in the Console.
- Notification Service API that will allow users to receive notifications about their registered entities.
  - This requires a database schema migration (`ttn-lw-stack is-db migrate`) because of the added tables.
- Add `network_server_address`, `application_server_address` and `join_server_address` to applications.
  - This requires a database schema migration (`ttn-lw-stack is-db migrate`) because of the added columns.
- New ADR settings API, which allows stronger control over the ADR algorithm.
  - The new settings fields can be found under `mac-settings.adr`, and are mutually exclusive with `use-adr` and `adr-margin`. The legacy settings need to be unset before the new API options may be used.
  - `mac-settings.adr.mode.disabled` completely disables the ADR algorithm.
  - `mac-settings.adr.mode.static.data-rate-index`, `mac-settings.adr.mode.static.nb-trans`, `mac-settings.adr.mode.static.tx-power-index` allow the user to provide static ADR parameters to be negotiated with the end device. These options persist over multiple sessions and do not require a session reset in order to be propagated to the current session.
  - `mac-settings.adr.mode.dynamic.min-data-rate-index` and `mac-settings.adr.mode.dynamic.max-data-rate-index` control the data rate index range which the Network Server will attempt to negotiate with the end device. Note that if the provided interval is disjoint with the available data rate indices, no negotiation will take place.
  - `mac-settings.adr.mode.dynamic.min-tx-power-index` and `mac-settings.adr.mode.dynamic.max-tx-power-index` have similar behavior, but for transmission power indices.
  - `mac-settings.adr.mode.dynamic.min-nb-trans` and `mac-settings.adr.mode.dynamic.max-nb-trans` have similar behavior, but for NbTrans.
  - `mac-settings.adr.mode.dynamic.margin` may be used to provide the margin of the ADR algorithm. It replaces the old `adr-margin` setting.
  - `use-adr` and `adr-margin` are still supported, but deprecated. Any future API usage should instead use the `mac-settings.adr` settings.
- Service to parse QR codes and return the data within.

### Changed

- Sortable tables are now sorted by default in the Console

### Fixed

- Console determining gateways as "Other cluster" even though using the same host if server addresses not matching exactly (e.g. due to using different host or scheme).
- Inconsistency in setting gateway's LNS Auth key in the Console.
- CLI no longer informs the user that is using the default JoinEUI when passing its value via flags.
- Generating device ID from a DevEUI when importing a CSV file.
- The `is-db migrate` command that failed when running on databases created by `v3.18`.
- Some error messages being displayed as `error:undefined:undefined` in the Console, e.g. in the live data view.
- Missing `query` flag on CLI search commands.

## [3.18.2] - 2022-03-29

### Added

- Support for importing end devices using a CSV file. See [documentation](https://www.thethingsindustries.com/docs/reference/data-formats/#csv) for the data format.
- Support claiming end devices in an external Join Server (ex: The Things Join Server).
- Support to fetch LoRaWAN end device profiles using numeric identifiers.

### Changed

- Replace `as.down.data.forward` to `as.down.data.receive` in default event filter, so that decrypted and decoded dowlink payload can be examined in the Console.

### Fixed

- Join-accept scheduling if it took more than ~1.2 seconds to process the device activation with default configuration. These slow device activations can be observed when using external Join Servers.
- Fix issues in the webhook forms causing webhooks to be created with all message types enabled and no way of deactivating message types.
- Fix validation issue in the webhook form not detecting message type paths with more than 64 characters.
- Fix "reactivate"-webhook button in the Console.
- Port returned by the LBS LNS discovery message if standard 80/443 ports are used.

## [3.18.1] - 2022-03-09

### Added

- Add HTTP basic authentication configuration to the webhooks form in the Console.
- Show repository formatter code in the payload formatter form in the Console and allow pasting the application and payload formatter code when using the JavaScript option.
- gRPC service to Gateway Configuration Server so that gateway configurations can be obtained via gRPC requests.
- The option to configure the Redis idle connection pool timeout, using the `redis.idle-timeout` setting.
- New RP002 regional parameters as options during device registration in the Console.
- Default gateway visibility configuration in Packet Broker agent in the Console.

### Changed

- The custom webhook option is now shown at the top of the list in the Console when adding new webhooks.
- Wording around webhook statuses to `Healthy`, `Requests failing` and `Pending`.
- The uplink event preview in the Console now shows the highest SNR.
- When scheduling downlink messages with decoded payload, the downlink queued event now contains the encoded, plain binary payload.
- When Application Server forwards downlink messages to Network Server, the event payload now contains the encrypted LoRaWAN `FRMPayload`.
- The Network Server will now match downlink acknowledgements on the `cache` redis cluster (previously the `general` cluster was used).
- Gateway Connection statistics updates are now debounced. The debounce period occurs before the statistics are stored, and can be configured using the `gs.update-connection-stats-debounce-time` setting (default 5 seconds).
- Payload formatter form layout in the Console.
- Event publication when the Redis backend is used may no longer block the hot path. Instead, the events are now asynchronously published, which may render their ordering to change.
  - The events are queued and published using the worker pool mechanism, under the `redis_events_transactions` pool.
  - The length of the queue used by the pool may be configured using the `events.redis.publish.queue-size` setting.
  - The maximum worker count used by the pool may be configured using the `events.redis.publish.max-workers` setting.

### Removed

- Ability to select the `Repository` payload formatter type for end devices that have no Device Repository association or have no associated repository payload formatter.

### Fixed

- Consistent ordering of entities with equal values for the sort field.
- Fix `xtime` sent to LBS gateways for Class C downlinks.

## [3.18.0] - 2022-02-23

### Added

- Retain at most 10 recent session keys in the Join Server. This avoids a slowly growing number of session keys in the Join Server's database.
  - This requires a database migration (`ttn-lw-stack js-db migrate`).
- Add TTL for gateway connection stats. Can be configured with the option `gs.connection-stats-ttl`.
- Add `query` field to search requests, allowing to search for a string in any of ID, Name, Description and EUI (for entities that have EUIs).
- Added fallback values for end device import in the Console.

### Changed

- The minimum required Redis version is now 6.2.
- Applications on other cluster will be hidden in Applications list in the Console.

### Deprecated

- Gateway Server setting `gs.update-connection-stats-debounce-time` is no longer valid.

### Fixed

- Webhook statuses being shown as pending regardless of their actual condition.
- Device activation flow with a LoRaWAN Backend Interfaces 1.1 capable Join Server.
  - Join Servers using Backend Interfaces 1.1 (protocol `BI1.1`) must be configured with a `sender-ns-id` containing the EUI of the Network Server.
- Fix `time.Duration` flags in CLI.
- Gateway Server will no longer leave permanent gateway connection stats data on the registry when crashing.

## [3.17.2] - 2022-01-30

### Added

- Add configurable storage limit to device's DevNonce in the JoinServer. Can be configured using the option `js.dev-nonce-limit`.
- Fix copy button in API key modal in the Console.
- Enable copying and format transformations of byte values in the event previews in the Console.
- Attribute `administrative_contact` on "gateway eui taken" error to help users resolve gateway EUI conflicts.
- Add retry capability for cli requests. Can be configured with the options found in `retry-config`, some of the configuration options are `retry-config.max` and `retry-config.default-timeout`.

### Changed

- Webhook maximum header value length extended to 4096 characters.
- Limited the end device event types that are included in application event streams to only application layer events, errors and warnings. Other end device events can still be received when subscribing to end device device events.
- Several small improvements to the styling, structuring and input logic of forms in the Console.

### Fixed

- CLI Completion and Documentation commands no longer try to make a server connection.
- When an end device has both `NwkKey` and `AppKey` provisioned in the Join Server, `NwkKey` is used for MIC and session key derivation when activating the device in LoRaWAN 1.0.x. This is per LoRaWAN 1.1 specification.
- Gateway Server will no longer report the gateways as being both connected and disconnected at the same time.

## [3.17.1] - 2022-01-12

### Changed

- Gateways are removed from the Packet Broker Mapper API when unsetting the location public setting. This is to remove gateways from the map. Previously, the location was still set, but it did not get updated.

### Fixed

- Rate limiting of cluster authenticated RPCs.
- CLI panic when setting end devices.

## [3.17.0] - 2022-01-07

### Added

- Support reading the Join Server's default JoinEUI and using this in the CLI for end device creation.
  - The Join Server has a new API `GetDefaultJoinEUI`.
  - The default JoinEUI can be configured on the Join Server using the option `--js.default-join-eui`.
- Filtering of end device frequency plans in end device forms based on band id in the Console.
- Showing automatically set entity locations in the Console.
- Applications, OAuth clients, gateways and organizations now have an `administrative_contact` and `technical_contact`.
  - This requires a database schema migration (`ttn-lw-stack is-db migrate`) because of the added columns.

### Deprecated

- The `contact_info` fields of applications, OAuth clients, gateways, organizations and users.

### Fixed

- CLI panic when getting devices.
- Application uplink processing serialization behavior in the Application Server.

## [3.16.2] - 2021-12-17

### Added

- User defined antenna gain for LBS gateways.
- Webhooks now have a health status associated with them. Webhooks that fail successively are now disabled for a period of time.
  - Failure in this context means that the HTTP endpoint returned a non-2xx status code.
  - A successful HTTP request will reset the failure counter.
  - The number of allowed successive failures and cooldown period can be configured using the `--as.webhooks.unhealthy-attempts-threshold` and `--as.webhooks.unhealthy-retry-interval` configuration options.
- Webhook enabled path validation in the Console.

### Changed

- Increased the maximum gRPC message size to 16MB.
- Gateways which have been deleted are now automatically disconnected by the Gateway Server.
- Mark off and hide and restrict access to end devices that are registered on a different cluster in the Console.
- Show more detailed last activity information inside tooltip info in the Console.
- Add a button to allow exporting the event log in the Console.

### Fixed

- Access to application payload formatters for users with `RIGHT_APPLICATION_SETTINGS_BASIC` right.
- End device mac settings handling in the Console.
- Uplink and downlink counters display on end device activity in the Console.
- Join settings handling in JS-only deployments in the Console.
- Configuring Packet Broker listed option when Packet Broker Agent is configured with a Packet Broker tenant API key.
- Contact info validation through the Account app.

## [3.16.1] - 2021-11-26

### Added

- Support for fine timestamps and frequency offsets sent by gateways with SX1303 concentrator using the legacy UDP protocol.
- Support for resetting end device session context and MAC state in the Console.
- The Content-Security-Policy header (that was previously behind the `webui.csp` feature flag) is now enabled by default.
- Default `Cache-Control: no-store` headers.
- `Cache-Control: public, max-age=604800, immutable` headers for hashed static files.
- Experimental support for BasicStation GPS timestamps which use the wrong precision (milliseconds instead of microseconds).
  - The Gateway Server will attempt to determine the correct GPS timestamp from the provided `gpstime` based on the time at which the upstream message has been received.
  - This workaround will be available until the related gateway vendors will release patches for this issue.
- Firmware version of The Things Kickstarter Gateway are written to the gateway attributes upon receiving a valid status message.
- Desired mac settings to end device general settings in the Console.
- Experimental support for Azure Blob Storage. Only authentication via Managed Identity is supported.

### Changed

- Gateway server disconnects LoRa Basics Station gateways that stop sending pongs to server pings. This does not apply to gateways that don't support pongs.
- The new plugin for reading/writing JSON in our API (that was previously behind the `jsonpb.jsonplugin` feature flag) is now enabled by default. All API responses should be equivalent, but in some cases object fields may be in a different order.

### Fixed

- The reported sub-band's `downlink_utilization` in gateway connection stats now represents the utilization of the available duty-cycle time.
- Missing fields when admins list non-owned entities.
- Using the correct timestamp when retreiving the "Last activity" data point for Gateways on initial page loads in the Console.
- Events reappearing in the end device data view after clearing them when navigating back and forth.

## [3.16.0] - 2021-11-12

### Added

- `ttn_lw_as_subscription_sets_publish_success_total` and `ttn_lw_as_subscription_sets_publish_failed_total` metrics to track the number of subscription set publish attempts.
- Application Server advanced distribution settings:
  - `as.distribution.global.individual.subscription-blocks` controls if the Application Server should block while publishing traffic to individual global subscribers (such as MQTT clients).
  - `as.distribution.global.individual.subscription-queue-size` controls how many uplinks the Application Server should buffer for an individual global subscriber. Note that when the buffer is full, the Application Server will drop the uplinks if `--as.distribution.global.individual.subscription-blocks` is not enabled. Use a negative value in order to disable the queue.
  - `as.distribution.local.broadcast.subscription-blocks` controls if the Application Server should block while publishing traffic to broadcast local subscribers (such as webhooks and application packages matching).
  - `as.distribution.local.broadcast.subscription-queue-size` controls how many uplinks the Application Server should buffer for an broadcast local subscriber. Has the same semantics as `--as.distribution.global.individual.subscription-queue-size`.
  - `as.distribution.local.individual.subscription-blocks` controls if the Application Server should block while publishing traffic to individual local subscribers (such as PubSub integrations).
  - `as.distribution.local.individual.subscription-queue-size` controls how many uplinks the Application Server should buffer for an individual local subscriber. Has the same semantics as `--as.distribution.global.individual.subscription-queue-size`.
- `ttn_lw_gs_txack_received_total`, `ttn_lw_gs_txack_forwarded_total` and `ttn_lw_gs_txack_dropped_total` metrics, which track the transmission acknowledgements from gateways.
- `gs.txack.receive`, `gs.txack.drop` and `gs.txack.forward` events, which track the transmission acknowledgements from gateways.
- `ttn-lw-stack as-db migrate` command to migrate the Application Server database. This command records the schema version and only performs migrations if on a newer version.
  - Use the `--force` flag to force perform migrations.
- Server-side event filtering with the `names` field.

### Changed

- Gateway Server default UDP worker count has been increased to 1024, from 16.
- Application Server webhooks and application packages default worker count has been increased to 1024, from 16.
- Application Server no longer sets the end device's `session.started_at` and `pending_session.started_at`. The session start time should be retrieved from the Network Server, per API specification.
  - This requires an Application Server database migration (`ttn-lw-stack as-db migrate`) to clear the `started_at` field in existing (pending) sessions.
- Console changing to server-side event filtering (used to be client-side).

### Removed

- The `ttn_lw_gs_status_failed_total`, `ttn_lw_gs_uplink_failed_total` metrics. `ttn_lw_gs_status_dropped_total` and `ttn_lw_gs_uplink_dropped_total` should be used instead, as they contain the failure cause.
- The `gs.status.fail` and `gs.up.fail` events. `gs.status.drop` and `gs.up.drop` should be used instead, as they contain the failure cause.
- The `data_rate_index` field in uplink message metadata. Observe the fully described data rate in the `data_rate` field instead.
- LoRaWAN data rate index reported to LoRa Cloud DMS.
- Dockerfile doesn't define environmental variables `TTN_LW_BLOB_LOCAL_DIRECTORY`, `TTN_LW_IS_DATABASE_URI` and `TTN_LW_REDIS_ADDRESS` anymore. They need to be set when running the container: please refer to `docker-compose.yml` for example values.
- `CockroachDB` from development tooling as well as config option within `docker-compose.yml`.
  - This also changes the default value of the `--is.database-uri` option, so it can connect to the development Postgres database by default.

### Fixed

- Handling of NaN values in our JSON API.
- Receiver metadata from more than one antenna is now available in messages received from Packet Broker.
- Unhelpful error message when aborting the OIDC Login in the Console.
- Parsing of multi-word description search queries.

## [3.15.3] - 2021-10-26

### Fixed

- Gateway disconnection when location updates from status messages are enabled.
- Table entries not allowing to be opened in new tabs in the Console.
- Right clicking on table entries navigating to respective entity in the Console.

## [3.15.2] - 2021-10-22

### Added

- `tls.cipher-suites` config option to specify used cipher suites.
- Support for enhanced security policies of Packet Broker services.
- Handling of MAC and PHY versions in end device forms based on selected frequency plan in the Console.
- Support for scheduling downlink messages as JSON in the Console.
- Support for Packet Broker authentication through LoRaWAN Backend Interfaces. This adds the following configuration options:
  - `interop.public-tls-address`: public address of the interop server. The audience in the incoming OAuth 2.0 token from Packet Broker is verified against this address to ensure that other networks cannot impersonate as Packet Broker;
  - `interop.packet-broker.enabled`: enable Packet Broker to authenticate;
  - `interop.packet-broker.token-issuer`: the issuer of the incoming OAuth 2.0 token from Packet Broker is verified against this value.
- Support for LoRaWAN Backend Interfaces in Identity Server to obtain an end device's NetID, tenant ID and Network Server address with the use of a vendor-specifc extension (`VSExtension`). This adds the following configuration options:
  - `is.network.net-id`: the NetID of the network. When running a Network Server, make sure that this is the same value as `ns.net-id`.
  - `is.network.tenant-id`: the Tenant ID in the host NetID. Leave blank if the NetID that you use is dedicated for this Identity Server.
- Configuration option `experimental.features` to enable experimental features.
- Tooltip descriptions for "Last activity" values (formerly "Last seen") and uplink/downlink counts in the Console.
- Status pulses being triggered by incoming data in the Console.
- Packet broker page crashing when networks with a NetID of `0` are present.
- Allowing to toggle visibility of sensitive values in text inputs in the Console.
- Webhook failed event.

### Changed

- Searching for entity IDs is now case insensitive.
- Renamed entitie's "Last seen" to "Last activity" in the Console.
- The database queries for determining the rights of users on entities have been rewritten to reduce the number of round-trips to the database.
- The default downlink path expiration timeout for UDP gateway connections has been increased to 90 seconds, and the default connection timeout has been increased to 3 minutes.
  - The original downlink path expiration timeout was based on the fact that the default `PULL_DATA` interval is 5 seconds. In practice we have observed that most gateways actually send a `PULL_DATA` message every 30 seconds instead in order to preserve data transfer costs.
- The default duration for storing (sparse) entity events has been increased to 24 hours.

### Removed

- Option to select targeted stack components during end device import in the Console.

### Fixed

- LoRaWAN Backend Interfaces 1.1 fields that were used in 1.0 (most notably `SenderNSID` and `ReceiverNSID`). Usage of `NSID` is now only supported with LoRaWAN Backend Interfaces 1.1 as specified.
- Connection status not being shown as toast notification.
- Registering and logging in users with 2 character user IDs in the Account App.
- Frequency plan display for the gateway overview page in the Console.
- Profile settings link not being present in the mobile menu in the Console.
- Calculation of "Last activity" values not using all available data in the Console.
- Layout jumps due to length of "Last activity" text.
- Invalid `session` handling in Network Layer settings form in the Console.

### Security

- Network Servers using LoRaWAN Backend Interfaces to interact with the Join Server can now provide a single Network Server address in the X.509 Common Name of the TLS client certificate (the old behavior) or multiple Network Server addresses in the X.509 DNS Subject Alternative Names (SANs). DNS names have precedence over an address in the Common Name.

## [3.15.1] - 2021-10-01

### Added

- Packet Broker gateway visibility management (default settings only). See `ttn-lw-cli packetbroker home-networks gateway-visibilities --help` for more information.

### Changed

- The Gateway Server worker pools may now drop workers if they are idle for too long.
- FPort = 0 uplinks are no longer decoded by the Application Server, and the Network Server no longer provides the frame payload to the Application Server for these messages.

### Fixed

- Emails to admins about requested OAuth clients.
- `session` handling for joined OTAA end devices in the Console.
- Empty Join Server address handling in end device creation form in the Console.
- Data Rate to data rate index matching for uplinks and downlinks.

## [3.15.0] - 2021-09-17

### Added

- RPC to query supported PHY versions for a given Band ID.
- Non-TLS LNS endpoint support.

### Changed

- Update to Go 1.17.
- LBS timestamp rollover threshold.
- Layout of error pages.
- The Application Server worker pools may now drop workers if they are idle for too long.
- Improved error page UX in the Console.

### Fixed

- Entity purge handling for non-admin users in the Console.
- URL field validation in webhook forms in the Console when value is not trimmed.
- Not rendering site header and footer for error pages in some situations.
- Not providing a copy button for error pages in some situations.
- Improved errors for invalid URLs.
- Limit length of search queries within tables in the Console to 50 to comply with API validation.
- External Join Server address handling in end device creation form in the Console.
- Updating `supports_class_b` field in the end device general settings page in the Console.

## [3.14.2] - 2021-08-27

### Added

- CLI warnings about insecure connections.
- CLI warnings about using the `--all` flag.
- Packet Broker network listed switch in the Console.
- Improved errors for invalid command-line flags.
- Validation of entity attributes in the Console, with regards to maximum length for keys and values.
- CLI command to decode raw LoRaWAN frames (`ttn-lw-cli lorawan decode`), useful for debugging purposes.
- Options to restore or purge deleted applications, gateways and organizations in the Console.
- Handling of default mac settings values when manually registering end devices in the Console.
- Add a new `class_b_c_downlink_interval` field that can be configured to set the minimum interval between a network initiated downlink (Class B & Class C) and an arbitrary downlink per device.
- Retrieve count of upstream messages from the Storage Integration by end device.
  - See the new `GetStoredApplicationUpCount` RPC.
  - See the new `ttn-lw-cli applications storage count` and `ttn-lw-cli end-devices storage count` CLI commands.

### Changed

- The Identity Server now returns a validation error when trying to update the EUIs of an end device.
- Network Server no longer accepts RX metadata from Packet Broker if the originating forwarder network equals the current Network Server (by NetID and cluster ID, based on`ns.net-id` and `ns.cluster-id` configuration). This avoids duplicate RX metadata as well as redundant downlink scheduling attempts through Packet Broker after the cluster's Gateway Server already failed to schedule.
- Usability of the end device import function in the Console.
  - Show a per-device report when errors occur.
  - More structural changes to the process to improve UX.

### Removed

- Packet Broker mutual TLS authentication; only OAuth 2.0 is supported now.
- `request_details` from errors in the Console.

### Fixed

- Generated CLI configuration for The Things Stack Community Edition.
- End device access with limited rights in the Console.
- Parsing of ID6 encoded EUIs from Basic Station gateways.
- Warnings about unknown fields when getting or searching for gateways.
- Internal Server Errors from `pkg/identityserver/store`.
- Console rendering blank pages in outdated browsers due to missing or incomplete internationalization API.
- Error in edit user form (Console) when submitting without making any changes.
- `description` field not being fetched in edit user form (admin only) in the Console.
- Ignore invalid configuration when printing configuration with `ttn-lw-cli config` or `ttn-lw-stack config`.
- Emails about API key changes.
- Avoid rendering blank pages in the Console for certain errors.
- Blank page crashes in the Console for certain browsers that do not fully support `Intl` API.
- End device session keys handling in the Console.
- Byte input width in Safari in the Console.

## [3.14.1] - 2021-08-06

### Added

- New config option `--as.packages.timeout` to control the message processing timeout of application packages.
- Option to view and copy error details in full view errors in the Console.
- Metrics for CUPS requests.
- Language chooser in the footer in the Console.
- Japanese language support in the Console.

### Changed

- Cache Root CA for client TLS configuration.
- Identity Server no longer allows removing the `_ALL` right from entity collaborators if that leaves the entity without any collaborator that has the `_ALL` right.
- The Network Server application uplink queue may now be skipped if the Application Server peer is available at enqueue time.
- The interval for updating gateways in Packet Broker is now 10 minutes (was 5 minutes) and the timeout is 5 seconds (was 2 seconds).

### Fixed

- Improved errors when ordering search requests by non-existent fields.
- LNS authentication key handling for gateways in the Console.

## [3.14.0] - 2021-07-23

### Added

- Gateway antenna placement; unknown, indoor or outdoor. This can now be specified with CLI, e.g. for the first antenna: `ttn-lw-cli gateways set <gateway-id> --antenna.index 0 --antenna.placement OUTDOOR`. The antenna placement will be reported to Packet Broker Mapper.
  - This requires a database schema migration (`ttn-lw-stack is-db migrate`) because of the added columns.
- Payload formatter length validation in the Console.
- User session management (listing and deleting) in the Identity Server and the CLI.
- Improved logging for the OAuth server.
- LR-FHSS modulation
  - Additional fields for the Gateway and Rx Metadata API. This requires a database schema migration (`ttn-lw-stack is-db migrate`) because of the added columns.
  - Support for LR-FHSS fields when translating uplink messages with the UDP protocol.
- Network Server now appends network identifiers in forwarded uplink messages. These are populated from the `ns.net-id` and the new `ns.cluster-id` configuration option.
  - See the new `uplink_message.network_identifiers.net_id`, `uplink_message.network_identifiers.cluster_id` and `uplink_message.network_identifiers.tenant_id` fields.
  - This can be useful for HTTP webhooks to determine the Network Server that received and forwarded an uplink message.
- `GetDefaultMACSettings` RPC for requesting the default and desired MAC settings for a Band (Frequency Plan) and LoRaWAN regional parameters version.
- Error handling for missing templates in device repository form in the Console.
- Opt out of Packet Broker for individual gateways, see the new `disable_packet_broker_forwarding` gateway option.
  - This requires a database schema migration (`ttn-lw-stack is-db migrate`) because of the added columns.
  - This is only relevant when Packet Broker is enabled and configured by the network operator.
- Gateways are now disconnected when settings affecting the connection with Gateway Server change. Use the `gs.fetch-gateway-interval` and `gs.fetch-interval-jitter` to configure how often the gateway is fetched from the entity registry.
- Small UX improvements to the LoRaCloud DAS forms in the Console.
- End device first activation timestamp in the Identity Server end device store.
  - This requires a database schema migration (`ttn-lw-stack is-db migrate`) because of the added columns.
- `AppJs` interface for applications to get the LoRaWAN AppSKey directly from the Join Server.
- Console support for DevEUI generation from the configured DevEUI address block.
  - This requires `console.ui.dev-eui-issuing-enabled` and `console.ui.dev-eui-app-limit` to be set with the same values as in the Identity Server configuration.
- Gateway antenna placement selection in the Console.

### Changed

- When a gateway uplink message contains duplicate data uplinks, only the one with the highest RSSI are forwarded.
- The HTTP port now allows HTTP/2 connections over cleartext (h2c).
- `ttn-lw-stack ns-db migrate` command records the schema version and only performs migrations if on a newer version.
  - Use the `--force` flag to force perform migrations.
- Any authenticated user in the network can now list the collaborators of entities in the network.
- The search RPCs no longer require fields to be specified in the field mask when those fields are already specified as filters.
- When generating client configuration with the CLI `use` command, automatically set the correct Identity Server and OAuth Server addresses for The Things Stack Cloud and The Things Stack Community Edition.

### Removed

- The `old` log format.

### Fixed

- Network Server ADR algorithm data rate adjustment behavior on negative margin.
- CLI `gateway set --antenna.remove` command failing to remove gateway antennas in some cases.
- CLI `gateway set --antenna.gain <gain>` command crashing when no gateway antennas are present.
- Webhook template path variable expansion of query parameters.
- LBS LNS Auth Secret displays garbage value when updated.
- Transmit confirmation messages for LoRa Basics Station gateways.
- Instability and frequent crashes when internet connection is lost in the Console.
- Panic in GCS when CUPS rotation is set without a key.
- Rate limiting for `GatewayRegistry.GetGatewayIdentifiersForEUI` is now applied per gateway EUI.
- Network Server ensures that the Band ID in the end device version identifiers match the configured Frequency Plan of the device.

## [3.13.3] - 2021-07-02

### Added

- Email sent to admins when an OAuth client is requested by a non-admin user.
- Packet Broker UI in the Console (admin only).
- New config option `--console.oauth.cross-site-cookie` to control access to OAuth state cookie between origins.
  - This option needs to be set to `true` (default is `false`) in multi-cluster deployments in order to support OAuth clients that use POST callbacks.
- Application Server forwards upstream messages of type `ApplicationDownlinkSent` for application downlink messages that were acknowledged with a TxAck message from the gateway.
  - MQTT clients can subscribe to the topic `v3/{application-id}/devices/{device-id}/down/sent`.
  - For HTTP webhooks, make sure that the **Downlink Sent** messages are enabled.
- Query for the most recent application messages from the Storage Integration API with the new `last` parameter (for example, `?last=10m` or `?last=2h`). See also `--last` argument for the `ttn-lw-cli applications storage get` and `ttn-lw-cli end-devices storage get` commands.
- A location solved message is published automatically by Application Server when the decoded payload contains coordinates (e.g. `latitude` and `longitude`, among other combinations, as well as support for accuracy and altitude).
- Configuration option to include Packet Broker metadata in uplink messages: `pba.home-network.include-hops`. By default, this is now disabled.
- Update gateway identity, status, antennas, frequency plan, location and receive and transmit rates to Packet Broker Mapper. Mapping is enabled when the Forwarder role is enabled. The following new configuration options are introduced to change the default behavior:
  - `gs.packetbroker.update-gateway-interval`: Update gateway interval
  - `gs.packetbroker.update-gateway-jitter`: Jitter (fraction) to apply to the update interval to randomize intervals
  - `gs.packetbroker.online-ttl-margin`: Time to extend the online status before it expires
  - `pba.mapper-address`: Address of Packet Broker Mapper
  - `pba.forwarder.gateway-online-ttl`: Time-to-live of online status reported to Packet Broker

### Changed

- Low-level log messages from the `go-redis` library are printed only when the log level is set to `DEBUG`.
- GS will discard repeated gateway uplink messages (often received due to buggy gateway forwarder implementations). A gateway uplink is considered to be repeated when it has the same payload, frequency and antenna index as the last one.
  - The new `gs_uplink_repeated_total` metric counts how many repeated uplinks have been discarded.
  - A `gs.up.repeat` event is emitted (once per minute maximum) for gateways that are stuck in a loop and forward the same uplink message.
- For ABP sessions, the CLI now requests a DevAddr from the Network Server instead of generating one from the testing NetID.
- Descriptions, tooltips and defaults for checkboxes for public gateway status and location in the Console.
- All HTTP requests made by The Things Stack now contain a `User-Agent` header in the form of `TheThingsStack/{version}`.
- No connection to Packet Broker is being made when neither the Forwarder nor the Home Network role is enabled.
- Increase the default size limit for payload formatter scripts to 40KB (up from 4KB). The maximum size enforced at API level is 40KB (up from 16KB).
  - For more context see [issue #4053](https://github.com/TheThingsNetwork/lorawan-stack/issues/4053) and [issue #4278](https://github.com/TheThingsNetwork/lorawan-stack/issues/4278).

### Fixed

- Parse error in Webhook Templates.
- Application deletion handling in the Console.
- Error when logging into the Console when using connections without TLS.
- Account for antenna gain when the gateway is not authenticated (i.e. UDP gateway).
- Preserve antenna gain when the gateway status message contains GPS coordinates.
- Location map coordinate selection in the Console.
- Rights required for reading scheduled downlinks.

## [3.13.2] - 2021-06-17

### Added

- Configurable log formats with the `log.format` configuration option.
  - The `console` format that prints logs as more human-friendly text. This is the new default.
  - The `json` format that prints logs as JSON. This is the recommended format for production deployments.
  - The `old` format (deprecated). This can be used if you need to adapt your log analysis tooling before v3.14.
- `ttn_lw_gs_ns_uplink_latency_seconds`, `ttn_lw_ns_as_uplink_latency_seconds` and `ttn_lw_gtw_as_uplink_latency_seconds` metrics to track latency of uplink processing.
- Signing of releases.
- Hard delete option to delete applications, gateways and organizations in the Console.

### Changed

- Relaxed the cookie policy for cross-origin requests from Strict to Lax.
- Changed the cookie policy for OAuth state to None.

### Deprecated

- The `old` log format is deprecated and will be removed in v3.14.

### Fixed

- Permissions issue for reading and writing gateway secrets in the Console.
- Current and future rights selection for organization collaborators in the Console.
- Current and future rights selection for user api keys in the Console.
- Low or no throughput of message handling from Packet Broker when the ingress is high when Packet Broker Agent starts.
- Unset ADR bit in downlink messages to multicast devices.

## [3.13.1] - 2021-06-04

### Added

- More contextual tooltips to end device and gateway form fields in the Console.
- Warnings in the Console when changing or revoking your own access to an entity.

### Changed

- Do not print error line logs for rate limited gRPC and HTTP API requests.
- The `ttn_lw_log_log_messages_total` metric was renamed to `ttn_lw_log_messages_total` and has an additional `error_name` label.
- Authenticated users now have access to gateway status and location when those are set to public.
- Cookies are no longer allowed in cross-origin requests to the HTTP API. Applications must instead use Bearer tokens in the Authorization header.

### Fixed

- Downlink queue eviction on FCnt mismatch.
- End device payload formatter view crashing in the Console.
- End device overview frequently crashing in the Console.
- Panic on empty downlink in zero indexed downlink token.

## [3.13.0] - 2021-05-20

### Added

- Searching Packet Broker networks with `--tenant-id-contains` and `--name-contains` flags.
- Listing all listed Packet Broker networks with `ttn-lw-cli packetbroker networks list`.
- Include end device version identifiers in upstream messages (see `uplink_message.version_ids.brand_id`, `uplink_message.version_ids.model_id`, `uplink_message.version_ids.firmware_version`, `uplink_message.version_ids.hardware_version` and `uplink_message.version_ids.band_id` fields).
- Reporting uplink and downlink message delivery state changes to Packet Broker. This will be used for statistical purposes (e.g. which message is processed successfully or why it errored) as well as LoRaWAN roaming (the `XmitDataAns` result code).
- Setting API key expiry via `--api-key-expiry` flag using RFC3339 format.
  - This requires a database schema migration (`ttn-lw-stack is-db migrate`) because of the added columns.
- Events storage in the Redis events backend. This can be enabled with the new `events.redis.store.enable` option. The new options `events.redis.store.ttl`, `events.redis.store.entity-ttl`, `events.redis.store.entity-count` and `events.redis.store.correlation-id-count` can be used to configure retention.
- RPC to find related events by correlation ID.
- CLI command `events find-related`.
- Support for loading Device Repository profiles from different vendors if specified. This allows reusing standard end device profiles from module makers and LoRaWAN end device stack vendors.
- Filtering out verbose events in the event views in the Console.
- The `gs.up.forward` event now includes the host an uplink was forwarded to.
- Previews for `*.update` events in the Console.
- The Console can now show recent historical events in networks that have events storage enabled.
- Add a new `mac_settings.desired_max_eirp` field that can be configured to set the desired MaxEIRP value per device.
- Support loading rate limiting profile configuration from external sources. When set, they will override embedded configuration. See `rate-limiting.config-source`, `rate-limiting.directory`, `rate-limiting.url` and `rate-limiting.blob.*` configuration options.
- `IssueDevEUI` RPC for requesting a DevEUI from a configured IEEE MAC block for devices per application.
  - This requires a database schema migration (`ttn-lw-stack is-db migrate`) because of the added `eui_blocks` table and `dev_eui_counter`
    column in applications table.
  - This requires a new `dev-eui-block` configuration setting.

### Changed

- User IDs now have a minimum length of 2 instead of 3, so that more users coming from v2 can keep their username.
- Disabled device uplink simulation and downlink message sending when skipping payload crypto.
- The UpdateAPIKey RPCs now take a fieldmask.
- The Gateway Server no longer sends `gs.up.drop` event if the Network Server does not handle an uplink message, or if the uplink does not match the DevAddr prefix of an upstream.
- Maximum size for user-defined payload formatter scripts.
  - The default cap is at 4KB, see the new `as.formatters.max-parameter-length` config option.
  - A maximum cap of 16KB per script is set at the API level.
  - This only prevents setting large payload formatter scripts for new devices and applications; it does not remove payload formatters from existing applications and devices. Scripts sourced from the Device Repository are not affected. See [issue #4053](https://github.com/TheThingsNetwork/lorawan-stack/issues/4053) for more context on this change.
- LoRa Basics Station `router_config` message omits hardware specific fields.
- Showing "Last seen" information in end device tables (replacing "Created").

### Removed

- The `gs.status.forward` event.

### Fixed

- OAuth token exchange for OAuth clients that use Basic auth.
- The CLI now properly returns a non-zero exit status code on invalid commands.
- Gateway connection requests with zero EUI are rejected.
- End device payload formatter reset to `FORMATTER_NONE` in the Console.
- Memory issues when importing end devices in the Console.

## [3.12.3] - 2021-05-06

### Changed

- Optimized storage of recent application uplinks in Application Server.

### Fixed

- Validation of OAuth token exchange requests from the CLI.
- Validation of join-request types when using the Crypto Server backend.
- Application Server session recovery functionality for imported devices.
- Fetching AppSKey when the session is rebuilt but the identifier did not change.

## [3.12.2] - 2021-04-30

### Added

- Contextual tooltips to form fields in the Console.
- C-Style uint32_t representation for end device address field.
- Gateway Configuration Server to the cluster package.
  - This introduces a new config option `cluster.gateway-configuration-server` that needs to be set in multi-instance deployments.
- Uplink storage for integrations in the Application Server. The number of uplinks stored per end device may be configured via the config option `as.uplink-storage.limit`.
- LoRaCloud GLS multi frame request support.
- LoRaCloud GNSS request support.
- LoRaCloud WiFi request support.

### Changed

- Allow the LinkADRReq commands to lower the data rate used by the end devices.

### Fixed

- Occasional crashes in the ratelimit middleware.
- Handling of zero EUI CUPS update-info requests.
- Backend validation messages for some forms.
- Gateway downlink message previews not displaying correctly in the event view of the Console.
- Importing end devices from the Console would occasionally ignore some device MAC settings fields.

## [3.12.1] - 2021-04-15

### Added

- Payload formatter testing functionality in the Console.
- Options in the Identity Server to reject passwords that contain the user ID (`is.user-registration.password-requirements.reject-user-id`) or common passwords (`is.user-registration.password-requirements.reject-common`).

### Changed

- Network Server now takes uplink data rate index for ADR.
- Event streams are now closed when the callers rights are revoked.

### Fixed

- It is no longer possible to accidentally create API keys without any rights.
- Application overview page crashing for collaborators without certain rights.
- `mac_settings.factory_preset_frequencies` handling in US-like bands.

### Security

- This release fixes an issue that prevented some request messages from being validated correctly, allowing invalid values in certain fields.

## [3.12.0] - 2021-04-06

### Added

- API and CLI commands for listing, searching for and restoring recently deleted applications, OAuth clients, gateways, organizations and users.
- State Description fields for adding context to the (rejected, flagged, suspended) state of Users and OAuth clients.
  - This requires a database schema migration (`ttn-lw-stack is-db migrate`) because of the added columns.
- Searching for gateways by EUI.
- Searching for users and OAuth clients by state.
- Gateway Server forwards Tx Acknowlegdment packets to the Network Server for scheduled downlinks. These can be used by the Network Server to forward `downlink_ack` upstream messages to the Application Server.
- UDP connection error caching. The duration can be configured via the `gs.udp.connection-error-expires` configuration entry.
- Option to require individual gateways to use authenticated connections.
  - This requires a database schema migration (`ttn-lw-stack is-db migrate`) because of the added columns.
- Login Tokens (magic login links) that can be used for password-less login.
  - This requires a database schema migration (`ttn-lw-stack is-db migrate`) because of the added columns.
  - This feature is disabled by default; use the new `is.login-tokens.enabled` option to enable it.
- Packet Broker registration, configuration of routing policies, listing home networks and viewing routing policies set by forwarding networks. See `ttn-lw-cli packetbroker --help` for more information.
- Support LoRa 2.4 GHz with Packet Broker.
- Include gateway identifiers from Packet Broker in metadata.
- Session and MAC state import functionality. This means that devices can be migrated without rejoin.
- Rate limiting for HTTP endpoints, gRPC endpoints, MQTT, UDP and WebSockets connections.
  - Rate limiting is disabled by default. Refer to the `rate-limiting` configuration entry to enable.
- Profile settings link to header dropdown menu.

### Changed

- Changed the pub/sub channels that the Redis backend of the Events system uses.
- Changed the encoding of events transported by the Redis backend of the Events system.
- All external HTTP calls are now using TLS client configuration. This fixes issues where HTTP calls would fail if custom (e.g. self-signed) CAs were used.
- All external HTTP calls are now using a default timeout. This fixes issues where HTTP calls would stall for a long time.
- All value wrappers now are encoded and decoded as the value being wrapped in JSON. That means, that, e.g. format of `mac_settings.rx1_delay` is changed from `{"value": 2}` to just `2`.
- Changed the error that is returned when attempting to validate already validated contact info.
  - This requires a database schema migration (`ttn-lw-stack is-db migrate`) because of the added column.
- Update Go to 1.16
- Network Server now performs more strict validation and will disallow creation and updates of invalid devices.
- DevEUI is not required for multicast devices anymore, regarding of LoRaWAN version.

### Fixed

- Incorrect documentation url for event details data formats.
- Search functionality for applications, gateways and organizations in the Console.
- Error handling of end device template formats for the application overview page in the Console.
- Payload size limits for AU915 data rates 8 and 9, which are now consistent with Regional Parameters RP002-1.0.2.
- Payload size limit calculation in Network Server.
- Occasional panic in Network Server on downlink with corrupted device states.
- Occasional panic in Identity Server on extracting log fields from invalid requests.
- Print an error message stating that the Storage Integration is not available in the open source edition of The Things Stack when trying to execute `ttn-lw-stack storage-db` commands.

## [3.11.3] - 2021-03-19

### Added

- `sentry.environment` configuration option to set the `environment` tag on Sentry reports.
- TR005 QR code format, with ID `tr005`.
- LoRa Cloud Geolocation Services support for TOA/RSSI end device geolocation.

### Changed

- Default value of `gs.udp.addr-change-block` is now 0, which disables the IP firewall for UDP traffic. Deployments that need to enforce the IP check should set a value greater than 0. Note that the new default value makes UDP connections less secure.
- Prevent flooding logs with "Packet Filtered" messages when UDP gateways exceed the maximum rate limit. Only one message per minute will be printed for each gateway.

### Deprecated

- TR005 Draft 2 and 3 QR code formats. Use the final version of the technical recommendation, with ID `tr005`.

### Fixed

- Downlink queue operations on ABP devices not working under specific circumstances.
- NwkKey handling for end devices in the Console.

## [3.11.2] - 2021-03-05

### Added

- Pagination flags for the `users oauth authorizations list` and `users oauth access-tokens list` CLI commands.
- End device ID generation based on DevEUI in The LoRaWAN Device Repository creation form in the Console.
- `remote_ip` and `user_agent` metadata on OAuth events.
- `created_at` and `updated_at` fields to API Keys.
- Telemetry for Packet Broker Agent.
- User rights check for managing API keys in the Console.

### Changed

- `temp` field of the UDP stats message is now type `float32` (pointer).

### Fixed

- Ocassional race condition in uplink matching with replicated Network Server instances.
- Ocassional race condition when matching pending sessions.
- Conflict error when registering an end device via the wizard in the Console.
- Pagination in the `List` and `ListTokens` RPCs of the `OAuthAuthorizationRegistry`.
- Event name on user login.
- Application uplink queue handling in Network Server.
- Application Server session desynchronization with the Network Server. The Application Server will now attempt to synchronize the end device session view on downlink queue operational errors. This fixes the `f_cnt_too_low` and `unknown_session` errors reported on downlink queue push and replace.
- Panic while generating SX1301 config for frequency plans without radio configuration.

## [3.11.1] - 2021-02-18

### Added

- Profile settings view to the Account App.
  - Functionality to change basic profile information, such as name, email address and profile picture.
  - Functionality to update the account password.
  - Functionality to delete the account.

### Changed

- Improved logging.

### Fixed

- Synchronization in Gateway Server scheduler that caused race conditions in scheduling downlink traffic.

## [3.11.0] - 2021-02-10

### Added

- Reset functionality in Network Server, which resets session context and MAC state (see `ttn-lw-cli end-devices reset` command). For OTAA all data is wiped and device must rejoin, for ABP session keys, device address and downlink queue are preserved, while MAC state is reset.
- Store and retrieve Gateway Claim Authentication Code from database.
  - This requires a database schema migration (`ttn-lw-stack is-db migrate`) because of the added column.
  - This uses the same encryption key set using the `is.gateways.encryption-key-id` configuration option.
- Improved handling of connection issues in the Console, as well as automatic reconnects.
- Helpful details for synthetic meta events in the data view of the Console.
- Support field mask paths in Storage Integration API requests.
- CUPS redirection.
  - This requires a database schema migration (`ttn-lw-stack is-db migrate`) because of the added columns.
- Configuration option (`is.user-registration.enabled`) to enable or disable user registrations.
- Missing CLI commands for getting single API keys or collaborators for entities.
- New Account App for authentication, authorization and account related functionality.
  - This introduces various UX improvements and new designs around e.g. user login, registration and the "forgot password" flow.
- Integrate Device Repository.
- Device Repository component to integrate [Device Repository](https://github.com/TheThingsNetwork/lorawan-devices) with The Things Stack. See the `dr` configuration section.
  - The Device Repository database is bundled automatically into Docker release images. See the `ttn-lw-stack dr-db init` command to manually fetch the latest changes.
- Device repository service to the JavaScript SDK.
- Choosing array representation for end device session keys as well as gateway EUI.

### Changed

- Network Server does not store `recent_uplinks`, `recent_adr_uplinks` and `recent_downlinks` anymore.
- Improved Network Server downlink task performance.
- Improved Network Server matching performance.
- Network Server matching mapping in the database.
  - This requires a database migration (`ttn-lw-stack ns-db migrate`).
- Sending a non-empty implicitly specified field disallowed field will now cause RPCs to fail. E.g. if RPC supports paths `A` and `A.B`, sending value with `A.C` non-empty and field mask `A` would result in an error.
- Improved content of emails sent by the Identity Server.
- Stricter validation of the maximum length of string fields, binary fields, lists and maps.
- Frequency plans and webhook templates are now included in Docker images, and used by default, instead of fetching directly from GitHub.
- JavaScript entrypoints changed from `oauth.css` and `oauth.js` to `account.css` and `account.css`. Note: For deployments using custom frontend bundles (e.g. via `--is.oauth.ui.js-file`), the filenames have to be updated accordingly as well.

### Removed

- Application Server linking. The Network Server now pushes data to the cluster Application Server instead.
  - Applications which desire to handle payload decryption within their own domains should disable payload decryption at application or device level and decrypt the payload on their own end.
  - While not backwards compatible, the decision to remove linking was heavily motivated by scalability concerns - the previous linking model scales poorly when taking high availability and load balancing concerns into account.
- The option to disable CUPS per gateway `gcs.basic-station.require-explicit-enable`.

### Fixed

- Network Server DevStatusReq scheduling conditions in relation to frame counter value.
- Missing `authentication`, `remote_ip` and `user_agent` fields in events when using event backends other than `internal`.
- Handling of `DLChannelReq` if dependent `NewChannelReq` was previously rejected.
- Login after user registration leading to dead-end when originally coming from the Console.
- Frame counter display of end devices on initial page load in the Console.
- AU915-928 data rate indexes in Regional Parameter specification versions below 1.0.2b.

## [3.10.6] - 2021-01-12

### Added

- Configuration option `is.admin-rights.all` to grant admins all rights, including `_KEYS` and `_ALL`.
- Configuration option `is.user-registration.contact-info-validation.token-ttl` to customize the validity of contact information validation tokens.
- `ttn-lw-stack` CLI command for creating an API Key with full rights on a user.

### Changed

- Packet Broker API version to `v3.2.0-tts` and routing API to `v1.0.2-tts`.
- Emails with temporary tokens now also show when these tokens expire. Custom email templates can use `{{ .TTL }}` and `{{ .FormatTTL }}` to render the expiry durations.

### Deprecated

- Packet Broker mutual TLS authentication: use OAuth 2.0 client credentials instead; set `pba.authentication-mode` to `oauth2` and configure `pba.oauth2`.
- Packet Broker forwarder blacklist setting `pba.home-network.blacklist-forwarder` has become ineffective.

### Fixed

- Do not initiate new contact info validations when old validations are still pending.

## [3.10.5] - 2020-12-23

### Added

- Support for sending end device uplinks using the CLI (see `ttn-lw-cli simulate application-uplink` command).
- Clients can now perform custom ADR by modifying ADR parameters in `mac-state.desired-parameters` of the device.

### Changed

- Form field layouts in the Console (field labels are now dispayed above the field).
- Small structural changes to the custom webhook form in the Console.
- Renamed experimental command `ttn-lw-cli simulate uplink` to `ttn-lw-cli simulate gateway-uplink`.
- Renamed experimental command `ttn-lw-cli simulate join-request` to `ttn-lw-cli simulate gateway-join-request`.

### Fixed

- Removed misleading warning message for missing package data when setting up the storage integration package association.

## [3.10.4] - 2020-12-08

### Added

- Configure application activation settings from the CLI (see `ttn-lw-cli application activation-settings` commands).
- User API keys management to the Console.
- `Purge` RPC and cli command for entity purge (hard-delete) from the database.
- More password validation rules in the user management form in the Console.
- Support for class B end devices in the Console.
- MAC settings configuration when creating and editing end devices in the Console.
- Support for the LR1110 LTV stream protocol.

### Changed

- Branding (updated TTS Open Source logo, colors, etc).

### Fixed

- Simulated uplinks visibility in webhook messages.
- Retransmission handling.
- RTT recording for LBS gateways. The maximum round trip delay for RTT calculation is configurable via `--gs.basic-station.max-valid-round-trip-delay`.
- Memory leak in GS scheduler.

## [3.10.3] - 2020-12-02

### Added

- Configure application activation settings from the CLI (see `ttn-lw-cli application activation-settings` commands).

### Security

- Fixed an issue with authentication on the `/debug/pprof`, `/healthz` and `/metrics` endpoints.

## [3.10.2] - 2020-11-27

### Added

- gRPC middleware to extract proxy headers from trusted proxies. This adds a configuration `grpc.trusted-proxies` that is similar to the existing `http.trusted-proxies` option.

### Changed

- Log field consistency for HTTP and gRPC request logs.

### Fixed

- Uplink frame counter reset handling.
- Uplink retransmission handling in Network Server.
- DevAddr generation for NetID Type 3 and 4, according to errata.
- HTTP header propagation (such as Request ID) to gRPC services.

## [3.10.1] - 2020-11-19

### Added

- More password validation rules in the user management form in the Console.

### Changed

- Limitation of displayed and stored events in the Console to 2000.
- Application Server will unwrap the AppSKey if it can, even if skipping payload crypto is enabled. This is to avoid upstream applications to receive wrapped keys they cannot unwrap. For end-to-end encryption, configure Join Servers with wrap keys unknown to the Application Server.
- More precise payload labels for event previews in the Console.

### Fixed

- Next button title in the end device wizard in the Console.
- Navigation to the user edit page after creation in the Console.
- The port number of the `http.redirect-to-host` option was ignored when `http.redirect-to-tls` was used. This could lead to situations where the HTTPS server would always redirect to port 443, even if a different one was specified.
  - If the HTTPS server is available on `https://thethings.example.com:8443`, the following flags (or equivalent environment variables or configuration options) are required: `--http.redirect-to-tls --http.redirect-to-host=thethings.example.com:8443`.
- Status display on the error view in the Console.
- Event views in the Console freezing after receiving thousands of events.
- Wrong FPort value displayed for downlink attempt events in the Console.
- Network Server sending duplicate application downlink NACKs.
- Network Server now sends downlink NACK when it assumes confirmed downlink is lost.
- Network Server application uplink drainage.

## [3.10.0] - 2020-11-02

### Added

- Gateway Configuration Server endpoint to download UDP gateway configuration file.
  - In the Console this requires a new `console.ui.gcs.base-url` configuration option to be set.
- Support for sending end device uplinks in the Console.
- PHY version filtering based on LoRaWAN MAC in the Console.
- Meta information and status events in the event views in the Console.
- Support for setting the frame counter width of an end device in the Console.
- Include consumed airtime metadata in uplink messages and join requests (see `uplink_message.consumed_airtime` field).
- Add end device location metadata on forwarded uplink messages (see `uplink_message.locations` field).
- Store and retrieve LBS LNS Secrets from database.
  - This requires a database schema migration (`ttn-lw-stack is-db migrate`) because of the added column.
  - To encrypt the secrets, set the new `is.gateways.encryption-key-id` configuration option.
- Storage Integration API.
- CLI support for Storage Integration (see `ttn-lw-cli end-devices storage` and `ttn-lw-cli applications storage` commands).
- Network Server does not retry rejected `NewChannelReq` data rate ranges or rejected `DLChannelReq` frequencies anymore.
- Functionality to allow admin users to list all organizations in the Console.
- Downlink count for end devices in the Console.
- Support for Application Activation Settings in the Join Server to configure Application Server KEK, ID and Home NetID.
- Downlink queue invalidated message sent upstream by Application Server to support applications to re-encrypt the downlink queue when Application Server skips FRMPayload crypto.
- Navigation to errored step in the end device wizard in the Console.
- Reference available glossary entries for form fields in the Console.

### Changed

- Decoded downlink payloads are now published as part of downlink attempt events.
- Decoded downlink payloads are stored now by Network Server.
- Raw downlink PHY payloads are not stored anymore by Network Server.
- Move documentation to [lorawan-stack-docs](https://github.com/TheThingsIndustries/lorawan-stack-docs).
- Improve LinkADRReq scheduling condition computation and, as a consequence, downlink task efficiency.
- CUPS Server only accepts The Things Stack API Key for token auth.
- Improve MQTT Pub/Sub task restart conditions and error propagation.
- Pausing event streams is not saving up arriving events during the pause anymore.
- Gateway server can now update the gateway location only if the gateway is authenticated.
- Right to manage links on Application Server is now `RIGHT_APPLICATION_SETTINGS_BASIC`.

### Removed

- Join EUI prefixes select on empty prefixes configuration in Join Server.

### Fixed

- Broken link to setting device location in the device map widget.
- Error events causing Console becoming unresponsive and crashing.
- Incorrect entity count in title sections in the Console.
- Incorrect event detail panel open/close behavior for some events in the Console.
- Improved error resilience and stability of the event views in the Console.
- RSSI metadata for MQTT gateways connected with The Things Network Stack V2 protocol.
- Gateway ID usage in upstream connection.
- Last seen counter for applications, end devices and gateways in the Console.
- `Use credentials` option being always checked in Pub/Sub edit form in the Console.
- FPending being set on downlinks, when LinkADRReq is required, but all available TxPower and data rate index combinations are rejected by the device.
- Coding rate for LoRa 2.4 GHz: it's now `4/8LI`.
- End device import in the Console crashing in Firefox.
- Creation of multicast end devices in the Console.
- Overwriting values in the end device wizard in the Console.
- Redirect loops when logging out of the Console if the Console OAuth client had no logout redirect URI(s) set.
- Event selection not working properly when the event stream is paused in the Console.

## [3.9.4] - 2020-09-23

### Changed

- Detail view of events in the Console moved to the side.
- Display the full event object when expanded in the Console (used to be `event.data` only).

### Fixed

- Performance issues of event views in the Console (freezing after some time).
- Gateway Server panic on upstream message handling.
- Incorrect redirects for restricted routes in the Console.
- Validation of MAC settings in the Network Server.
- Network Server panic when RX2 parameters cannot be computed.

## [3.9.3] - 2020-09-15

### Added

- Add `the-things-stack` device template converter, enabled by default. Effectively, this allows importing end devices from the Console.
- Support for binary decoding downlink messages previously encoded with Javascript or CayenneLPP.
- Common CA certificates available in documentation.
- Service data fields to pub/subs and webhooks in the Console.

### Changed

- MAC commands (both requests and responses) are now only scheduled in class A downlink slots in accordance to latest revisions to LoRaWAN specification.
- Scheduling failure events are now emitted on unsuccessful scheduling attempts.
- Default Javascript function signatures to `encodeDownlink()`, `decodeUplink()` and `decodeDownlink()`.
- Default Class B timeout is increased from 1 minute to 10 minutes as was originally intended.
- Update Go to 1.15
- Application, gateway, organization and end device title sections in the Console.
- Network Server downlink queues now have a capacity - by default maximum application downlink queue length is 10000 elements.
- Improve ADR algorithm loss rate computation.

### Deprecated

- Previous Javascript function signatures `Decoder()` and `Encoder()`, although they remain functional until further notice.

### Fixed

- ISM2400 RX2, beacon and ping slot frequencies are now consistent with latest LoRaWAN specification draft.
- CLI login issues when OAuth Server Address explicitly includes the `:443` HTTPS port.
- Documentation link for LoRa Cloud Device & Application Services in the Lora Cloud integration view in the Console.
- Webhooks and Pub/Subs forms in the Console will now let users choose whether they want to overwrite an existing record when the ID already exists (as opposed to overwriting by default).
- Pub/Sub integrations not backing off on internal connection failures.
- Network Server ping slot-related field validation.
- Memory usage of Network Server application uplink queues.
- Incorrect uplink FCnt display in end device title section.
- Service Data messages being routed incorrectly.

## [3.9.1] - 2020-08-19

### Added

- LoRaCloud DAS integration page in the Console.
- User Agent metadata on published events (when available).
- Option to override server name used in TLS handshake with cluster peers (`cluster.tls-server-name`).

### Changed

- Network Server now only publishes payload-related downlink events if scheduling succeeds.
- Moved remote IP event metadata outside authentication.
- Admins can now set the expiration time of temporary passwords of users.
- Application Server links are no longer canceled prematurely for special error codes. Longer back off times are used instead.

### Fixed

- Authentication metadata missing from published events.
- Under some circumstances, CLI would mistakenly import ABP devices as OTAA.
- Gateway Server could include the gateway antenna location on messages forwarded to the Network Server even if the gateway location was not public.

## [3.9.0] - 2020-08-06

### Added

- API Authentication and authorization via session cookie.
  - This requires a database schema migration (`ttn-lw-stack is-db migrate`) because of the added and modified columns.
  - This changes the `AuthInfo` API response.
- Skipping payload crypto on application-level via application link's `skip_payload_crypto` field.
- Authentication method, ID and Remote IP in events metadata.
- Service data messages published by integrations. Can be consumed using the bundled MQTT server, Webhooks or Pub/Sub integrations.
- Application package application-wide associations support.
- LoRaCloud DAS application package server URL overrides support.
- Key vault caching mechanism (see `--key-vault.cache.size` and `--key-vault.cache.ttl` options).
- Generic encryption/decryption to KeyVault.
- Option to ignore log messages for selected gRPC method on success (see `grpc.log-ignore-methods` option).
- CLI auto-completion support (automatically enabled for installable packages, also see `ttn-lw-cli complete` command).
- Options to disable profile picture and end device picture uploads (`is.profile-picture.disable-upload` and `is.end-device-picture.disable-upload`).
- Options to allow/deny non-admin users to create applications, gateways, etc. (the the `is.user-rights.*` options).
- Admins now receive emails about requested user accounts that need approval.
- Support for synchronizing gateway clocks via uplink tokens. UDP gateways may not connect to the same Gateway Server instance.
- Consistent command aliases for CLI commands.
- Laird gateway documentation.
- Option to allow unauthenticated Basic Station connections. Unset `gs.basic-station.allow-unauthenticated` to enforce auth check for production clusters. Please note that unauthenticated connections in existing connections will not be allowed unless this is set.
- Option to require TLS on connections to Redis servers (see `redis.tls.require` and related options).
- Documentation for `cache` options.
- Documentation for the Gateway Server MQTT protocol.
- Add user page in console.
- Troubleshooting guide.
- API to get configuration from the Identity Server (including user registration options and password requirements).
- Synchronize gateway time by uplink token on downstream in case the Gateway Server instance is not handling the upstream gateway connection.
- Work-around for Basic Station gateways sending uplink frames with no `xtime`.
- Document Network Server API Key requirement for Basic Station.

### Changed

- Remove version from hosted documentation paths.
- Gateway connection stats are now stored in a single key.
- The example configuration for deployments with custom certificates now also uses a CA certificate.
- Increase Network Server application uplink buffer queue size.
- `ttn-lw-cli use` command no longer adds default HTTP ports (80/443) to the OAuth Server address.
- Suppress the HTTP server logs from the standard library. This is intended to stop the false positive "unexpected EOF" error logs generated by health checks on the HTTPS ports (for API, BasicStation and Interop servers).
- Automatic collapse and expand of the sidebar navigation in the Console based on screen width.
- The header of the sidebar is now clickable in the Console.
- Overall layout and behavior of the sidebar in the Console improved.
- Improved layout and screen space utilization of event data views in the Console.
- Allow setting all default MAC settings of the Network Server. Support setting enum values using strings where applicable.

### Deprecated

- End device `skip_payload_crypto` field: it gets replaced by `skip_payload_crypto_override`.

### Fixed

- Inconsistent error message responses when retrieving connection stats from GS if the gateway is not connected.
- Empty form validation in the Console.
- CLI crash when listing application package default associations without providing an application ID.
- Decoding of uplinks with frame counters exceeding 16 bits in Application Server.
- Validation of keys for gateway metrics and version fields.
- Read only access for the gateway overview page in the Console.
- Fix an issue that frequently caused event data views crashing in the Console.
- Application Server contacting Join Server via interop for fetching the AppSKey.
- Low color contrast situations in the Console.
- Application Server pub/sub integrations race condition during shutdown.
- Console webhook templates empty headers error.
- Console MQTT URL validation.
- AFCntDown from the application-layer is respected when skipping application payload crypto.
- RTT usage for calculating downlink delta.
- Synchronize concentrator timestamp when uplink messages arrive out-of-order.

## [3.8.6] - 2020-07-10

### Added

- Payload formatter documentation.
- CLI support for setting message payload formatters from a local file. (see `--formatters.down-formatter-parameter-local-file` and `--formatters.up-formatter-parameter-local-file` options).

### Changed

- Gateway connection stats are now stored in a single key.

### Fixed

- Uplink frame counters being limited to 16 bits in Network Server.

## [3.8.5] - 2020-07-06

### Added

- Option to reset end device payload formatters in the Console.
- Service discovery using DNS SRV records for external Application Server linking.
- Functionality to set end device attributes in the Console.
- Event description tooltip to events in the Console.
- CLI support for setting and unsetting end device location (see `--location.latitude`, `--location.longitude`, `--location.altitude` and `--location.accuracy` options).
- Functionality to allow admin users to list all applications and gateways in the Console.
- Ursalink UG8X gateway documentation.
- Intercom, Google Analytics, and Emojicom feedback in documentation.
- LORIX One gateway documentation.
- Display own user name instead of ID in Console if possible.
- Option to hide rarely used fields in the Join Settings step (end device wizard) in the Console.

### Changed

- JSON uplink message doc edited for clarity.
- The CLI snap version uses the `$SNAP_USER_COMMON` directory for config by default, so that it is preserved between revisions.
- Defer events subscriptions until there is actual interest for events.
- End device creation form with wizard in the Console.

### Removed

- Requirement to specify `frequency_plan_id` when creating gateways in the Console.

### Fixed

- Endless authentication refresh loop in the Console in some rare situations.
- Logout operation not working properly in the Console in some rare situations.
- Handling API key deletion event for applications, gateways, organizations and users.
- Organization API key deletion in the Console.
- CLI now only sends relevant end device fields to Identity Server on create.
- Maximum ADR data rate index used in 1.0.2a and earlier versions of AU915 band.
- End device events stream restart in the Console.
- CLI was unable to read input from pipes.
- Timezones issue in claim authentication code form, causing time to reverse on submission.
- Errors during submit of the join settings for end devices in the Console.

## [3.8.4] - 2020-06-12

### Added

- Metrics for log messages, counted per level and namespace.
- Allow suppressing logs on HTTP requests for user-defined paths (see `--http.log-ignore-paths` option).
- Redux state and actions reporting to Sentry
- Serving frontend sourcemaps in production
- Frequency plan documentation.
- LoRa Basics Station documentation.

### Changed

- Suppress a few unexpected EOF errors, in order to reduce noise in the logs for health checks.

### Fixed

- Packet Broker Agent cluster ID is used as subscription group.
- LinkADR handling in 72-channel bands.
- Data uplink metrics reported by Application Server.

## [3.8.3] - 2020-06-05

### Added

- Favicon to documentation pages.
- Draft template for documentation.

### Changed

- Late scheduling algorithm; Gateway Server now takes the 90th percentile of at least the last 5 round-trip times of the last 30 minutes into account to determine whether there's enough time to send the downlink to the gateway. This was the highest round-trip time received while the gateway was connected.

### Fixed

- Downlink scheduling to gateways which had one observed round-trip time that was higher than the available time to schedule. In some occassions, this broke downlink at some point while the gateway was connected.

## [3.8.2] - 2020-06-03

### Added

- Console logout is now propagated to the OAuth provider.
  - This requires a database migration (`ttn-lw-stack is-db migrate`) because of the added columns.
  - To set the `logout-redirect-uris` for existing clients, the CLI client can be used, e.g.: `ttn-lw-cli clients update console --logout-redirect-uris "https://localhost:8885/console" --redirect-uris "http://localhost:1885/console"`.
- Packet Broker Agent to act as Forwarder and Home Network. See `pba` configuration section.
- JavaScript style guide to our `DEVELOPMENT.md` documentation.
- Schedule end device downlinks in the Console.
- Support for repeated `RekeyInd`. (happens when e.g. `RekeyConf` is lost)
- Validate the `DevAddr` when switching session as a result of receiving `RekeyInd`.
- Error details for failed events in the Console.
- `Unknown` and `Other cluster` connection statuses to the gateways table in the Console.
- LoRaWAN 2.4 GHz band `ISM2400`.
- Unset end device fields using the CLI (see `--unset` option)
- Join EUI and Dev EUI columns to the end device table in the Console.
- CLI creates user configuration directory if it does not exist when generating configuration file.
- Upgrading guide in docs.
- Glossary.
- Event details in the Console traffic view.
- Gateway Server events for uplink messages now contain end device identifiers.
- Setting custom gateway attributes in the Console.
- Pub/Sub documentation.
- Return informative well-known errors for standard network and context errors.
- Error notification in list views in the Console.
- Latest "last seen" info and uplink frame counts for end devices in the Console.
- Latest "last seen" info for applications in the Console.

### Changed

- Conformed JavaScript to new code style guide.
- Removed login page of the Console (now redirects straight to the OAuth login).
- Network Server now records `LinkADRReq` rejections and will not retry rejected values.
- Improved `NewChannelReq`, `DLChannelReq` and `LinkADRReq` efficiency.
- For frames carrying only MAC commands, Network Server now attempts to fit them in FOpts omitting FPort, if possible, and sends them in FRMPayload with FPort 0 as usual otherwise.
- Submit buttons are now always enabled in the Console, regardless of the form's validation state.
- Disabled ADR for `ISM2400` band.
- Network Server will attempt RX1 for devices with `Rx1Delay` of 1 second, if possible.
- Network Server will not attempt to schedule MAC-only frames in ping slots or RXC windows.
- Network Server will only attempt to schedule in a ping slot or RXC window after RX2 has passed.
- Network Server will schedule all time-bound network-initiated downlinks at most RX1 delay ahead of time.
- Network Server now uses its own internal clock in `DeviceTimeAns`.
- Troubleshooting section of `DEVELOPMENT.md`
- Change console field labels from `MAC version` and `PHY version` to `LoRaWAN version` and `Regional Parameters version` and add descriptions

### Fixed

- Handling of device unsetting the ADR bit in uplink, after ADR has been started.
- Invalid `oauth-server-address` in CLI config generated by `use` command when config file is already present.
- Network Server now properly handles FPort 0 data uplinks carrying FOpts.
- Data rate 4 in version `1.0.2-a` of AU915.
- Incorrect `TxOffset` values used by Network Server in some bands.
- OAuth authorization page crashing.
- Byte input in scheduling downlink view.
- OAuth client token exchange and refresh issues when using TLS with a RootCA.
- Join Server and Application Server device registries now return an error when deleting keys on `SET` operations. The operation was never supported and caused an error on `GET` instead.
- Clearing end device events list in the Console.
- Some views not being accessible in the OAuth app (e.g. update password).
- `LinkADRReq` scheduling.
- Unsetting NwkKey in Join Server.
- CSRF token validation issues preventing login and logout in some circumstances.
- Typo in Application Server configuration documentation (webhook downlink).
- Unset fields via CLI on Join Server, i.e. `--unset root-keys.nwk-key`.
- Reconnecting UDP gateways that were disconnected by a new gateway connection.
- ADR in US915-like bands.

## [3.7.2] - 2020-04-22

### Added

- CLI can now dump JSON encoded `grpc_payload` field for unary requests (see `--dump-requests` flag).
- Template ID column in the webhook table in the Console.
- Select all field mask paths in CLI get, list and search commands (see `--all` option).
- Create webhooks via webhook templates in the Console.
- `ns.up.data.receive` and `ns.up.join.receive` events, which are triggered when respective uplink is received and matched to a device by Network Server.
- `ns.up.data.forward` and `ns.up.join.accept.forward` events, which are triggered when respective message is forwarded from Network Server to Application Server.
- `ns.up.join.cluster.attempt` and `ns.up.join.interop.attempt` events, which are triggered when the join-request is sent to respective Join Server by the Network Server.
- `ns.up.join.cluster.success` and `ns.up.join.interop.success` events, which are triggered when Network Server's join-request is accepted by respective Join Server.
- `ns.up.join.cluster.fail` and `ns.up.join.interop.fail` events, which are triggered when Network Server's join-request to respective Join Server fails.
- `ns.up.data.process` and `ns.up.join.accept.process` events, which are triggered when respective message is successfully processed by Network Server.
- `ns.down.data.schedule.attempt` and `ns.down.join.schedule.attempt` events, which are triggered when Network Server attempts to schedule a respective downlink on Gateway Server.
- `ns.down.data.schedule.success` and `ns.down.join.schedule.success` events, which are triggered when Network Server successfully schedules a respective downlink on Gateway Server.
- `ns.down.data.schedule.fail` and `ns.down.join.schedule.fail` events, which are triggered when Network Server fails to schedule a respective downlink on Gateway Server.
- Specify gRPC port and OAuth server address when generating a CLI config file with `ttn-lw-cli use` (see `--grpc-port` and `--oauth-server-address` options).
- Guide to connect MikroTik Routerboard

### Changed

- Styling improvements to webhook and pubsub table in Console.
- Gateway location is updated even if no antenna locations had been previously set.
- Renamed `ns.application.begin_link` event to `ns.application.link.begin`.
- Renamed `ns.application.end_link` event to `ns.application.link.end`.
- `ns.up.data.drop` and `ns.up.join.drop` events are now triggered when respective uplink duplicate is dropped by Network Server.
- Network Server now drops FPort 0 data uplinks with non-empty FOpts.
- Frontend asset hashes are loaded dynamically from a manifest file instead of being built into the stack binary.
- Removed `Cache-Control` header for static files.
- Sort events by `time` in the Console.
- Restructure doc folder

### Removed

- `ns.up.merge_metadata` event.
- `ns.up.receive_duplicate` event.
- `ns.up.receive` event.

### Fixed

- End device claim display bug when claim dates not set.
- DeviceModeInd handling for LoRaWAN 1.1 devices.
- Do not perform unnecessary gateway location updates.
- Error display on failed end device import in the Console.
- Update password view not being accessible
- FOpts encryption and decryption for LoRaWAN 1.1 devices.
- Application Server returns an error when trying to delete a device that does not exist.
- Network Server returns an error when trying to delete a device that does not exist.
- Retrieve LNS Trust without LNS Credentials attribute.
- Too strict webhook base URL validation in the Console.
- Webhook and PubSub total count in the Console.
- DevEUI is set when creating ABP devices via CLI.
- CLI now shows all supported enum values for LoraWAN fields.
- Application Server does not crash when retrieving a webhook template that does not exist if no template repository has been configured.
- Application Server does not crash when listing webhook templates if no template repository has been configured.
- Error display on failed end device fetching in the Console.
- Various inconsistencies with Regional Parameters specifications.

## [3.7.0] - 2020-04-02

### Added

- Update gateway antenna location from incoming status message (see `update_location_from_status` gateway field and `--gs.update-gateway-location-debounce-time` option).
  - This requires a database migration (`ttn-lw-stack is-db migrate`) because of the added columns.
- Access Tokens are now linked to User Sessions.
  - This requires a database migration (`ttn-lw-stack is-db migrate`) because of the added columns.
- Edit application attributes in Application General Settings in the Console
- New `use` CLI command to automatically generate CLI configuration files.
- View/edit `update_location_from_status` gateway property using the Console.

### Changed

- Default DevStatus periodicity is increased, which means that, by default, DevStatusReq will be scheduled less often.
- Default class B and C timeouts are increased, which means that, by default, if the Network Server expects an uplink from the device after a downlink, it will wait longer before rescheduling the downlink.
- In case downlink frame carries MAC requests, Network Server will not force the downlink to be sent confirmed in class B and C.

### Fixed

- Fix organization collaborator view not being accessible in the Console.
- Error display on Data pages in the Console.
- Fix too restrictive MQTT client validation in PubSub form in the Console.
- Fix faulty display of device event stream data for end devices with the same ID in different applications.
- Trailing slashes handling in webhook paths.
- End device location display bug when deleting the location entry in the Console.
- GS could panic when gateway connection stats were updated while updating the registry.
- Local CLI and stack config files now properly override global config.
- Error display on failed end device deletion in the Console.

## [3.6.3] - 2020-03-30

### Fixed

- Limited throughput in upstream handlers in Gateway Server when one gateway's upstream handler is busy.

## [3.6.2] - 2020-03-19

### Fixed

- Entity events subscription release in the Console (Firefox).
- RekeyInd handling for LoRaWAN 1.1 devices.
- Network server deduplication Redis configuration.
- Change the date format in the Console to be unambiguous (`17 Mar, 2020`).
- Handling of uplink frame counters exceeding 65535.
- Gateway events subscription release in the Console.
- Panic when receiving a UDP `PUSH_DATA` frame from a gateway without payload.

### Security

- Admin users that are suspended can no longer create, view or delete other users.

## [3.6.1] - 2020-03-13

### Added

- New `list` and `request-validation` subcommands for the CLI's `contact-info` commands.
- Device Claim Authentication Code page in the Console.
- Gateway Server rate limiting support for the UDP frontend, see (`--gs.udp.rate-limiting` options).
- Uplink deduplication via Redis in Network Server.

### Changed

- Network and Application Servers now maintain application downlink queue per-session.
- Gateway Server skips setting up an upstream if the DevAddr prefixes to forward are empty.
- Gateway connection stats are now cached in Redis (see `--cache.service` and `--gs.update-connections-stats-debounce-time` options).

### Fixed

- Telemetry and events for gateway statuses.
- Handling of downlink frame counters exceeding 65535.
- Creating 1.0.4 ABP end devices via the Console.
- ADR uplink handling.
- Uplink retransmission handling.
- Synchronizing Basic Station concentrator time after reconnect or initial connect after long inactivity.

### Security

- Changing username and password to be not required in pubsub integration.

## [3.6.0] - 2020-02-27

### Added

- Class B support.
- WebSocket Ping-Pong support for Basic Station frontend in the Gateway Server.
- LoRaWAN 1.0.4 support.

### Changed

- Do not use `personal-files` plugin for Snap package.
- Network Server will never attempt RX1 for devices with `Rx1Delay` of 1 second.
- Improved efficiency of ADR MAC commands.
- Gateway Configuration Server will use the default WebSocket TLS port if none is set.

### Fixed

- End device events subscription release in the Console.
- Blocking UDP packet handling while the gateway was still connecting. Traffic is now dropped while the connection is in progress, so that traffic from already connected gateways keep flowing.
- Join-request transmission parameters.
- ADR in 72-channel regions.
- Payload length limits used by Network Server being too low.
- CLI ignores default config files that cannot be read.
- Device creation rollback potentially deleting existing device with same ID.
- Returned values not representing the effective state of the devices in Network Server when deprecated field paths are used.
- Downlink queue operations in Network Server for LoRaWAN 1.1 devices.

## [3.5.3] - 2020-02-14

### Added

- Display of error payloads in console event log.
- Zero coordinate handling in location form in the Console.

### Fixed

- Updating `supports_class_c` field in the Device General Settings Page in the Console.
- Updating MQTT pubsub configuration in the Console
- Handling multiple consequent updates of MQTT pubsub/webhook integrations in the Console.
- Displaying total device count in application overview section when using device search in the Console
- FQDN used for Backend Interfaces interoperability requests.
- Exposing device sensitive fields to unrelated stack components in the Console.
- CLI trying to read input while none available.
- Reconnections of gateways whose previous connection was not cleaned up properly. New connections from the same gateway now actively disconnects existing connections.
- `ttn-lw-stack` and `ttn-lw-cli` file permission errors when installed using snap.
  - You may need to run `sudo snap connect ttn-lw-stack:personal-files`
- Changing username and password to be not required in pubsub integration

## [3.5.2] - 2020-02-06

### Fixed

- Channel mask encoding in LinkADR MAC command.
- Frequency plan validation in Network Server on device update.
- Authentication of Basic Station gateways.

## [3.5.1] - 2020-01-29

### Added

- Responsive side navigation (inside entity views) to the Console.
- Overall responsiveness of the Console.
- Support for configuring Redis connection pool sizes with `redis.pool-size` options.

### Fixed

- Crashes on Gateway Server start when traffic flow started while The Things Stack was still starting.
- Not detecting session change in Application Server when interop Join Server did not provide a `SessionKeyID`.

## [3.5.0] - 2020-01-24

### Added

- Support for releasing gateway EUI after deletion.
- Support in the Application Server for the `X-Downlink-Apikey`, `X-Downlink-Push` and `X-Downlink-Replace` webhook headers. They allow webhook integrations to determine which endpoints to use for downlink queue operations.
- `as.webhooks.downlinks.public-address` and `as.webhooks.downlinks.public-tls-address` configuration options to the Application Server.
- Support for adjusting the time that the Gateway Server schedules class C messages in advance per gateway.
  - This requires a database migration (`ttn-lw-stack is-db migrate`) because of the added columns.
- `end-devices use-external-join-server` CLI subcommand, which disassociates and deletes the device from Join Server.
- `mac_settings.beacon_frequency` end device field, which defines the default frequency of class B beacon in Hz.
- `mac_settings.desired_beacon_frequency` end device field, which defines the desired frequency of class B beacon in Hz that will be configured via MAC commands.
- `mac_settings.desired_ping_slot_data_rate_index` end device field, which defines the desired data rate index of the class B ping slot that will be configured via MAC commands.
- `mac_settings.desired_ping_slot_frequency` end device field, which defines the desired frequency of the class B ping slot that will be configured via MAC commands.
- Mobile navigation menu to the Console.
- View and edit all Gateway settings from the Console.
- `skip_payload_crypto` end device field, which makes the Application Server skip decryption of uplink payloads and encryption of downlink payloads.
- `app_s_key` and `last_a_f_cnt_down` uplink message fields, which are set if the `skip_payload_crypto` end device field is true.
- Support multiple frequency plans for a Gateway.
- Entity search by ID in the Console.

### Changed

- `resets_join_nonces` now applies to pre-1.1 devices as well as 1.1+ devices.
- Empty (`0x0000000000000000`) JoinEUIs are now allowed.

### Fixed

- Respect stack components on different hosts when connected to event sources in the Console.
- Pagination of search results.
- Handling OTAA devices registered on an external Join Server in the Console.
- RxMetadata Location field from Gateway Server.
- Channel mask encoding in LinkADR MAC command.
- Device location and payload formatter form submits in the Console.
- Events processing in the JS SDK.
- Application Server frontends getting stuck after their associated link is closed.

## [3.4.2] - 2020-01-08

### Added

- Forwarding of backend warnings to the Console.
- Auth Info service to the JavaScript SDK.
- Subscribable events to the JavaScript SDK.
- Include `gateway_ID` field in Semtech UDP configuration response from Gateway Configuration Server.
- Sorting feature to entity tables in the Console.

### Changed

- Increase time that class C messages are scheduled in advance from 300 to 500 ms to support higher latency gateway backhauls.

### Fixed

- Fix selection of pseudo wildcard rights being possible (leading to crash) in the Console even when such right cannot be granted.
- Fix loading spinner being stuck infinitely in gateway / application / organization overview when some rights aren't granted to the collaborator.
- Fix deadlock of application add form in the Console when the submit results in an error.
- Fix ttn-lw-cli sometimes refusing to update Gateway EUI.

## [3.4.1] - 2019-12-30

### Added

- Support for ordering in `List` RPCs.
- Detect existing Basic Station time epoch when the gateway was already running long before it (re)connected to the Gateway Server.

### Changed

- Reduce the downlink path expiry window to 15 seconds, i.e. typically missing three `PULL_DATA` frames.
- Reduce the connection expiry window to 1 minute.
- Reduce default UDP address block time from 5 minutes to 1 minute. This allows for faster reconnecting if the gateway changes IP address. The downlink path and connection now expire before the UDP source address is released.

### Fixed

- Fix class A downlink scheduling when an uplink message has been received between the triggering uplink message.

## [3.4.0] - 2019-12-24

### Added

- Downlink queue operation topics in the PubSub integrations can now be configured using the Console.
- `List` RPC in the user registry and related messages.
- User management for admins in the Console.
- `users list` command in the CLI.
- Support for getting Kerlink CPF configurations from Gateway Configuration Server.
- Support for Microchip ATECC608A-TNGLORA-C manifest files in device template conversion.

### Fixed

- Fix the PubSub integration edit page in the Console.
- Fix updating and setting of webhook headers in the Console.
- Fix DevNonce checks for LoRaWAN 1.0.3.

## [3.3.2] - 2019-12-04

### Added

- Support for selecting gateways when queueing downlinks via CLI (see `class-b-c.gateways` option).
- Options `is.oauth.ui.branding-base-url` and `console.ui.branding-base-url` that can be used to customize the branding (logos) of the web UI.
- Email templates can now also be loaded from blob buckets.
- Support for pagination in search APIs.
- Search is now also available to non-admin users.
- Support for searching end devices within an application.
- Notification during login informing users of unapproved user accounts.
- Support maximum EIRP value from frequency plans sub-bands.
- Support duty-cycle value from frequency plans sub-bands.

### Changed

- Allow enqueuing class B/C downlinks regardless of active device class.

### Fixed

- Fix crashing of organization collaborator edit page.
- Avoid validating existing queue on application downlink pushes.
- Correct `AU_915_928` maximum EIRP value to 30 dBm in 915.0 – 928.0 MHz (was 16.15 dBm).
- Correct `US_902_928` maximum EIRP value to 23.15 dBm in 902.3 – 914.9 MHz (was 32.15 dBm) and 28.15 dBm in 923.3 – 927.5 MHz (was 32.15 dBm). This aligns with US915 Hybrid Mode.
- Correct `AS_923` maximum EIRP value to 16 dBm in 923.0 – 923.5 MHz (was 16.15 dBm).

### Security

- Keep session keys separate by `JoinEUI` to avoid conditions where session keys are retrieved only by `DevEUI` and the session key identifier. This breaks retrieving session keys of devices that have been activated on a deployment running a previous version. Since the Application Server instances are currently in-cluster, there is no need for an Application Server to retrieve the `AppSKey` from the Join Server, making this breaking change ineffective.

## [3.3.1] - 2019-11-26

### Added

- Add support for Redis Sentinel (see `redis.failover.enable`, `redis.failover.master-name`, `redis.failover.addresses` options).

### Fixed

- Fix `AppKey` decryption in Join Server.

## [3.3.0] - 2019-11-25

### Added

- Add support for encrypting device keys at rest (see `as.device-kek-label`, `js.device-kek-label` and `ns.device-kek-label` options).
- The Network Server now provides the timestamp at which it received join-accept or data uplink messages.
- Add more details to logs that contain errors.
- Support for end device pictures in the Identity Server.
  - This requires a database migration (`ttn-lw-stack is-db migrate`) because of the added columns.
- Support for end device pictures in the CLI.

### Fixed

- Fix an issue causing unexpected behavior surrounding login, logout and token management in the Console.
- Fix an issue causing the application link page of the Console to load infinitely.

## [3.2.6] - 2019-11-18

### Fixed

- Fix active application link count being limited to 10 per CPU.
- The Application Server now fills the timestamp at which it has received uplinks from the Network Server.

## [3.2.5] - 2019-11-15

### Added

- Support for creating applications and gateway with an organization as the initial owner in the Console.
- Hide views and features in the Console that the user and stack configuration does not meet the necessary requirements for.
- Full range of Join EUI prefixes in the Console.
- Support specifying the source of interoperability server client CA configuration (see `interop.sender-client-ca.source` and related fields).

### Changed

- Reading and writing of session keys in Application and Network server registries now require device key read and write rights respectively.
- Implement redesign of entity overview title sections to improve visual consistency.

### Deprecated

- `--interop.sender-client-cas` in favor of `--interop.sender-client-ca` sub-fields in the stack.

### Fixed

- Fix gateway API key forms being broken in the Console.
- Fix MAC command handling in retransmissions.
- Fix multicast device creation issues.
- Fix device key unwrapping.
- Fix setting gateway locations in the Console.

## [3.2.4] - 2019-11-04

### Added

- Support LoRa Alliance TR005 Draft 3 QR code format.
- Connection indicators in Console's gateway list.
- TLS support for application link in the Console.
- Embedded documentation served at `/assets/doc`.

### Fixed

- Fix device creation rollback potentially deleting existing device with same ID.
- Fix missing transport credentials when using external NS linking.

## [3.2.3] - 2019-10-24

### Added

- Emails when the state of a user or OAuth client changes.
- Option to generate claim authentication codes for devices automatically.
- User invitations can now be sent and redeemed.
- Support for creating organization API keys in the Console.
- Support for deleting organization API keys in the Console.
- Support for editing organization API keys in the Console.
- Support for listing organization API keys in the Console.
- Support for managing organization API keys and rights in the JS SDK.
- Support for removing organization collaborators in the Console.
- Support for editing organization collaborators in the Console.
- Support for listing organization collaborators in the Console.
- Support for managing organization collaborators and rights in the JS SDK.
- MQTT integrations page in the Console.

### Changed

- Rename "bulk device creation" to "import devices".
- Move device import button to the end device tables (and adapt routing accordingly).
- Improve downlink performance.

### Fixed

- Fix issues with device bulk creation in Join Server.
- Fix device import not setting component hosts automatically.
- Fix NewChannelReq scheduling condition.
- Fix publishing events for generated MAC commands.
- Fix saving changes to device general settings in the Console.

## [3.2.2] - 2019-10-14

### Added

- Initial API and CLI support for LoRaWAN application packages and application package associations.
- New documentation design.
- Support for ACME v2.

### Deprecated

- Deprecate the `tls.acme.enable` setting. To use ACME, set `tls.source` to `acme`.

### Fixed

- Fix giving priority to ACME settings to remain backward compatible with configuration for `v3.2.0` and older.

## [3.2.1] - 2019-10-11

### Added

- `support-link` URI config to the Console to show a "Get Support" button.
- Option to explicitly enable TLS for linking of an Application Server on an external Network Server.
- Service to list QR code formats and generate QR codes in PNG format.
- Status message forwarding functions to upstream host/s.
- Support for authorizing device claiming on application level through CLI. See `ttn-lw-cli application claim authorize --help` for more information.
- Support for claiming end devices through CLI. See `ttn-lw-cli end-device claim --help` for more information.
- Support for converting Microchip ATECC608A-TNGLORA manifest files to device templates.
- Support for Crypto Servers that do not expose device root keys.
- Support for generating QR codes for claiming. See `ttn-lw-cli end-device generate-qr --help` for more information.
- Support for storage of frequency plans, device repository and interoperability configurations in AWS S3 buckets or GCP blobs.

### Changed

- Enable the V2 MQTT gateway listener by default on ports 1881/8881.
- Improve handling of API-Key and Collaborator rights in the console.

### Fixed

- Fix bug with logout sometimes not working in the console.
- Fix not respecting `RootCA` and `InsecureSkipVerify` TLS settings when ACME was configured for requesting TLS certificates.
- Fix reading configuration from current, home and XDG directories.

## [3.2.0] - 2019-09-30

### Added

- A map to the overview pages of end devices and gateways.
- API to retrieve MQTT configurations for applications and gateways.
- Application Server PubSub integrations events.
- `mac_settings.desired_max_duty_cycle`, `mac_settings.desired_adr_ack_delay_exponent` and `mac_settings.desired_adr_ack_limit_exponent` device flags.
- PubSub integrations to the console.
- PubSub service to JavaScript SDK.
- Support for updating `mac_state.desired_parameters`.
- `--tls.insecure-skip-verify` to skip certificate chain verification (insecure; for development only).

### Changed

- Change the way API key rights are handled in the `UpdateAPIKey` rpc for Applications, Gateways, Users and Organizations. Users can revoke or add rights to api keys as long as they have these rights.
- Change the way collaborator rights are handled in the `SetCollaborator` rpc for Applications, Gateways, Clients and Organizations. Collaborators can revoke or add rights to other collaborators as long as they have these rights.
- Extend device form in the Console to allow creating OTAA devices without root keys.
- Improve confirmed downlink operation.
- Improve gateway connection status indicators in Console.
- Upgrade Gateway Configuration Server to a first-class cluster role.

### Fixed

- Fix downlink length computation in the Network Server.
- Fix implementation of CUPS update-info endpoint.
- Fix missing CLI in `deb`, `rpm` and Snapcraft packages.

## [3.1.2] - 2019-09-05

### Added

- `http.redirect-to-host` config to redirect all HTTP(S) requests to the same host.
- `http.redirect-to-tls` config to redirect HTTP requests to HTTPS.
- Organization Create page in the Console.
- Organization Data page to the console.
- Organization General Settings page to the console.
- Organization List page.
- Organization Overview page to the console.
- Organizations service to the JS SDK.
- `create` method in the Organization service in the JS SDK.
- `deleteById` method to the Organization service in the JS SDK.
- `getAll` method to the Organizations service.
- `getAll` method to the Organization service in the JS SDK.
- `getById` method to the Organization service in the JS SDK.
- `openStream` method to the Organization service in the JS SDK.
- `updateById` method to the Organization service in the JS SDK.

### Changed

- Improve compatibility with various Class C devices.

### Fixed

- Fix root-relative OAuth flows for the console.

## [3.1.1] - 2019-08-30

### Added

- `--tls.acme.default-host` flag to set a default (fallback) host for connecting clients that do not use TLS-SNI.
- AS-ID to validate the Application Server with through the Common Name of the X.509 Distinguished Name of the TLS client certificate. If unspecified, the Join Server uses the host name from the address.
- Defaults to `ttn-lw-cli clients create` and `ttn-lw-cli users create`.
- KEK labels for Network Server and Application Server to use to wrap session keys by the Join Server. If unspecified, the Join Server uses a KEK label from the address, if present in the key vault.
- MQTT PubSub support in the Application Server. See `ttn-lw-cli app pubsub set --help` for more details.
- Support for external email templates in the Identity Server.
- Support for Join-Server interoperability via Backend Interfaces specification protocol.
- The `generateDevAddress` method in the `Ns` service.
- The `Js` service to the JS SDK.
- The `listJoinEUIPrefixes` method in the `Js` service.
- The `Ns` service to the JS SDK.
- The new The Things Stack branding.
- Web interface for changing password.
- Web interface for requesting temporary password.

### Changed

- Allow admins to create temporary passwords for users.
- CLI-only brew tap formula is now available as `TheThingsNetwork/lorawan-stack/ttn-lw-cli`.
- Improve error handling in OAuth flow.
- Improve getting started guide for a deployment of The Things Stack.
- Optimize the way the Identity Server determines memberships and rights.

### Deprecated

- `--nats-server-url` in favor of `--nats.server-url` in the PubSub CLI support.

### Removed

- `ids.dev_addr` from allowed field masks for `/ttn.lorawan.v3.NsEndDeviceRegistry/Set`.
- Auth from CLI's `forgot-password` command and made it optional on `update-password` command.
- Breadcrumbs from Overview, Application and Gateway top-level views.

### Fixed

- Fix `grants` and `rights` flags of `ttn-lw-cli clients create`.
- Fix a bug that resulted in events streams crashing in the console.
- Fix a bug where uplinks from some Basic Station gateways resulted in the connection to break.
- Fix a security issue where non-admin users could edit admin-only fields of OAuth clients.
- Fix an issue resulting in errors being unnecessarily logged in the console.
- Fix an issue with the `config` command rendering some flags and environment variables incorrectly.
- Fix API endpoints that allowed HTTP methods that are not part of our API specification.
- Fix console handling of configured mount paths other than `/console`.
- Fix handling of `ns.dev-addr-prefixes`.
- Fix incorrect error message in `ttn-lw-cli users oauth` commands.
- Fix propagation of warning headers in API responses.
- Fix relative time display in the Console.
- Fix relative time display in the Console for IE11, Edge and Safari.
- Fix unable to change LoRaWAN MAC and PHY version.
- Resolve flickering display issue in the overview pages of entities in the console.

## [3.1.0] - 2019-07-26

### Added

- `--headers` flag to `ttn-lw-cli applications webhooks set` allowing users to set HTTP headers to add to webhook requests.
- `getByOrganizationId` and `getByUserId` methods to the JS SDK.
- A new documentation system.
- A newline between list items returned from the CLI when using a custom `--output-format` template.
- An `--api-key` flag to `ttn-lw-cli login` that allows users to configure the CLI with a more restricted (Application, Gateway, ...) API key instead of the usual "all rights" OAuth access token.
- API for getting the rights of a single collaborator on (member of) an entity.
- Application Payload Formatters Page in the console.
- Class C and Multicast guide.
- CLI support for enabling/disabling JS, GS, NS and AS through configuration.
- Components overview in documentation.
- Device Templates to create, convert and map templates and assign EUIs to create large amounts of devices.
- Downlink Queue Operations guide.
- End device level payload formatters to console.
- Event streaming views for end devices.
- Events to device registries in the Network Server, Application Server and Join Server.
- Functionality to delete end devices in the console.
- Gateway General Settings Page to the console.
- Getting Started guide for command-line utility (CLI).
- Initial overview page to console.
- Native support to the Basic Station LNS protocol in the Gateway Server.
- NS-JS and AS-JS Backend Interfaces 1.0 and 1.1 draft 3 support.
- Option to revoke user sessions and access tokens on password change.
- Support for NS-JS and AS-JS Backend Interfaces.
- Support for URL templates inside the Webhook paths ! The currently supported fields are `appID`, `appEUI`, `joinEUI`, `devID`, `devEUI` and `devAddr`. They can be used using RFC 6570.
- The `go-cloud` integration to the Application Server. See `ttn-lw-cli applications pubsubs --help` for more details.
- The `go-cloud` integration to the Application Server. This integration enables downlink and uplink messaging using the cloud pub-sub by setting up the `--as.pubsub.publish-urls` and `--as.pubsub.subscribe-urls` parameters. You can specify multiple publish endpoints or subscribe endpoints by repeating the parameter (i.e. `--as.pubsub.publish-urls url1 --as.pubsub.publish-urls url2 --as.pubsub.subscribe-urls url3`).
- The Gateway Data Page to the console.
- View to update the antenna location information of gateways.
- View to update the location information of end devices.
- Views to handle integrations (webhooks) to the console.
- Working with Events guide.

### Changed

- Change database index names for invitation and OAuth models. Existing databases are migrated automatically.
- Change HTTP API for managing webhooks to avoid conflicts with downlink webhook paths.
- Change interpretation of frequency plan's maximum EIRP from a ceiling to a overriding value of any band (PHY) settings.
- Change the prefix of Prometheus metrics from `ttn_` to `ttn_lw_`.
- Rename the label `server_address` of Prometheus metrics `grpc_client_conns_{opened,closed}_total` to `remote_address`
- Resolve an issue where the stack complained about sending credentials on insecure connections.
- The Events endpoint no longer requires the `_ALL` right on requested entities. All events now have explicit visibility rules.

### Deprecated

- `JsEndDeviceRegistry.Provision()` rpc. Please use `EndDeviceTemplateConverter.Convert()` instead.

### Removed

- Remove the address label from Prometheus metric `grpc_server_conns_{opened,closed}_total`.

### Fixed

- Fix Basic Station CUPS LNS credentials blob.
- Fix a leak of entity information in List RPCs.
- Fix an issue that resulted in some event errors not being shown in the console.
- Fix an issue where incorrect error codes were returned from the console's OAuth flow.
- Fix clearing component addresses on updating end devices through CLI.
- Fix CLI panic for invalid attributes.
- Fix crash when running some `ttn-lw-cli organizations` commands without `--user-id` flag.
- Fix dwell-time issues in AS923 and AU915 bands.
- Fix occasional issues with downlink payload length.
- Fix the `x-total-count` header value for API Keys and collaborators.
- Fix the error that is returned when deleting a collaborator fails.

### Security

- Update node packages to fix known vulnerabilities.

## [3.0.4] - 2019-07-10

### Fixed

- Fix rights caching across multiple request contexts.

## [3.0.3] - 2019-05-10

### Added

- Support for getting automatic Let's Encrypt certificates. Add the new config flags `--tls.acme.enable`, `--tls.acme.dir=/path/to/storage`, `--tls.acme.hosts=example.com`, `--tls.acme.email=you@example.com` flags (or their env/config equivalent) to make it work. The `/path/to/storage` dir needs to be `chown`ed to `886:886`. See also `docker-compose.yml`.
- `GetApplicationAPIKey`, `GetGatewayAPIKey`, `GetOrganizationAPIKey`, `GetUserAPIKey` RPCs and related messages.
- "General Settings" view for end devices.
- `--credentials-id` flag to CLI that allows users to be logged in with mulitple credentials and switch between them.
- A check to the Identity Server that prevents users from deleting applications that still contain end devices.
- Application Collaborators management to the console.
- Checking maximum round-trip time for late-detection in downlink scheduling.
- Configuration service to JS SDK.
- Device list page to applications in console.
- Events to the application management pages.
- Round-trip times to Gateway Server connection statistics.
- Support for the value `cloud` for the `--events.backend` flag. When this flag is set, the `--events.cloud.publish-url` and `--events.cloud.subscribe-url` are used to set up a cloud pub-sub for events.
- Support for uplink retransmissions.
- Using median round-trip time value for absolute time scheduling if the gateway does not have GPS time.

### Changed

- Change encoding of keys to hex in device key generation (JS SDK).
- Change interpretation of absolute time in downlink messages from time of transmission to time of arrival.
- Improve ADR algorithm performance.
- Improve ADR performance.
- Make late scheduling default for gateways connected over UDP to avoid overwriting queued downlink.
- Make sure that non-user definable fields of downlink messages get discarded across all Application Server frontends.
- Prevent rpc calls to JS when the device has `supports_join` set to `false` (JS SDK).
- Update the development tooling. If you are a developer, make sure to check the changes in CONTRIBUTING.md and DEVELOPMENT.md.

### Fixed

- Fix `AppAs` not registered for HTTP interfacing while it is documented in the API.
- Fix absolute time scheduling with UDP connected gateways
- Fix authentication of MQTT and gRPC connected gateways
- Fix connecting MQTT V2 gateways
- Fix faulty composition of default values with provided values during device creation (JS SDK)
- Fix preserving user defined priority for application downlink
- Fix UDP downlink format for older forwarders
- Fix usage of `URL` class in browsers (JS SDK)

## [3.0.2] - 2019-04-12

### Changed

- Upgrade Go to 1.12

### Fixed

- Fix streaming events over HTTP with Gzip enabled.
- Fix resetting downlink channels for US, AU and CN end devices.
- Fix rendering of enums in JSON.
- Fix the permissions of our Snap package.

## [3.0.1] - 2019-04-10

### Added

- `dev_addr` to device fetched from the Network Server.
- `received_at` to `ApplicationUp` messages.
- `ttn-lw-cli users oauth` commands.
- Event payload to `as.up.forward`, `as.up.drop`, `as.down.receive`, `as.down.forward` and `as.down.drop` events.
- Event payload to `gs.status.receive`, `gs.up.receive` and `gs.down.send` events.
- OAuth management in the Identity Server.

### Changed

- Document places in the CLI where users can use arguments instead of flags.
- In JSON, LoRaWAN AES keys are now formatted as Hex instead of Base64.
- Make device's `dev_addr` update when the session's `dev_addr` is updated.

### Removed

- Remove end device identifiers from `DownlinkMessage` sent from the Network Server to the Gateway Server.

### Fixed

- Fix `dev_addr` not being present in upstream messages.

<!--
NOTE: These links should respect backports. See https://github.com/TheThingsNetwork/lorawan-stack/pull/1444/files#r333379706.
-->

[unreleased]: https://github.com/TheThingsNetwork/lorawan-stack/compare/v3.21.1...v3.21
[3.21.1]: https://github.com/TheThingsNetwork/lorawan-stack/compare/v3.21.0...v3.21.1
[3.21.0]: https://github.com/TheThingsNetwork/lorawan-stack/compare/v3.20.2...v3.21.0
[3.20.2]: https://github.com/TheThingsNetwork/lorawan-stack/compare/v3.20.1...v3.20.2
[3.20.1]: https://github.com/TheThingsNetwork/lorawan-stack/compare/v3.20.0...v3.20.1
[3.20.0]: https://github.com/TheThingsNetwork/lorawan-stack/compare/v3.19.2...v3.20.0
[3.19.2]: https://github.com/TheThingsNetwork/lorawan-stack/compare/v3.19.1...v3.19.2
[3.19.1]: https://github.com/TheThingsNetwork/lorawan-stack/compare/v3.19.0...v3.19.1
[3.19.0]: https://github.com/TheThingsNetwork/lorawan-stack/compare/v3.18.2...v3.19.0
[3.18.2]: https://github.com/TheThingsNetwork/lorawan-stack/compare/v3.18.1...v3.18.2
[3.18.1]: https://github.com/TheThingsNetwork/lorawan-stack/compare/v3.18.0...v3.18.1
[3.18.0]: https://github.com/TheThingsNetwork/lorawan-stack/compare/v3.17.1...v3.18.0
[3.17.1]: https://github.com/TheThingsNetwork/lorawan-stack/compare/v3.17.0...v3.17.1
[3.17.0]: https://github.com/TheThingsNetwork/lorawan-stack/compare/v3.16.2...v3.17.0
[3.16.2]: https://github.com/TheThingsNetwork/lorawan-stack/compare/v3.16.1...v3.16.2
[3.16.1]: https://github.com/TheThingsNetwork/lorawan-stack/compare/v3.16.0...v3.16.1
[3.16.0]: https://github.com/TheThingsNetwork/lorawan-stack/compare/v3.15.3...v3.16.0
[3.15.2]: https://github.com/TheThingsNetwork/lorawan-stack/compare/v3.15.2...v3.15.3
[3.15.2]: https://github.com/TheThingsNetwork/lorawan-stack/compare/v3.15.1...v3.15.2
[3.15.1]: https://github.com/TheThingsNetwork/lorawan-stack/compare/v3.15.0...v3.15.1
[3.15.0]: https://github.com/TheThingsNetwork/lorawan-stack/compare/v3.14.2...v3.15.0
[3.14.2]: https://github.com/TheThingsNetwork/lorawan-stack/compare/v3.14.1...v3.14.2
[3.14.1]: https://github.com/TheThingsNetwork/lorawan-stack/compare/v3.14.0...v3.14.1
[3.14.0]: https://github.com/TheThingsNetwork/lorawan-stack/compare/v3.13.3...v3.14.0
[3.13.3]: https://github.com/TheThingsNetwork/lorawan-stack/compare/v3.13.2...v3.13.3
[3.13.2]: https://github.com/TheThingsNetwork/lorawan-stack/compare/v3.13.1...v3.13.2
[3.13.1]: https://github.com/TheThingsNetwork/lorawan-stack/compare/v3.13.0...v3.13.1
[3.13.0]: https://github.com/TheThingsNetwork/lorawan-stack/compare/v3.12.3...v3.13.0
[3.12.3]: https://github.com/TheThingsNetwork/lorawan-stack/compare/v3.12.2...v3.12.3
[3.12.2]: https://github.com/TheThingsNetwork/lorawan-stack/compare/v3.12.1...v3.12.2
[3.12.1]: https://github.com/TheThingsNetwork/lorawan-stack/compare/v3.12.0...v3.12.1
[3.12.0]: https://github.com/TheThingsNetwork/lorawan-stack/compare/v3.11.3...v3.12.0
[3.11.3]: https://github.com/TheThingsNetwork/lorawan-stack/compare/v3.11.2...v3.11.3
[3.11.2]: https://github.com/TheThingsNetwork/lorawan-stack/compare/v3.11.1...v3.11.2
[3.11.1]: https://github.com/TheThingsNetwork/lorawan-stack/compare/v3.11.0...v3.11.1
[3.11.0]: https://github.com/TheThingsNetwork/lorawan-stack/compare/v3.10.6...v3.11.0
[3.10.6]: https://github.com/TheThingsNetwork/lorawan-stack/compare/v3.10.5...v3.10.6
[3.10.5]: https://github.com/TheThingsNetwork/lorawan-stack/compare/v3.10.4...v3.10.5
[3.10.4]: https://github.com/TheThingsNetwork/lorawan-stack/compare/v3.10.3...v3.10.4
[3.10.3]: https://github.com/TheThingsNetwork/lorawan-stack/compare/v3.10.2...v3.10.3
[3.10.2]: https://github.com/TheThingsNetwork/lorawan-stack/compare/v3.10.1...v3.10.2
[3.10.1]: https://github.com/TheThingsNetwork/lorawan-stack/compare/v3.10.0...v3.10.1
[3.10.0]: https://github.com/TheThingsNetwork/lorawan-stack/compare/v3.9.4...v3.10.0
[3.9.4]: https://github.com/TheThingsNetwork/lorawan-stack/compare/v3.9.3...v3.9.4
[3.9.3]: https://github.com/TheThingsNetwork/lorawan-stack/compare/v3.9.1...v3.9.3
[3.9.1]: https://github.com/TheThingsNetwork/lorawan-stack/compare/v3.9.0...v3.9.1
[3.9.0]: https://github.com/TheThingsNetwork/lorawan-stack/compare/v3.8.6...v3.9.0
[3.8.6]: https://github.com/TheThingsNetwork/lorawan-stack/compare/v3.8.5...v3.8.6
[3.8.5]: https://github.com/TheThingsNetwork/lorawan-stack/compare/v3.8.4...v3.8.5
[3.8.4]: https://github.com/TheThingsNetwork/lorawan-stack/compare/v3.8.3...v3.8.4
[3.8.3]: https://github.com/TheThingsNetwork/lorawan-stack/compare/v3.8.2...v3.8.3
[3.8.2]: https://github.com/TheThingsNetwork/lorawan-stack/compare/v3.7.2...v3.8.2
[3.7.2]: https://github.com/TheThingsNetwork/lorawan-stack/compare/v3.7.0...v3.7.2
[3.7.0]: https://github.com/TheThingsNetwork/lorawan-stack/compare/v3.6.0...v3.7.0
[3.6.3]: https://github.com/TheThingsNetwork/lorawan-stack/compare/v3.6.2...v3.6.3
[3.6.2]: https://github.com/TheThingsNetwork/lorawan-stack/compare/v3.6.1...v3.6.2
[3.6.1]: https://github.com/TheThingsNetwork/lorawan-stack/compare/v3.6.0...v3.6.1
[3.6.0]: https://github.com/TheThingsNetwork/lorawan-stack/compare/v3.5.3...v3.6.0
[3.5.3]: https://github.com/TheThingsNetwork/lorawan-stack/compare/v3.5.2...v3.5.3
[3.5.2]: https://github.com/TheThingsNetwork/lorawan-stack/compare/v3.5.1...v3.5.2
[3.5.1]: https://github.com/TheThingsNetwork/lorawan-stack/compare/v3.5.0...v3.5.1
[3.5.0]: https://github.com/TheThingsNetwork/lorawan-stack/compare/v3.4.2...v3.5.0
[3.4.2]: https://github.com/TheThingsNetwork/lorawan-stack/compare/v3.4.1...v3.4.2
[3.4.1]: https://github.com/TheThingsNetwork/lorawan-stack/compare/v3.4.0...v3.4.1
[3.4.0]: https://github.com/TheThingsNetwork/lorawan-stack/compare/v3.3.2...v3.4.0
[3.3.2]: https://github.com/TheThingsNetwork/lorawan-stack/compare/v3.3.1...v3.3.2
[3.3.1]: https://github.com/TheThingsNetwork/lorawan-stack/compare/v3.3.0...v3.3.1
[3.3.0]: https://github.com/TheThingsNetwork/lorawan-stack/compare/v3.2.6...v3.3.0
[3.2.6]: https://github.com/TheThingsNetwork/lorawan-stack/compare/v3.2.5...v3.2.6
[3.2.5]: https://github.com/TheThingsNetwork/lorawan-stack/compare/v3.2.4...v3.2.5
[3.2.4]: https://github.com/TheThingsNetwork/lorawan-stack/compare/v3.2.3...v3.2.4
[3.2.3]: https://github.com/TheThingsNetwork/lorawan-stack/compare/v3.2.2...v3.2.3
[3.2.2]: https://github.com/TheThingsNetwork/lorawan-stack/compare/v3.2.1...v3.2.2
[3.2.1]: https://github.com/TheThingsNetwork/lorawan-stack/compare/v3.2.0...v3.2.1
[3.2.0]: https://github.com/TheThingsNetwork/lorawan-stack/compare/v3.1.2...v3.2.0
[3.1.2]: https://github.com/TheThingsNetwork/lorawan-stack/compare/v3.1.1...v3.1.2
[3.1.1]: https://github.com/TheThingsNetwork/lorawan-stack/compare/v3.1.0...v3.1.1
[3.1.0]: https://github.com/TheThingsNetwork/lorawan-stack/compare/v3.0.4...v3.1.0
[3.0.4]: https://github.com/TheThingsNetwork/lorawan-stack/compare/v3.0.3...v3.0.4
[3.0.3]: https://github.com/TheThingsNetwork/lorawan-stack/compare/v3.0.2...v3.0.3
[3.0.2]: https://github.com/TheThingsNetwork/lorawan-stack/compare/v3.0.1...v3.0.2
[3.0.1]: https://github.com/TheThingsNetwork/lorawan-stack/compare/v3.0.0...v3.0.1<|MERGE_RESOLUTION|>--- conflicted
+++ resolved
@@ -21,13 +21,10 @@
 
 ### Changed
 
-<<<<<<< HEAD
 - Deprecated `attributes` from `GatewayAntenna` definition. While it was present in the API it was never stored in the database.
-=======
 - Absolute time downlinks (such as class B ping slots or class C absolute time downlinks) are now using the native class B downlink API of LoRa Basics Station.
 - Only gateways which are guaranteed to be GPS capable may now be used for absolute time downlinks. This ensures that gateways that have an unknown time source are not used for absolute time scheduling.
 - The static ADR mode may now steer the end device to use custom data rates such as SF7BW250, FSK and LR-FHSS.
->>>>>>> 5f76cfed
 
 ### Deprecated
 
