# Changelog

All notable changes to this project are documented in this file.

The format is based on [Keep a Changelog](https://keepachangelog.com/en/1.0.0/),
with the exception that this project **does not** follow Semantic Versioning.

For details about compatibility between different releases, see the **Commitments and Releases** section of our README.

## [Unreleased]

### Added

<<<<<<< HEAD
- Locations retrieved from gateway status messages are now be displayed in the gateway map in the Console, even when they are not received through a secure connection.
- The Network Server ID (NSID, EUI-64) used in LoRaWAN Backend Interfaces is now included in the application uplink message network metadata as well as in the Backend Interfaces `HomeNSAns` message that Identity Server returns to clients. The NSID is configurable via `is.network.ns-id`.
- It is now possible to trigger a resending of the email validation email from within the Console. The new action is part of the error screen that users see when they log into the Console without having their contact info validated yet (and the network requires validation before usage).
- Updated Japanese translations for the Console and backend.
- Add support for reading notifications in the Console.
=======
- Rate limiting classes for individual HTTP paths.
- Rate limiting keys for HTTP endpoints now contain the caller API key ID when available. The caller IP is still available as a fallback.
>>>>>>> 4a78d52d

### Changed

- Server side events replaced with single socket connection using the native WebSocket API.
- Gateways now disconnect if the Gateway Server address has changed.
  - This enables CUPS-enabled gateways to change their LNS before the periodic CUPS lookup occurs.

### Deprecated

### Removed

### Fixed

- Batch gateway rights assertions when multiple membership chains are available (for example, both via a user and an organization).

### Security

## [3.28.1] - 2023-11-27

### Added

- The `http.client.transport.compression` experimental flag. It controls whether the HTTP clients used by the stack support gzip and zstd decompression of server responses. It is enabled by default.
- The `http.server.transport.compression` experimental flag. It controls whether the HTTP servers used by the stack support gzip compression of the server response. It is enabled by default.

### Changed

- The Things Stack is now built with Go 1.21.
- Statistics for gateways are now fetched in a single request.

### Fixed

- Resolve scroll jumps when selecting different tabs of a table in the Console.
- `BatchGetGatewayConnectionStats` RPC rights check in certain cases.

## [3.28.0] - 2023-10-31

### Added

- Locations retrieved from gateway status messages are now be displayed in the gateway map in the Console, even when they are not received through a secure connection.
- The Network Server ID (NSID, EUI-64) used in LoRaWAN Backend Interfaces is now included in the application uplink message network metadata as well as in the Backend Interfaces `HomeNSAns` message that Identity Server returns to clients. The NSID is configurable via `is.network.ns-id`.
- It is now possible to trigger a resending of the email validation email from within the Console. The new action is part of the error screen that users see when they log into the Console without having their contact info validated yet (and the network requires validation before usage).
- Updated Japanese translations for the Console and backend.
- `--grpc.correlation-ids-ignore-methods` configuration option, which allows certain gRPC methods to be skipped from the correlation ID middleware which adds a correlation ID with the name of the gRPC method. Methods bear the format used by `--grpc.log-ignore-methods`, such as `/ttn.lorawan.v3.GsNs/HandleUplink`.
- Support for setting multiple frequency plans for gateways from the Console.
- The `ns-db purge` command to purge unused data from the Network Server database.

### Changed

- Users can now request a new email for the account validation from time to time instead of once per validation, the interval between email requests is determined by `is.user-registration.contact-info-validation.retry-interval` and by default it is an hour.
- Traffic related correlation IDs have been simplified. Previously one correlation ID per component was added as traffic passed through different stack components. Now a singular correlation ID relating to the entry point of the message will be added (such as `gs:uplink:xxx` for uplinks, or `as:downlink:xxx` for downlinks), and subsequent components will no longer add any extra correlation IDs (such as `ns:uplink:xxx` or `as:up:xxx`). The uplink entry points are `pba` and `gs`, while the downlink entry points are `pba`, `ns` and `as`.
- Packet Broker Agent uplink tokens are now serialized in a more efficient manner.
- The Network Server now stores only the most recent uplinks tokens.
- The Application Server webhook health system now records failures only every retry interval while in monitor mode, as opposed to recording every failure.
  - Monitor mode in this context refers to situations in which either `--as.webhooks.unhealthy-attempts-threshold` or `--as.webhooks.unhealthy-retry-interval` are less or equal to zero. In such situations, the Application Server will record failures but will not stop the execution of the webhooks.
  - Using a retry interval of zero and a non zero attempts threshold restores the previous behavior.

### Fixed

- Providing fixed downlink paths to the `ttn-lw-cli devices downlink {push|replace}` commands using the `-class-b-c.gateways` parameter. The gateways IDs are comma separated, and the antenna index `i` can be provided by suffixing the ID with `:i` (i.e. `my-gateway:0` for antenna index 0). The group index `j` can be provided by suffixing the ID with `:j` (i.e. `my-gateway:0:1` for antenna index 0 and group index 1). The antenna index is mandatory if a group index is to be provided, but optional otherwise.
- Gateway registration without gateway EUI not working.
- Listing deleted entities is now fixed for both admin and standard users, which previously returned an `account_not_found` error.
- Update to an user's `PrimaryEmailAddress` via a non admin now invalidates the `PrimaryEmailAddressValidatedAt` as it was intended.
- Negative number support in Cayenne LPP.
- Fix panic in snapcraft CLI deployment, commands will no longer generate a panic error message when telemetry is enabled.

## [3.27.2] - 2023-09-14

### Added

- Locations retrieved from gateway status messages are now be displayed in the gateway map in the Console, even when they are not received through a secure connection.

### Fixed

- Fix gateway connection stats being stuck at `Connecting` until the first uplink is processed in the Console.

## [3.27.1] - 2023-08-29

### Added

- Add support for `administrative_contact` and `technical_contact` in the Console.
- Reimplement move away prompt in payload formatter views in the Console.
- Add telemetry collection for the CLI. A background process was added to the CLI in order to send the following information: Operating System, Architecture, Binary version and Golang version. The message is sent every 24 hours and it contains an unique random number as an identifier. It is enabled by default and in order to disable it, set `telemetry.enable` to false in the CLI configuration. For more information, consult the documentation [here](https://www.thethingsindustries.com/docs/reference/telemetry/cli).
- Add telemetry collection for the IdentityServer. A background task was added in the Identity Server which is responsible for collecting information regarding the amount of each entity in the database, this has the purpose of allowing us to better understand how users are interacting with the system, an example being if tenants are using Organizations or just Users. All information is sent every 24 hours and it contains an identifier composed of the URLs present in the following configuration fields `console.ui.[is|gs|ns|as|js].base-url`. It is enabled by default and in order to disable it, set `telemetry.enable` to false in the Stack configuration. For more information, consult the documentation [here](https://www.thethingsindustries.com/docs/reference/telemetry/identity_server).

### Fixed

- OAuth clients created by an admin no longer trigger an email requesting approval from one of the tenant's admins.
- Broken network routing policy links in the Packet Broker panel of the admin panel in the Console.
- Application Server downlink related events now contain the complete set of end device identifiers, and the received at timestamp is now provided at all times.
- Wrong order of breadcrumbs in the device views of the Console.

## [3.27.0] - 2023-07-31

### Added

- The `as-db purge` command to purge unused data from the Application Server database.
- RPCs and CLI command to delete a batch of end devices within an application.
  - Check `ttn-lw-cli end-devices batch-delete` for more details.
- Add `UserInput` component to the Console to handle user id input fields by implementing an autosuggest.
- The Identity Server configuration has a new optional restriction regarding administrative and technical contacts of entities. This limits the action of an user or organization to set these contacts only to themselves, it is disabled by default but it is possible to enable it by setting `is.collaborator-rights.set-others-as-contacts` as false.
- The Identity Server configuration has a new optional restriction regarding adminstrative and technical contacts of entities. This limits the action of an user or organization to set these contacts only to themselves, it is disabled by default but it is possible to enable it by setting `is.collaborator-rights.set-others-as-contacts` as false.
- The page, tab, search query and sort order is now kept as query parameter and will hence persist throughout navigation. Likewise it is now possible to link to specific table results.

### Changed

- Instead of retrying application downlinks indefinitely, the Application Server now retries them for a configured number of times. Each `ApplicationDownlink` message contains the `attempt` and `max_attempts` fields to indicate the current and maximum number of attempts for a specific `application downlink`.
- The Application Server configuration has the `as.downlinks.confirmation.default-retry-attempts` and `as.downlinks.confirmation.max-retry-attempts` fields that configure the allowed number of retries for application downlinks. The default values are `8` for the `as.downlinks.confirmation.default-retry-attempts` and `32` for the `as.downlinks.confirmation.max-retry-attempts`.
- The `as.downlinks.confirmation.default-retry-attempts` field is used for all application downlinks that were scheduled before this change and for every application downlink that does not have the `max_attempts` field set. On the other hand, the `as.downlinks.confirmation.max-retry-attempts` field ensures that the `max_attempts` field's upper bound is contained and does not exceed its value.
- The number of historical frames considered for the multi-frame query window size in the LoRaCloud Geolocation Services integration. The window size is now limited between 1 and 16 frames with 16 being the default value.
- Packet Broker Agent now subscribes as Home Network to all DevAddr prefixes. This is to support NetID delegation where DevAddr blocks of other NetIDs should be routed to the cluster of a different NetID.

### Deprecated

- The `as.uplink-storage.limit` configuration option.

### Removed

- Command-line interface support for listing QR code formats and generating QR codes. This is considered the responsibility of a LoRaWAN Join Server.

### Fixed

- End device data stream not being closed when navigating away from end device pages, which could cause event streams stopping to work due to too many open connections.

## [3.26.2] - 2023-07-11

### Added

- New Admin Panel in the Console.

### Fixed

- Removing user invitations not working in the user management panel for administrators.
- Fix payload formatter page launching malformed requests in the Console.
- Fix end device claiming issues in the Console and improve error messaging.
- HTTP API routes for parsing QR codes for the QR Generator service. We exercise our right to break compatibility with third party HTTP clients since this is a bug.
  - `/qr-code/end-devices/parse` is changed to `/qr-codes/end-devices/parse`.
  - `/qr-code/end-devices/{format_id}/parse` is changed to `/qr-codes/end-devices/{format_id}/parse`.
- Fixed authenticating with Packet Broker when gRPC dialer schemes are used in the address.

## [3.26.1] - 2023-06-20

### Added

- Support claim in device import in the Console.

## [3.26.0] - 2023-06-06

### Added

- Support for scanning a QR code that only contains the hexadecimal encoded DevEUI.
- Experimental flag `ns.adr.auto_narrow_steer`. When enabled, end devices which do not have an explicit channel steering mode will be steered towards the LoRa narrow channels.

### Fixed

- Console not applying webhook field masks when creating a webhook from a template that has field masks set.
- LoRa Basics Station `PONG` messages will now contain the application payload of the associated `PING`, as required by the WebSockets specification.
  - This fix enables `PING`/`PONG` behavior for non reference implementations of the LNS protocol.
- Fix crash of "Edit webhook" view due to invalid Authorization header encoding in the Console.

## [3.25.2] - 2023-05-16

### Added

- Experimental channel steering API, which allows steering end devices from the wide (250kHz or 500kHz) channels towards the narrow (125kHz) channels.
  - This API is mainly relevant for end devices operating in the US915 and AU915 regions, as they may join via a wide channel, but users may want to steer them towards the narrow channels.
  - The new settings can be found under `mac-settings.adr.mode.dynamic.channel-steering`.
  - `mac-settings.adr.mode.dynamic.channel-steering.mode.lora-narrow` steers the end devices towards the LoRa modulated narrow channels.
  - `mac-settings.adr.mode.dynamic.channel-steering.mode.disabled` does not steer the end devices - end devices are left to operate in their currently active channels, wide or narrow.
  - The default behavior is to avoid steering the end devices, but this is subject to change in future versions. Consider explicitly specifying a certain behavior (`lora-narrow` or `disabled`) if you depend on not steering the end devices.

### Changed

- Uplink and downlink message frequencies are now validated and zero values are dropped.
  - Such traffic would have always been dropped by the Network Server, but it is now dropped in the Gateway Server.
  - Simulated uplink traffic now requires a frequency value as well.

### Fixed

- Multiple ADR algorithm bugs:
  - An off-by-one error which caused the ADR algorithm to not take into consideration the signal qualities of the uplink which confirmed a parameter change. In effect, this fix improves the quality of the link budget estimation.
  - A flip-flop condition which caused the algorithm to swap back and forth between a higher and a lower transmission power index every 20 uplinks. In effect, this fix will cause the algorithm to change the transmission power index less often.
  - A condition mistake which caused the algorithm to avoid increasing the transmission power if it would not completely fix the missing link budget. In effect, this will cause the algorithm to increase the transmission power in situations in which the link budget deteriorates rapidly.
- In fixed channel plans such as US915 and AU915, the the associated wide (500kHz) channel is now enabled by default.

## [3.25.1] - 2023-04-18

### Added

- Fallback end device version identifiers to be used while importing end devices using the Console.

### Changed

- The Things Stack is now built with Go 1.20.

### Deprecated

- `--with-claim-authentication-code` flag for the end device `create` command via the CLI. Users must use a valid claim authentication code that is registered on a Join Server instead of generating one during end device creation.

### Fixed

- Attempting to claim an end device with a generated DevEUI will now result in an error.
- Claiming an end device using command line flags.
- 24 hour stack components deadlock when the default clustering mode is used.

## [3.25.0] - 2023-04-05

### Added

- Optional Network Server database migration that removes obsolete last invalidation keys is now available.
- LoRaWAN Application Layer Clock Synchronization support.
  - It is available using the `alcsync-v1` application package.
  - Can be enabled using the Console by visiting the application settings and ticking the **Use Application Layer Clock Synchronization** checkbox. By default, the package will operate on FPort 202.
- Drop uplink frames with CRC failure.

### Deprecated

- Returning special float values, such as `NaN` and `Infinity` as part of the decoded payloads.
  - While the concepts of `NaN` and `Infinity` are part of JavaScript, JSON does not have a dedicated value for such values.
  - Historically we have rendered them in their string form, i.e. `"NaN"` and `"Infinity"`, but this form is not standard nor accepted by the standard libraries of most programming languages (at least by default).
  - Most usages of `NaN` are actually result of operations with the JavaScript concept of `undefined`, and are not intentional. Mathematical operations that interact with `undefined` return `NaN` - for example `undefined * 5` is `NaN`. It is not hard to reach `undefined` in JavaScript, as array access to undefined indices is `undefined`, and payload decoders generally work by consuming the frame payload bytes.
  - Future The Things Stack versions may not render such values, or may discard the decoded payload completely. The deprecation discussion can be tracked [on GitHub](https://github.com/TheThingsNetwork/lorawan-stack/issues/6128).

### Removed

- Automatic migrations of the Network Server database using `ns-db migrate` from versions prior to v3.24 are removed. Migrating from prior versions should be done through v3.24 instead.

## [3.24.2] - 2023-03-09

### Deprecated

- Device claiming that transfer devices between applications is now deprecated and will be removed in a future version of The Things Stack. Device claiming on Join Servers, including The Things Join Server, remains functional. This deprecates the following components:
  - API for managing application claim authorization (`EndDeviceClaimingServer.AuthorizeApplication` and `EndDeviceClaimingServer.UnauthorizeApplication`)
  - CLI commands to manage application claim settings (`ttn-lw-cli application claim [authorize|unauthorize]`)
  - CLI command to claim end devices (`ttn-lw-cli devices claim`)

### Fixed

- The CLI now continues deleting devices when unclaiming from the Join Server fails. This resembles the behavior in the Console. This no longer stops devices from being deleted if the Join Server is unavailable or the claim is not held.
- Organization API Keys' rights no longer are considered invalid during fetch operations. If the proper right is attached to said API key it is possible to fetch all fields of an entity, previous to this fix only public safe fields were fetchable.
- Fix Sentry issue related to the component requests in the Console.

## [3.24.1] - 2023-02-16

### Added

- Network Server ID (NSID) used for Backend Interfaces interoperability via the `ns.interop.id` and `dcs.edcs.ns-id` configuration options.
  - In the Network Server, `ns.interop.id` acts as a fallback value for `sender-ns-id` in Join Server interoperability configuration.

### Changed

- Key vault cache time-to-live for errors configuration option `key-vault.cache.error-ttl`. This defaults to `key-vault.cache.ttl`.

### Deprecated

- Device Claiming Server configuration option `dcs.edcs.network-server.home-ns-id`. Use `dcs.edcs.ns-id` instead.

### Fixed

- Key unwrap caching.
- Desired RX1 delay and desired beacon frequency not being possible to set for OTAA devices.

### Security

- Fix open redirect vulnerability for Console/Account App logins.

## [3.24.0] - 2023-02-02

### Added

- List of end-devices can now be sorted by `last_seen_at` field. Unseen devices will be shown last.
- End devices now contain `lora_alliance_profile_ids` field.
- Add `source` config option for TLS certificates in LoRaWAN Backend Interfaces interop client and The Things Join Server device claiming configuration. This value can be `file` (existing behavior) or `key-vault`.

### Changed

- `serial_number` field is now moved to the root of the end device structure. `vendor_id` and `vendor_profile_id` are now moved to the `lora_alliance_profile_ids`.
  - This requires a database schema migration (`ttn-lw-stack is-db migrate`) because of added columns and views.

### Deprecated

- Configuring certificate authorities per LoRaWAN Backend Interfaces SenderID (`interop.sender-client-ca`) is now deprecated and support will be removed in a future version of The Things Stack.

### Removed

- The device version identifiers no longer have the `serial_number`, `vendor_id` and `vendor_profile_id` fields.

## [3.23.2] - 2023-01-18

### Changed

- Deletion of the last admin user or removal of its admin status via an update operation now returns an error.
- Do not allow to remove the collaborator of an entity if it is the last collaborator (in the Console).

### Fixed

- When searching for end-devices, specifying `last_seen_at` as the field in which the devices will be sorted by no longer returns an error.
- Errors during removal of collaborators the application collaborator form not being forwarded to the user in the Console.
- Importing devices via CSV no longer skips the first header column when BOM bytes are present.

## [3.23.1] - 2022-12-14

### Added

- List of end-devices can now be sorted by `last_seen_at` field. Unseen devices will be shown last.

### Fixed

- It is now allowed to set `0` for ping slot frequency and beacon frequency in the Network Layer Settings of the end device general settings in the Console.
- MAC parameters that have the `desired_` will be hidden from the end device general settings for multicast end devices in the Console.

## [3.23.0] - 2022-11-30

### Added

- The Things Join Server 2.0 (type `ttjsv2`) for claiming with Device Claiming Server.
- All Join Servers with a `/64` JoinEUI prefix are contacted concurrently with LoRaWAN Backend Interfaces interoperability. This should only be used with ambiguous JoinEUIs and when migrating Join Servers.

### Changed

- Gateway EUI is no longer unset when deleting a gateway, meaning it could be recovered if no other gateway claimed it. This requires a schema migration (`ttn-lw-stack is-db migrate`) because of the change in the database's `gateway_eui_index`.
- The new database driver is no longer specific to the Identity Server and is now activated using the `db.pgdriver` feature flag (instead of `is.pgdriver`).

### Removed

- The Things Join Server 1.0 (type `ttjs`) for claiming with Device Claiming Server. Use The Things Join Server 2.0 (type `ttjsv2`) instead.

### Fixed

- Devices with pending session and MAC state may now successfully be imported.
- Client creation with an organization API key will no longer send an email without user information to the admins. Instead, the API key name will be used and if that is empty the API key ID will be the default.
- Allow providing DevEUI for ABP end devices with a LoRaWAN specification lower or equal to 1.0.4 in the end device onboarding screen in the Console.
- Faulty field validation for byte payloads in the uplink payload formatter panel in the Console.
- `serial_number` field is now properly stored.

## [3.22.2] - 2022-11-10

### Added

- The `is.gormstore` experimental flag has been added. Swaps the underlying Identity Server store implementation if set to true.

### Changed

- Class B and C downlinks will no longer be automatically retried indefinitely if none of the gateways are available at the scheduling moment, and the downlink paths come from the last uplink.
  - This was already the behavior for downlinks which had their downlink path provided explicitly using the `class_b_c.gateways` field.
  - The downlinks will be evicted from the downlink queue and a downlink failure event will be generated. The failure event can be observed by the application using the `downlink_failed` message, which is available in all integrations.
- Event history and payload storage TTL has now 1% jitter.
- The underlying store implementation has been changed to be by default based on `bun` instead of `gorm`. The previous store implementation can be reactivated using the `is.gormstore` experimental flag.

### Removed

- The `is.bunstore` experimental flag has been removed.

### Fixed

- Do not require AppKey when skipping Join Server registration in end device onboarding in the Console.
- Fix auto generation of device ID when using DevEUI generator in the Console.
- Fix several device onboarding issues with ABP in the Console.
  - Do not ask for a JoinEUI.
  - Reinitialize form properly when switching between ABP and OTAA.
- Issue with pasting values into byte input at the wrong position in the Console.
- Issue with updating field masks in the webhook edit form in the Console.

## [3.22.1] - 2022-10-19

### Changed

- Option to ignore logs from selected gRPC methods now supports ignoring logs for selected errors on method.
  Examples:
  - `--grpc.log-ignore-methods="/ttn.lorawan.v3.GsNs/HandleUplink"`: log is skipped when no error occurs.
  - `--grpc.log-ignore-methods="/ttn.lorawan.v3.GsNs/HandleUplink:pkg/networkserver:duplicate_uplink;pkg/networkserver:device_not_found"`: log is skipped when either `pkg/networkserver:duplicate_uplink` or `pkg/networkserver:device_not_found` error occurs (but not on success).
  - `--grpc.log-ignore-methods="/ttn.lorawan.v3.GsNs/HandleUplink:;pkg/networkserver:duplicate_uplink"`: log is skipped on success or when `pkg/networkserver:duplicate_uplink` error occurs.
- The Gateway Server now takes into consideration the extra duty cycle checks present in the LoRa Basics Station forwarder. Previously the Gateway Server may accept the scheduling of downlinks which the packet forwarder would silently drop.
  - Note that in some rare cases in which the LoRa Basics Station duty cycle is stricter than the windowed approach used by The Things Stack, the scheduling will fail and this will be visible via `ns.down.data.schedule.fail` events. Note that this is actually a positive outcome - it allows the Network Server to schedule the downlink via another gateway, while previously the downlink would be scheduled but get silently dropped on the gateway.

## [3.22.0] - 2022-10-06

### Added

- Add more specific rights for OAuth clients.

### Changed

- The flow for adding end devices has been updated in the Console.
  - Device QR codes can now be scanned to speed up end device onboarding.
  - Claiming end devices from external Join Servers is now possible seemlessly from the same onboarding flow.
- LoRa coding rate now defined in `DataRate` instead of `Band`.
- The Network Server will now schedule a potentially empty downlink in order to stop end devices from sending sticky MAC commands.
- Factory preset frequencies may now be provided for bands with fixed channel plans, such as US915 or AU915. The factory preset frequencies are interpreted as the only channels which are enabled at boot time.
- `TxParamSetupReq` MAC command priority has been increased.
- `DevStatusReq` MAC command priority has been lowered.

### Removed

- Removed coding rate from `TxSettings` as it is now defined in `DataRate`.

### Fixed

- `--mac-settings.adr.mode.disabled`, `--mac-settings.adr.mode.dynamic` and `--mac-settings.adr.mode.static` flags of the `end-device update` command.
- Pagination in `sessions` and `access tokens` tables in the Console.
- `LinkADRReq` MAC command generation for LoRaWAN 1.0 and 1.0.1 end devices.
- `LinkADRReq` no longer attempts to enable channels which have not yet been negotiated with the end device.
- Downlink path selection for uplinks which are not LoRa modulated.
- Issues with byte inputs in the Console.
  - Pasting values into the input leading to issues in some cases.
  - Values being typed double on android phones.
- Console showing deleted collaborator after successful deletion in application collaborator list.
- Console crashing after deleting an organization.

## [3.21.2] - 2022-09-14

### Added

- New `ListBands` RPC on the `Configuration` service.
  - Added support to CLI. Available via the `end-devices list-bands` command.
- CLI support for listing PHY versions via the `end-devices list-phy-versions` CLI command.
- New `NetID` and `DeviceAddressPrefixes` RPC on the `NS` service.
  - Added support on CLI. Available via the `end-devices get-net-id` and `end-devices get-dev-addr-prefixes` commands.
- Support for loading end device template from Device Repository when importing devices using a CSV file.
- Experimental support for normalized payload.
- Support management of deleted users in the Console.
- Decoded payloads are now visible for downlinks in the Console.
- Support for dynamic ping slot frequencies, as used by the US915 and AU915 bands.
- Support for LoRa Basics Station beaconing.

### Changed

- Deprecated `attributes` from `GatewayAntenna` definition. While it was present in the API it was never stored in the database.
- Absolute time downlinks (such as class B ping slots or class C absolute time downlinks) are now using the native class B downlink API of LoRa Basics Station.
- Only gateways which are guaranteed to be GPS capable may now be used for absolute time downlinks. This ensures that gateways that have an unknown time source are not used for absolute time scheduling.
- The static ADR mode may now steer the end device to use custom data rates such as SF7BW250, FSK and LR-FHSS.
- The Console will try to resolve invalid state errors during login with an automatic refresh.
- Error details are now displayed in a modal instead of within the notification element in the Console.

### Removed

- Experimental support for `LoRa Basics Station` gateway GPS timestamps which use the wrong precision (milliseconds instead of microseconds). Please ensure that your gateway has been updated to the latest firmware.

### Fixed

- The Gateway Server scheduler no longer considers the absolute time of a downlink to be the time of arrival.
- The Network Server now correctly handles the command that may succeed a `LinkADRAns` response.
- LR-FHSS data rate matching.
- Console data rate rendering of non-LoRa modulations.

### Security

- End device network layer form crashing in some situations in the Console device general settings.
- End device overview crashing in some situations in the Console.
- Device import when using Join Server-only deployments.
- QRG can generate QR Codes without the claim authentication code.

## [3.21.1] - 2022-08-24

### Added

- New `SearchAccounts` RPC on the `EntityRegistrySearch` service.
- Prompt user to confirm navigation when changes have not been saved in the payload formatter form to prevent big change-drafts from getting lost.
- Event data pushed by webhooks can now be filtered with field masks.
  - Support for the field mask setup was added for both CLI and Console.

### Changed

- Gateway registration in the Console has been updated to simplify the onboarding experience.

### Fixed

- CLI command `end-device template create` no longer breaks when providing field mask values.
- Device repository services no longer require ApplicationID in its request URL.
- Importing ABP devices via the CSV format now correctly handles the missing session key ID.

## [3.21.0] - 2022-08-11

### Added

- Component selector for Join Server interoperability configuration. This allows administrators to declare separate Network Server and Application Server configuration for the same JoinEUI ranges in the same interoperability configuration. See [documentation](https://www.thethingsindustries.com/docs/reference/interop-repository/).
- `BatchGetGatewayConnectionStats` RPC to fetch Gateway Connection Stats for a batch of gateways.
- The ability to disable the downlink scheduling mechanism for individual end devices (`mac-settings.schedule-downlinks`).
  - This option is useful during a migration procedure in order to force the end device to join the new network. The Network Server will no longer schedule any data downlinks or MAC commands, and will stop answering potential join requests.
- A new implementation of the Identity Server storage layer. In v3.21.0 the new implementation is not yet used by default, but it can be enabled with the `is.bunstore` feature flag. A new database driver can be enabled with the `is.pgdriver` feature flag.
  - This requires a database schema migration (`ttn-lw-stack is-db migrate`) because of added columns and views.
- Support for comma-separated (`,`) values in The Things Stack CSV file format for importing end devices.
- Support for the `RxParamSetup`, `RxTimingSetup`, `TxParamSetup`, and `DlChannel` sticky answer mechanism. The commands were supported previously, but subsequent sticky responses would cause the Network Server to drop the MAC command buffer in certain situations.

### Changed

- Deleted users are no longer included in primary email addresses uniqueness checks. This allows a user to create a new account which uses the email address of a deleted account.
  - This requires a database schema migration (`ttn-lw-stack is-db migrate`) due to updated indices.
- The CLI settings fields `retry-config.enable_metadata` and `retry-config.default_timeout` have been renamed to `retry.enable-metadata` and `retry.default-timeout` for consistency reasons.
- Generated device ID based on a DevEUI from an imported CSV file is now prepended by `eui-`. This is consistent with generated device IDs by the Console.
- The Claim Authentication Code (CAC) field is stored in the Identity Server instead of the Join Server.
  - This requires a database schema migration (`ttn-lw-stack is-db migrate`) because of the added columns.
  - CAC values stored currently in the Join Server should be migrated to the Identity Server. One method is to run the following CLI commands on each device with a CAC.
    - Read the current values using `ttn-lw-cli dev get <application-id> <device-id> --claim-authentication-code`. This will fetch the value stored in the Join Server as a fallback.
    - Write back the value read `ttn-lw-cli dev set <application-id> <device-id> --claim-authentication-code.valid_from [xxx] --claim-authentication-code.valid_to [xxx] --claim-authentication-code.value <xxx>`. This will by default write to the Identity Server.
    - Note that this requires a minimum CLI version of 3.21.0.
- Device Repository no longer uses the `ApplicationID` for validating requests. Authentication is still necessary, but the `ApplicationID` field has been deprecated in the Device Repository API.

### Fixed

- Console showing `404 Not Found` errors for pages containing user IDs in the path, when the user ID has a length of two.
- CLI no longer panics when deleting a device without JoinEUI, this scenario only occurred when deleting a device that uses ABP.
- Console crashing when navigating to certain Packet Broker network configuration pages.
- Packet Broker network pages becoming inaccessible until refreshing after a user navigates to a non-existing network.
- The batch update query for `EndDevice.LastSeenAt` field now specifies the data type of the placeholders.
  - This resolves an issue in the Console where `Last activity` values were inconsistent.

## [3.20.2] - 2022-07-20

### Added

- More fields were added to the csv end-device migration procedure. The details on which fields were added can be found [here](https://www.thethingsindustries.com/docs/getting-started/migrating/device-csv/).
- Authorization management in the Account app.
- Gateway remote address to gateway connection statistics.

### Fixed

- Encoding of DevAddr, EUI and similar fields in `text/event-stream` responses.
- GPS time leap second calculations taking a new leap second into consideration for 6th of July 2022.

## [3.20.1] - 2022-06-29

### Added

- Support inviting users in the Console.

### Changed

- In AS923 frequency plans, the Network Server will skip the RX1 window if the data rate is ambiguous.
  - This change occurs in old Regional Parameters versions in which the initial downlink dwell time setting of the end device is not specified. The end device may have the downlink dwell time setting either enabled or disabled, and due to this the data rate of the RX1 window is ambiguous.
  - This ambiguity exists until the Network Server is successful in negotiating the dwell time limitations using the TxParamSetupReq MAC command. This will occur automatically and does not require any external input.
  - If you already know the boot dwell time settings of your end device, you may provide them via the `--mac-settings.downlink-dwell-time` and `--mac-settings.uplink-dwell-time` MAC settings. This will ensure that RX1 transmissions are available from the first uplink of the session.

### Removed

- Sorting on associated rights in the API keys table.

### Fixed

- `last activity` not updating when an end device joins for the first time in the Console.
- A bug that would show the "Status count periodicity"-field in the Console as `200` when actually set to `0`.
- A bug causing map viewports to be set in odd locations when setting end device/gateway locations.
- Console crashing when sorting by associated rights in the API keys table.

## [3.20.0] - 2022-06-15

### Added

- OAuth client management in the account app.
- Support claim protection when claiming end devices on The Things Join Server.
- CLI commands `notifications list` and `notifications set-status` to manage user notifications.
- Support for class B and C downlink transmissions through multiple gateways simultaneously.

### Changed

- Entities are now fully validated when updated in the stores.
  - Previously only the updated paths where validated. This lead to situations in which a partial update could cause the entity as a whole to reach an invalid state.
- Application, gateway, end device and organization-tables in the Console are now sorted by creation time by default (newest first).
- Collaborator and API Key tables can now be sorted in the Console.
- The application table in the Console now shows the amount of end devices.
- The organizations table in the Console now shows the amount of collaborators.
- Table layouts for several entities have been improved on the Console.

### Fixed

- End devices running on MAC versions higher or equal to 1.1 showing network downlink frame counters instead of application downlink frame counters.
- Wrong representation of time values between midnight and 1am (eg. 24:04:11) in the Console in some cases.

## [3.19.2] - 2022-05-25

### Added

- Allow setting an expiry date for API keys in the Console
- New event type `gs.gateway.connection.stats` with connection statistics. A new event is sent at most every `gs.update-connection-stats-debounce-time` time and at least every `gs.update-connection-stats-interval` time.
- Button to export as JSON end device `mac-settings` and `mac-state` in the Console.
- Support for the `FOpts encryption, usage of FCntDwn` LoRaWAN 1.1 erratum.

### Changed

- Event type for `gs.up.receive` event to `GatewayUplinkMessage`.
- Default debounce time for updating connection stats in de Gateway Server (configuration setting `gs.update-connection-stats-debounce-time`) is now 30 seconds.
- Error code when importing CSV file with invalid LoRaWAN or Regional Parameters version.
- Emails sent by the Identity Server now also contain HTML versions.
  - For the images in these emails to work, an absolute `is.email.network.assets-base-url` (and optionally `is.email.network.branding-base-url`) needs to be set in configuration.
- Notification emails are now sent through the Notification Service of the Identity Server.
- "Last activity"-information in the Console is now sourced as a single aggregate from the Identity Server.
- End device overview in the Console.
  - Showing MAC/PHY versions and used frequency plan.
  - Hiding the entity description if not set.
  - Showing information of pending sessions.
  - Automatically updating session info (no refresh necessary to schedule downlinks after a device has joined).
  - Showing session start time.
- The Things Stack is now built with Go 1.18.
- Layout of webhook and Pub/Sub forms to improve UX.
- The Network Server Address used for End Device Claiming is fetched from the configuration instead of client input.

### Removed

- The ability to create custom email templates.

### Fixed

- Support `app_eui` as alias for `join_eui` in CSV file import, per documentation.
- End devices frame counts being displayed as `n/a` when event stream contained historical data message events.
- Gateway general settings (Basic settings) not saving changes in some cases.
- Contact info validation not possible when user is already logged in.
- CLI not allowing devices to be created or updated.
- End device creation no longer errors on missing application info rights.
- Missing success notification when successfully deleting an application in the Console.
- CLI create commands for applications, gateways and clients no longer have their decoded ID emptied when using the `--user-id` flag.
- Metric `ttn_lw_events_channel_dropped_total` not getting updated.
- Dropped events when calling the Stream RPC with a long tail.

### Security

- Security fix for an issue where the description and list of rights of arbitrary API keys could be retrieved by any logged-in user if the 24-bit random API key ID was known.

## [3.19.1] - 2022-05-04

### Changed

- Application Server now decodes downlink if a downlink decoder is present and binary payload is scheduled.

### Fixed

- End devices frame counts being displayed as `n/a` when event stream contained historical data message events.
- Gateway general settings (Basic settings) not saving changes in some cases.

## [3.19.0] - 2022-04-21

### Added

- Session management page in Account App.
- Status page references in the Console.
- Notification Service API that will allow users to receive notifications about their registered entities.
  - This requires a database schema migration (`ttn-lw-stack is-db migrate`) because of the added tables.
- Add `network_server_address`, `application_server_address` and `join_server_address` to applications.
  - This requires a database schema migration (`ttn-lw-stack is-db migrate`) because of the added columns.
- New ADR settings API, which allows stronger control over the ADR algorithm.
  - The new settings fields can be found under `mac-settings.adr`, and are mutually exclusive with `use-adr` and `adr-margin`. The legacy settings need to be unset before the new API options may be used.
  - `mac-settings.adr.mode.disabled` completely disables the ADR algorithm.
  - `mac-settings.adr.mode.static.data-rate-index`, `mac-settings.adr.mode.static.nb-trans`, `mac-settings.adr.mode.static.tx-power-index` allow the user to provide static ADR parameters to be negotiated with the end device. These options persist over multiple sessions and do not require a session reset in order to be propagated to the current session.
  - `mac-settings.adr.mode.dynamic.min-data-rate-index` and `mac-settings.adr.mode.dynamic.max-data-rate-index` control the data rate index range which the Network Server will attempt to negotiate with the end device. Note that if the provided interval is disjoint with the available data rate indices, no negotiation will take place.
  - `mac-settings.adr.mode.dynamic.min-tx-power-index` and `mac-settings.adr.mode.dynamic.max-tx-power-index` have similar behavior, but for transmission power indices.
  - `mac-settings.adr.mode.dynamic.min-nb-trans` and `mac-settings.adr.mode.dynamic.max-nb-trans` have similar behavior, but for NbTrans.
  - `mac-settings.adr.mode.dynamic.margin` may be used to provide the margin of the ADR algorithm. It replaces the old `adr-margin` setting.
  - `use-adr` and `adr-margin` are still supported, but deprecated. Any future API usage should instead use the `mac-settings.adr` settings.
- Service to parse QR codes and return the data within.

### Changed

- Sortable tables are now sorted by default in the Console

### Fixed

- Console determining gateways as "Other cluster" even though using the same host if server addresses not matching exactly (e.g. due to using different host or scheme).
- Inconsistency in setting gateway's LNS Auth key in the Console.
- CLI no longer informs the user that is using the default JoinEUI when passing its value via flags.
- Generating device ID from a DevEUI when importing a CSV file.
- The `is-db migrate` command that failed when running on databases created by `v3.18`.
- Some error messages being displayed as `error:undefined:undefined` in the Console, e.g. in the live data view.
- Missing `query` flag on CLI search commands.

## [3.18.2] - 2022-03-29

### Added

- Support for importing end devices using a CSV file. See [documentation](https://www.thethingsindustries.com/docs/reference/data-formats/#csv) for the data format.
- Support claiming end devices in an external Join Server (ex: The Things Join Server).
- Support to fetch LoRaWAN end device profiles using numeric identifiers.

### Changed

- Replace `as.down.data.forward` to `as.down.data.receive` in default event filter, so that decrypted and decoded dowlink payload can be examined in the Console.

### Fixed

- Join-accept scheduling if it took more than ~1.2 seconds to process the device activation with default configuration. These slow device activations can be observed when using external Join Servers.
- Fix issues in the webhook forms causing webhooks to be created with all message types enabled and no way of deactivating message types.
- Fix validation issue in the webhook form not detecting message type paths with more than 64 characters.
- Fix "reactivate"-webhook button in the Console.
- Port returned by the LBS LNS discovery message if standard 80/443 ports are used.

## [3.18.1] - 2022-03-09

### Added

- Add HTTP basic authentication configuration to the webhooks form in the Console.
- Show repository formatter code in the payload formatter form in the Console and allow pasting the application and payload formatter code when using the JavaScript option.
- gRPC service to Gateway Configuration Server so that gateway configurations can be obtained via gRPC requests.
- The option to configure the Redis idle connection pool timeout, using the `redis.idle-timeout` setting.
- New RP002 regional parameters as options during device registration in the Console.
- Default gateway visibility configuration in Packet Broker agent in the Console.

### Changed

- The custom webhook option is now shown at the top of the list in the Console when adding new webhooks.
- Wording around webhook statuses to `Healthy`, `Requests failing` and `Pending`.
- The uplink event preview in the Console now shows the highest SNR.
- When scheduling downlink messages with decoded payload, the downlink queued event now contains the encoded, plain binary payload.
- When Application Server forwards downlink messages to Network Server, the event payload now contains the encrypted LoRaWAN `FRMPayload`.
- The Network Server will now match downlink acknowledgements on the `cache` redis cluster (previously the `general` cluster was used).
- Gateway Connection statistics updates are now debounced. The debounce period occurs before the statistics are stored, and can be configured using the `gs.update-connection-stats-debounce-time` setting (default 5 seconds).
- Payload formatter form layout in the Console.
- Event publication when the Redis backend is used may no longer block the hot path. Instead, the events are now asynchronously published, which may render their ordering to change.
  - The events are queued and published using the worker pool mechanism, under the `redis_events_transactions` pool.
  - The length of the queue used by the pool may be configured using the `events.redis.publish.queue-size` setting.
  - The maximum worker count used by the pool may be configured using the `events.redis.publish.max-workers` setting.

### Removed

- Ability to select the `Repository` payload formatter type for end devices that have no Device Repository association or have no associated repository payload formatter.

### Fixed

- Consistent ordering of entities with equal values for the sort field.
- Fix `xtime` sent to LBS gateways for Class C downlinks.

## [3.18.0] - 2022-02-23

### Added

- Retain at most 10 recent session keys in the Join Server. This avoids a slowly growing number of session keys in the Join Server's database.
  - This requires a database migration (`ttn-lw-stack js-db migrate`).
- Add TTL for gateway connection stats. Can be configured with the option `gs.connection-stats-ttl`.
- Add `query` field to search requests, allowing to search for a string in any of ID, Name, Description and EUI (for entities that have EUIs).
- Added fallback values for end device import in the Console.

### Changed

- The minimum required Redis version is now 6.2.
- Applications on other cluster will be hidden in Applications list in the Console.

### Deprecated

- Gateway Server setting `gs.update-connection-stats-debounce-time` is no longer valid.

### Fixed

- Webhook statuses being shown as pending regardless of their actual condition.
- Device activation flow with a LoRaWAN Backend Interfaces 1.1 capable Join Server.
  - Join Servers using Backend Interfaces 1.1 (protocol `BI1.1`) must be configured with a `sender-ns-id` containing the EUI of the Network Server.
- Fix `time.Duration` flags in CLI.
- Gateway Server will no longer leave permanent gateway connection stats data on the registry when crashing.

## [3.17.2] - 2022-01-30

### Added

- Add configurable storage limit to device's DevNonce in the JoinServer. Can be configured using the option `js.dev-nonce-limit`.
- Fix copy button in API key modal in the Console.
- Enable copying and format transformations of byte values in the event previews in the Console.
- Attribute `administrative_contact` on "gateway eui taken" error to help users resolve gateway EUI conflicts.
- Add retry capability for cli requests. Can be configured with the options found in `retry-config`, some of the configuration options are `retry-config.max` and `retry-config.default-timeout`.

### Changed

- Webhook maximum header value length extended to 4096 characters.
- Limited the end device event types that are included in application event streams to only application layer events, errors and warnings. Other end device events can still be received when subscribing to end device device events.
- Several small improvements to the styling, structuring and input logic of forms in the Console.

### Fixed

- CLI Completion and Documentation commands no longer try to make a server connection.
- When an end device has both `NwkKey` and `AppKey` provisioned in the Join Server, `NwkKey` is used for MIC and session key derivation when activating the device in LoRaWAN 1.0.x. This is per LoRaWAN 1.1 specification.
- Gateway Server will no longer report the gateways as being both connected and disconnected at the same time.

## [3.17.1] - 2022-01-12

### Changed

- Gateways are removed from the Packet Broker Mapper API when unsetting the location public setting. This is to remove gateways from the map. Previously, the location was still set, but it did not get updated.

### Fixed

- Rate limiting of cluster authenticated RPCs.
- CLI panic when setting end devices.

## [3.17.0] - 2022-01-07

### Added

- Support reading the Join Server's default JoinEUI and using this in the CLI for end device creation.
  - The Join Server has a new API `GetDefaultJoinEUI`.
  - The default JoinEUI can be configured on the Join Server using the option `--js.default-join-eui`.
- Filtering of end device frequency plans in end device forms based on band id in the Console.
- Showing automatically set entity locations in the Console.
- Applications, OAuth clients, gateways and organizations now have an `administrative_contact` and `technical_contact`.
  - This requires a database schema migration (`ttn-lw-stack is-db migrate`) because of the added columns.

### Deprecated

- The `contact_info` fields of applications, OAuth clients, gateways, organizations and users.

### Fixed

- CLI panic when getting devices.
- Application uplink processing serialization behavior in the Application Server.

## [3.16.2] - 2021-12-17

### Added

- User defined antenna gain for LBS gateways.
- Webhooks now have a health status associated with them. Webhooks that fail successively are now disabled for a period of time.
  - Failure in this context means that the HTTP endpoint returned a non-2xx status code.
  - A successful HTTP request will reset the failure counter.
  - The number of allowed successive failures and cooldown period can be configured using the `--as.webhooks.unhealthy-attempts-threshold` and `--as.webhooks.unhealthy-retry-interval` configuration options.
- Webhook enabled path validation in the Console.

### Changed

- Increased the maximum gRPC message size to 16MB.
- Gateways which have been deleted are now automatically disconnected by the Gateway Server.
- Mark off and hide and restrict access to end devices that are registered on a different cluster in the Console.
- Show more detailed last activity information inside tooltip info in the Console.
- Add a button to allow exporting the event log in the Console.

### Fixed

- Access to application payload formatters for users with `RIGHT_APPLICATION_SETTINGS_BASIC` right.
- End device mac settings handling in the Console.
- Uplink and downlink counters display on end device activity in the Console.
- Join settings handling in JS-only deployments in the Console.
- Configuring Packet Broker listed option when Packet Broker Agent is configured with a Packet Broker tenant API key.
- Contact info validation through the Account app.

## [3.16.1] - 2021-11-26

### Added

- Support for fine timestamps and frequency offsets sent by gateways with SX1303 concentrator using the legacy UDP protocol.
- Support for resetting end device session context and MAC state in the Console.
- The Content-Security-Policy header (that was previously behind the `webui.csp` feature flag) is now enabled by default.
- Default `Cache-Control: no-store` headers.
- `Cache-Control: public, max-age=604800, immutable` headers for hashed static files.
- Experimental support for BasicStation GPS timestamps which use the wrong precision (milliseconds instead of microseconds).
  - The Gateway Server will attempt to determine the correct GPS timestamp from the provided `gpstime` based on the time at which the upstream message has been received.
  - This workaround will be available until the related gateway vendors will release patches for this issue.
- Firmware version of The Things Kickstarter Gateway are written to the gateway attributes upon receiving a valid status message.
- Desired mac settings to end device general settings in the Console.
- Experimental support for Azure Blob Storage. Only authentication via Managed Identity is supported.

### Changed

- Gateway server disconnects LoRa Basics Station gateways that stop sending pongs to server pings. This does not apply to gateways that don't support pongs.
- The new plugin for reading/writing JSON in our API (that was previously behind the `jsonpb.jsonplugin` feature flag) is now enabled by default. All API responses should be equivalent, but in some cases object fields may be in a different order.

### Fixed

- The reported sub-band's `downlink_utilization` in gateway connection stats now represents the utilization of the available duty-cycle time.
- Missing fields when admins list non-owned entities.
- Using the correct timestamp when retreiving the "Last activity" data point for Gateways on initial page loads in the Console.
- Events reappearing in the end device data view after clearing them when navigating back and forth.

## [3.16.0] - 2021-11-12

### Added

- `ttn_lw_as_subscription_sets_publish_success_total` and `ttn_lw_as_subscription_sets_publish_failed_total` metrics to track the number of subscription set publish attempts.
- Application Server advanced distribution settings:
  - `as.distribution.global.individual.subscription-blocks` controls if the Application Server should block while publishing traffic to individual global subscribers (such as MQTT clients).
  - `as.distribution.global.individual.subscription-queue-size` controls how many uplinks the Application Server should buffer for an individual global subscriber. Note that when the buffer is full, the Application Server will drop the uplinks if `--as.distribution.global.individual.subscription-blocks` is not enabled. Use a negative value in order to disable the queue.
  - `as.distribution.local.broadcast.subscription-blocks` controls if the Application Server should block while publishing traffic to broadcast local subscribers (such as webhooks and application packages matching).
  - `as.distribution.local.broadcast.subscription-queue-size` controls how many uplinks the Application Server should buffer for an broadcast local subscriber. Has the same semantics as `--as.distribution.global.individual.subscription-queue-size`.
  - `as.distribution.local.individual.subscription-blocks` controls if the Application Server should block while publishing traffic to individual local subscribers (such as PubSub integrations).
  - `as.distribution.local.individual.subscription-queue-size` controls how many uplinks the Application Server should buffer for an individual local subscriber. Has the same semantics as `--as.distribution.global.individual.subscription-queue-size`.
- `ttn_lw_gs_txack_received_total`, `ttn_lw_gs_txack_forwarded_total` and `ttn_lw_gs_txack_dropped_total` metrics, which track the transmission acknowledgements from gateways.
- `gs.txack.receive`, `gs.txack.drop` and `gs.txack.forward` events, which track the transmission acknowledgements from gateways.
- `ttn-lw-stack as-db migrate` command to migrate the Application Server database. This command records the schema version and only performs migrations if on a newer version.
  - Use the `--force` flag to force perform migrations.
- Server-side event filtering with the `names` field.

### Changed

- Gateway Server default UDP worker count has been increased to 1024, from 16.
- Application Server webhooks and application packages default worker count has been increased to 1024, from 16.
- Application Server no longer sets the end device's `session.started_at` and `pending_session.started_at`. The session start time should be retrieved from the Network Server, per API specification.
  - This requires an Application Server database migration (`ttn-lw-stack as-db migrate`) to clear the `started_at` field in existing (pending) sessions.
- Console changing to server-side event filtering (used to be client-side).

### Removed

- The `ttn_lw_gs_status_failed_total`, `ttn_lw_gs_uplink_failed_total` metrics. `ttn_lw_gs_status_dropped_total` and `ttn_lw_gs_uplink_dropped_total` should be used instead, as they contain the failure cause.
- The `gs.status.fail` and `gs.up.fail` events. `gs.status.drop` and `gs.up.drop` should be used instead, as they contain the failure cause.
- The `data_rate_index` field in uplink message metadata. Observe the fully described data rate in the `data_rate` field instead.
- LoRaWAN data rate index reported to LoRa Cloud DMS.
- Dockerfile doesn't define environmental variables `TTN_LW_BLOB_LOCAL_DIRECTORY`, `TTN_LW_IS_DATABASE_URI` and `TTN_LW_REDIS_ADDRESS` anymore. They need to be set when running the container: please refer to `docker-compose.yml` for example values.
- `CockroachDB` from development tooling as well as config option within `docker-compose.yml`.
  - This also changes the default value of the `--is.database-uri` option, so it can connect to the development Postgres database by default.

### Fixed

- Handling of NaN values in our JSON API.
- Receiver metadata from more than one antenna is now available in messages received from Packet Broker.
- Unhelpful error message when aborting the OIDC Login in the Console.
- Parsing of multi-word description search queries.

## [3.15.3] - 2021-10-26

### Fixed

- Gateway disconnection when location updates from status messages are enabled.
- Table entries not allowing to be opened in new tabs in the Console.
- Right clicking on table entries navigating to respective entity in the Console.

## [3.15.2] - 2021-10-22

### Added

- `tls.cipher-suites` config option to specify used cipher suites.
- Support for enhanced security policies of Packet Broker services.
- Handling of MAC and PHY versions in end device forms based on selected frequency plan in the Console.
- Support for scheduling downlink messages as JSON in the Console.
- Support for Packet Broker authentication through LoRaWAN Backend Interfaces. This adds the following configuration options:
  - `interop.public-tls-address`: public address of the interop server. The audience in the incoming OAuth 2.0 token from Packet Broker is verified against this address to ensure that other networks cannot impersonate as Packet Broker;
  - `interop.packet-broker.enabled`: enable Packet Broker to authenticate;
  - `interop.packet-broker.token-issuer`: the issuer of the incoming OAuth 2.0 token from Packet Broker is verified against this value.
- Support for LoRaWAN Backend Interfaces in Identity Server to obtain an end device's NetID, tenant ID and Network Server address with the use of a vendor-specifc extension (`VSExtension`). This adds the following configuration options:
  - `is.network.net-id`: the NetID of the network. When running a Network Server, make sure that this is the same value as `ns.net-id`.
  - `is.network.tenant-id`: the Tenant ID in the host NetID. Leave blank if the NetID that you use is dedicated for this Identity Server.
- Configuration option `experimental.features` to enable experimental features.
- Tooltip descriptions for "Last activity" values (formerly "Last seen") and uplink/downlink counts in the Console.
- Status pulses being triggered by incoming data in the Console.
- Packet broker page crashing when networks with a NetID of `0` are present.
- Allowing to toggle visibility of sensitive values in text inputs in the Console.
- Webhook failed event.

### Changed

- Searching for entity IDs is now case insensitive.
- Renamed entitie's "Last seen" to "Last activity" in the Console.
- The database queries for determining the rights of users on entities have been rewritten to reduce the number of round-trips to the database.
- The default downlink path expiration timeout for UDP gateway connections has been increased to 90 seconds, and the default connection timeout has been increased to 3 minutes.
  - The original downlink path expiration timeout was based on the fact that the default `PULL_DATA` interval is 5 seconds. In practice we have observed that most gateways actually send a `PULL_DATA` message every 30 seconds instead in order to preserve data transfer costs.
- The default duration for storing (sparse) entity events has been increased to 24 hours.

### Removed

- Option to select targeted stack components during end device import in the Console.

### Fixed

- LoRaWAN Backend Interfaces 1.1 fields that were used in 1.0 (most notably `SenderNSID` and `ReceiverNSID`). Usage of `NSID` is now only supported with LoRaWAN Backend Interfaces 1.1 as specified.
- Connection status not being shown as toast notification.
- Registering and logging in users with 2 character user IDs in the Account App.
- Frequency plan display for the gateway overview page in the Console.
- Profile settings link not being present in the mobile menu in the Console.
- Calculation of "Last activity" values not using all available data in the Console.
- Layout jumps due to length of "Last activity" text.
- Invalid `session` handling in Network Layer settings form in the Console.

### Security

- Network Servers using LoRaWAN Backend Interfaces to interact with the Join Server can now provide a single Network Server address in the X.509 Common Name of the TLS client certificate (the old behavior) or multiple Network Server addresses in the X.509 DNS Subject Alternative Names (SANs). DNS names have precedence over an address in the Common Name.

## [3.15.1] - 2021-10-01

### Added

- Packet Broker gateway visibility management (default settings only). See `ttn-lw-cli packetbroker home-networks gateway-visibilities --help` for more information.

### Changed

- The Gateway Server worker pools may now drop workers if they are idle for too long.
- FPort = 0 uplinks are no longer decoded by the Application Server, and the Network Server no longer provides the frame payload to the Application Server for these messages.

### Fixed

- Emails to admins about requested OAuth clients.
- `session` handling for joined OTAA end devices in the Console.
- Empty Join Server address handling in end device creation form in the Console.
- Data Rate to data rate index matching for uplinks and downlinks.

## [3.15.0] - 2021-09-17

### Added

- RPC to query supported PHY versions for a given Band ID.
- Non-TLS LNS endpoint support.

### Changed

- Update to Go 1.17.
- LBS timestamp rollover threshold.
- Layout of error pages.
- The Application Server worker pools may now drop workers if they are idle for too long.
- Improved error page UX in the Console.

### Fixed

- Entity purge handling for non-admin users in the Console.
- URL field validation in webhook forms in the Console when value is not trimmed.
- Not rendering site header and footer for error pages in some situations.
- Not providing a copy button for error pages in some situations.
- Improved errors for invalid URLs.
- Limit length of search queries within tables in the Console to 50 to comply with API validation.
- External Join Server address handling in end device creation form in the Console.
- Updating `supports_class_b` field in the end device general settings page in the Console.

## [3.14.2] - 2021-08-27

### Added

- CLI warnings about insecure connections.
- CLI warnings about using the `--all` flag.
- Packet Broker network listed switch in the Console.
- Improved errors for invalid command-line flags.
- Validation of entity attributes in the Console, with regards to maximum length for keys and values.
- CLI command to decode raw LoRaWAN frames (`ttn-lw-cli lorawan decode`), useful for debugging purposes.
- Options to restore or purge deleted applications, gateways and organizations in the Console.
- Handling of default mac settings values when manually registering end devices in the Console.
- Add a new `class_b_c_downlink_interval` field that can be configured to set the minimum interval between a network initiated downlink (Class B & Class C) and an arbitrary downlink per device.
- Retrieve count of upstream messages from the Storage Integration by end device.
  - See the new `GetStoredApplicationUpCount` RPC.
  - See the new `ttn-lw-cli applications storage count` and `ttn-lw-cli end-devices storage count` CLI commands.

### Changed

- The Identity Server now returns a validation error when trying to update the EUIs of an end device.
- Network Server no longer accepts RX metadata from Packet Broker if the originating forwarder network equals the current Network Server (by NetID and cluster ID, based on`ns.net-id` and `ns.cluster-id` configuration). This avoids duplicate RX metadata as well as redundant downlink scheduling attempts through Packet Broker after the cluster's Gateway Server already failed to schedule.
- Usability of the end device import function in the Console.
  - Show a per-device report when errors occur.
  - More structural changes to the process to improve UX.

### Removed

- Packet Broker mutual TLS authentication; only OAuth 2.0 is supported now.
- `request_details` from errors in the Console.

### Fixed

- Generated CLI configuration for The Things Stack Community Edition.
- End device access with limited rights in the Console.
- Parsing of ID6 encoded EUIs from Basic Station gateways.
- Warnings about unknown fields when getting or searching for gateways.
- Internal Server Errors from `pkg/identityserver/store`.
- Console rendering blank pages in outdated browsers due to missing or incomplete internationalization API.
- Error in edit user form (Console) when submitting without making any changes.
- `description` field not being fetched in edit user form (admin only) in the Console.
- Ignore invalid configuration when printing configuration with `ttn-lw-cli config` or `ttn-lw-stack config`.
- Emails about API key changes.
- Avoid rendering blank pages in the Console for certain errors.
- Blank page crashes in the Console for certain browsers that do not fully support `Intl` API.
- End device session keys handling in the Console.
- Byte input width in Safari in the Console.

## [3.14.1] - 2021-08-06

### Added

- New config option `--as.packages.timeout` to control the message processing timeout of application packages.
- Option to view and copy error details in full view errors in the Console.
- Metrics for CUPS requests.
- Language chooser in the footer in the Console.
- Japanese language support in the Console.

### Changed

- Cache Root CA for client TLS configuration.
- Identity Server no longer allows removing the `_ALL` right from entity collaborators if that leaves the entity without any collaborator that has the `_ALL` right.
- The Network Server application uplink queue may now be skipped if the Application Server peer is available at enqueue time.
- The interval for updating gateways in Packet Broker is now 10 minutes (was 5 minutes) and the timeout is 5 seconds (was 2 seconds).

### Fixed

- Improved errors when ordering search requests by non-existent fields.
- LNS authentication key handling for gateways in the Console.

## [3.14.0] - 2021-07-23

### Added

- Gateway antenna placement; unknown, indoor or outdoor. This can now be specified with CLI, e.g. for the first antenna: `ttn-lw-cli gateways set <gateway-id> --antenna.index 0 --antenna.placement OUTDOOR`. The antenna placement will be reported to Packet Broker Mapper.
  - This requires a database schema migration (`ttn-lw-stack is-db migrate`) because of the added columns.
- Payload formatter length validation in the Console.
- User session management (listing and deleting) in the Identity Server and the CLI.
- Improved logging for the OAuth server.
- LR-FHSS modulation
  - Additional fields for the Gateway and Rx Metadata API. This requires a database schema migration (`ttn-lw-stack is-db migrate`) because of the added columns.
  - Support for LR-FHSS fields when translating uplink messages with the UDP protocol.
- Network Server now appends network identifiers in forwarded uplink messages. These are populated from the `ns.net-id` and the new `ns.cluster-id` configuration option.
  - See the new `uplink_message.network_identifiers.net_id`, `uplink_message.network_identifiers.cluster_id` and `uplink_message.network_identifiers.tenant_id` fields.
  - This can be useful for HTTP webhooks to determine the Network Server that received and forwarded an uplink message.
- `GetDefaultMACSettings` RPC for requesting the default and desired MAC settings for a Band (Frequency Plan) and LoRaWAN regional parameters version.
- Error handling for missing templates in device repository form in the Console.
- Opt out of Packet Broker for individual gateways, see the new `disable_packet_broker_forwarding` gateway option.
  - This requires a database schema migration (`ttn-lw-stack is-db migrate`) because of the added columns.
  - This is only relevant when Packet Broker is enabled and configured by the network operator.
- Gateways are now disconnected when settings affecting the connection with Gateway Server change. Use the `gs.fetch-gateway-interval` and `gs.fetch-interval-jitter` to configure how often the gateway is fetched from the entity registry.
- Small UX improvements to the LoRaCloud DAS forms in the Console.
- End device first activation timestamp in the Identity Server end device store.
  - This requires a database schema migration (`ttn-lw-stack is-db migrate`) because of the added columns.
- `AppJs` interface for applications to get the LoRaWAN AppSKey directly from the Join Server.
- Console support for DevEUI generation from the configured DevEUI address block.
  - This requires `console.ui.dev-eui-issuing-enabled` and `console.ui.dev-eui-app-limit` to be set with the same values as in the Identity Server configuration.
- Gateway antenna placement selection in the Console.

### Changed

- When a gateway uplink message contains duplicate data uplinks, only the one with the highest RSSI are forwarded.
- The HTTP port now allows HTTP/2 connections over cleartext (h2c).
- `ttn-lw-stack ns-db migrate` command records the schema version and only performs migrations if on a newer version.
  - Use the `--force` flag to force perform migrations.
- Any authenticated user in the network can now list the collaborators of entities in the network.
- The search RPCs no longer require fields to be specified in the field mask when those fields are already specified as filters.
- When generating client configuration with the CLI `use` command, automatically set the correct Identity Server and OAuth Server addresses for The Things Stack Cloud and The Things Stack Community Edition.

### Removed

- The `old` log format.

### Fixed

- Network Server ADR algorithm data rate adjustment behavior on negative margin.
- CLI `gateway set --antenna.remove` command failing to remove gateway antennas in some cases.
- CLI `gateway set --antenna.gain <gain>` command crashing when no gateway antennas are present.
- Webhook template path variable expansion of query parameters.
- LBS LNS Auth Secret displays garbage value when updated.
- Transmit confirmation messages for LoRa Basics Station gateways.
- Instability and frequent crashes when internet connection is lost in the Console.
- Panic in GCS when CUPS rotation is set without a key.
- Rate limiting for `GatewayRegistry.GetGatewayIdentifiersForEUI` is now applied per gateway EUI.
- Network Server ensures that the Band ID in the end device version identifiers match the configured Frequency Plan of the device.

## [3.13.3] - 2021-07-02

### Added

- Email sent to admins when an OAuth client is requested by a non-admin user.
- Packet Broker UI in the Console (admin only).
- New config option `--console.oauth.cross-site-cookie` to control access to OAuth state cookie between origins.
  - This option needs to be set to `true` (default is `false`) in multi-cluster deployments in order to support OAuth clients that use POST callbacks.
- Application Server forwards upstream messages of type `ApplicationDownlinkSent` for application downlink messages that were acknowledged with a TxAck message from the gateway.
  - MQTT clients can subscribe to the topic `v3/{application-id}/devices/{device-id}/down/sent`.
  - For HTTP webhooks, make sure that the **Downlink Sent** messages are enabled.
- Query for the most recent application messages from the Storage Integration API with the new `last` parameter (for example, `?last=10m` or `?last=2h`). See also `--last` argument for the `ttn-lw-cli applications storage get` and `ttn-lw-cli end-devices storage get` commands.
- A location solved message is published automatically by Application Server when the decoded payload contains coordinates (e.g. `latitude` and `longitude`, among other combinations, as well as support for accuracy and altitude).
- Configuration option to include Packet Broker metadata in uplink messages: `pba.home-network.include-hops`. By default, this is now disabled.
- Update gateway identity, status, antennas, frequency plan, location and receive and transmit rates to Packet Broker Mapper. Mapping is enabled when the Forwarder role is enabled. The following new configuration options are introduced to change the default behavior:
  - `gs.packetbroker.update-gateway-interval`: Update gateway interval
  - `gs.packetbroker.update-gateway-jitter`: Jitter (fraction) to apply to the update interval to randomize intervals
  - `gs.packetbroker.online-ttl-margin`: Time to extend the online status before it expires
  - `pba.mapper-address`: Address of Packet Broker Mapper
  - `pba.forwarder.gateway-online-ttl`: Time-to-live of online status reported to Packet Broker

### Changed

- Low-level log messages from the `go-redis` library are printed only when the log level is set to `DEBUG`.
- GS will discard repeated gateway uplink messages (often received due to buggy gateway forwarder implementations). A gateway uplink is considered to be repeated when it has the same payload, frequency and antenna index as the last one.
  - The new `gs_uplink_repeated_total` metric counts how many repeated uplinks have been discarded.
  - A `gs.up.repeat` event is emitted (once per minute maximum) for gateways that are stuck in a loop and forward the same uplink message.
- For ABP sessions, the CLI now requests a DevAddr from the Network Server instead of generating one from the testing NetID.
- Descriptions, tooltips and defaults for checkboxes for public gateway status and location in the Console.
- All HTTP requests made by The Things Stack now contain a `User-Agent` header in the form of `TheThingsStack/{version}`.
- No connection to Packet Broker is being made when neither the Forwarder nor the Home Network role is enabled.
- Increase the default size limit for payload formatter scripts to 40KB (up from 4KB). The maximum size enforced at API level is 40KB (up from 16KB).
  - For more context see [issue #4053](https://github.com/TheThingsNetwork/lorawan-stack/issues/4053) and [issue #4278](https://github.com/TheThingsNetwork/lorawan-stack/issues/4278).

### Fixed

- Parse error in Webhook Templates.
- Application deletion handling in the Console.
- Error when logging into the Console when using connections without TLS.
- Account for antenna gain when the gateway is not authenticated (i.e. UDP gateway).
- Preserve antenna gain when the gateway status message contains GPS coordinates.
- Location map coordinate selection in the Console.
- Rights required for reading scheduled downlinks.

## [3.13.2] - 2021-06-17

### Added

- Configurable log formats with the `log.format` configuration option.
  - The `console` format that prints logs as more human-friendly text. This is the new default.
  - The `json` format that prints logs as JSON. This is the recommended format for production deployments.
  - The `old` format (deprecated). This can be used if you need to adapt your log analysis tooling before v3.14.
- `ttn_lw_gs_ns_uplink_latency_seconds`, `ttn_lw_ns_as_uplink_latency_seconds` and `ttn_lw_gtw_as_uplink_latency_seconds` metrics to track latency of uplink processing.
- Signing of releases.
- Hard delete option to delete applications, gateways and organizations in the Console.

### Changed

- Relaxed the cookie policy for cross-origin requests from Strict to Lax.
- Changed the cookie policy for OAuth state to None.

### Deprecated

- The `old` log format is deprecated and will be removed in v3.14.

### Fixed

- Permissions issue for reading and writing gateway secrets in the Console.
- Current and future rights selection for organization collaborators in the Console.
- Current and future rights selection for user api keys in the Console.
- Low or no throughput of message handling from Packet Broker when the ingress is high when Packet Broker Agent starts.
- Unset ADR bit in downlink messages to multicast devices.

## [3.13.1] - 2021-06-04

### Added

- More contextual tooltips to end device and gateway form fields in the Console.
- Warnings in the Console when changing or revoking your own access to an entity.

### Changed

- Do not print error line logs for rate limited gRPC and HTTP API requests.
- The `ttn_lw_log_log_messages_total` metric was renamed to `ttn_lw_log_messages_total` and has an additional `error_name` label.
- Authenticated users now have access to gateway status and location when those are set to public.
- Cookies are no longer allowed in cross-origin requests to the HTTP API. Applications must instead use Bearer tokens in the Authorization header.

### Fixed

- Downlink queue eviction on FCnt mismatch.
- End device payload formatter view crashing in the Console.
- End device overview frequently crashing in the Console.
- Panic on empty downlink in zero indexed downlink token.

## [3.13.0] - 2021-05-20

### Added

- Searching Packet Broker networks with `--tenant-id-contains` and `--name-contains` flags.
- Listing all listed Packet Broker networks with `ttn-lw-cli packetbroker networks list`.
- Include end device version identifiers in upstream messages (see `uplink_message.version_ids.brand_id`, `uplink_message.version_ids.model_id`, `uplink_message.version_ids.firmware_version`, `uplink_message.version_ids.hardware_version` and `uplink_message.version_ids.band_id` fields).
- Reporting uplink and downlink message delivery state changes to Packet Broker. This will be used for statistical purposes (e.g. which message is processed successfully or why it errored) as well as LoRaWAN roaming (the `XmitDataAns` result code).
- Setting API key expiry via `--api-key-expiry` flag using RFC3339 format.
  - This requires a database schema migration (`ttn-lw-stack is-db migrate`) because of the added columns.
- Events storage in the Redis events backend. This can be enabled with the new `events.redis.store.enable` option. The new options `events.redis.store.ttl`, `events.redis.store.entity-ttl`, `events.redis.store.entity-count` and `events.redis.store.correlation-id-count` can be used to configure retention.
- RPC to find related events by correlation ID.
- CLI command `events find-related`.
- Support for loading Device Repository profiles from different vendors if specified. This allows reusing standard end device profiles from module makers and LoRaWAN end device stack vendors.
- Filtering out verbose events in the event views in the Console.
- The `gs.up.forward` event now includes the host an uplink was forwarded to.
- Previews for `*.update` events in the Console.
- The Console can now show recent historical events in networks that have events storage enabled.
- Add a new `mac_settings.desired_max_eirp` field that can be configured to set the desired MaxEIRP value per device.
- Support loading rate limiting profile configuration from external sources. When set, they will override embedded configuration. See `rate-limiting.config-source`, `rate-limiting.directory`, `rate-limiting.url` and `rate-limiting.blob.*` configuration options.
- `IssueDevEUI` RPC for requesting a DevEUI from a configured IEEE MAC block for devices per application.
  - This requires a database schema migration (`ttn-lw-stack is-db migrate`) because of the added `eui_blocks` table and `dev_eui_counter`
    column in applications table.
  - This requires a new `dev-eui-block` configuration setting.

### Changed

- User IDs now have a minimum length of 2 instead of 3, so that more users coming from v2 can keep their username.
- Disabled device uplink simulation and downlink message sending when skipping payload crypto.
- The UpdateAPIKey RPCs now take a fieldmask.
- The Gateway Server no longer sends `gs.up.drop` event if the Network Server does not handle an uplink message, or if the uplink does not match the DevAddr prefix of an upstream.
- Maximum size for user-defined payload formatter scripts.
  - The default cap is at 4KB, see the new `as.formatters.max-parameter-length` config option.
  - A maximum cap of 16KB per script is set at the API level.
  - This only prevents setting large payload formatter scripts for new devices and applications; it does not remove payload formatters from existing applications and devices. Scripts sourced from the Device Repository are not affected. See [issue #4053](https://github.com/TheThingsNetwork/lorawan-stack/issues/4053) for more context on this change.
- LoRa Basics Station `router_config` message omits hardware specific fields.
- Showing "Last seen" information in end device tables (replacing "Created").

### Removed

- The `gs.status.forward` event.

### Fixed

- OAuth token exchange for OAuth clients that use Basic auth.
- The CLI now properly returns a non-zero exit status code on invalid commands.
- Gateway connection requests with zero EUI are rejected.
- End device payload formatter reset to `FORMATTER_NONE` in the Console.
- Memory issues when importing end devices in the Console.

## [3.12.3] - 2021-05-06

### Changed

- Optimized storage of recent application uplinks in Application Server.

### Fixed

- Validation of OAuth token exchange requests from the CLI.
- Validation of join-request types when using the Crypto Server backend.
- Application Server session recovery functionality for imported devices.
- Fetching AppSKey when the session is rebuilt but the identifier did not change.

## [3.12.2] - 2021-04-30

### Added

- Contextual tooltips to form fields in the Console.
- C-Style uint32_t representation for end device address field.
- Gateway Configuration Server to the cluster package.
  - This introduces a new config option `cluster.gateway-configuration-server` that needs to be set in multi-instance deployments.
- Uplink storage for integrations in the Application Server. The number of uplinks stored per end device may be configured via the config option `as.uplink-storage.limit`.
- LoRaCloud GLS multi frame request support.
- LoRaCloud GNSS request support.
- LoRaCloud WiFi request support.

### Changed

- Allow the LinkADRReq commands to lower the data rate used by the end devices.

### Fixed

- Occasional crashes in the ratelimit middleware.
- Handling of zero EUI CUPS update-info requests.
- Backend validation messages for some forms.
- Gateway downlink message previews not displaying correctly in the event view of the Console.
- Importing end devices from the Console would occasionally ignore some device MAC settings fields.

## [3.12.1] - 2021-04-15

### Added

- Payload formatter testing functionality in the Console.
- Options in the Identity Server to reject passwords that contain the user ID (`is.user-registration.password-requirements.reject-user-id`) or common passwords (`is.user-registration.password-requirements.reject-common`).

### Changed

- Network Server now takes uplink data rate index for ADR.
- Event streams are now closed when the callers rights are revoked.

### Fixed

- It is no longer possible to accidentally create API keys without any rights.
- Application overview page crashing for collaborators without certain rights.
- `mac_settings.factory_preset_frequencies` handling in US-like bands.

### Security

- This release fixes an issue that prevented some request messages from being validated correctly, allowing invalid values in certain fields.

## [3.12.0] - 2021-04-06

### Added

- API and CLI commands for listing, searching for and restoring recently deleted applications, OAuth clients, gateways, organizations and users.
- State Description fields for adding context to the (rejected, flagged, suspended) state of Users and OAuth clients.
  - This requires a database schema migration (`ttn-lw-stack is-db migrate`) because of the added columns.
- Searching for gateways by EUI.
- Searching for users and OAuth clients by state.
- Gateway Server forwards Tx Acknowlegdment packets to the Network Server for scheduled downlinks. These can be used by the Network Server to forward `downlink_ack` upstream messages to the Application Server.
- UDP connection error caching. The duration can be configured via the `gs.udp.connection-error-expires` configuration entry.
- Option to require individual gateways to use authenticated connections.
  - This requires a database schema migration (`ttn-lw-stack is-db migrate`) because of the added columns.
- Login Tokens (magic login links) that can be used for password-less login.
  - This requires a database schema migration (`ttn-lw-stack is-db migrate`) because of the added columns.
  - This feature is disabled by default; use the new `is.login-tokens.enabled` option to enable it.
- Packet Broker registration, configuration of routing policies, listing home networks and viewing routing policies set by forwarding networks. See `ttn-lw-cli packetbroker --help` for more information.
- Support LoRa 2.4 GHz with Packet Broker.
- Include gateway identifiers from Packet Broker in metadata.
- Session and MAC state import functionality. This means that devices can be migrated without rejoin.
- Rate limiting for HTTP endpoints, gRPC endpoints, MQTT, UDP and WebSockets connections.
  - Rate limiting is disabled by default. Refer to the `rate-limiting` configuration entry to enable.
- Profile settings link to header dropdown menu.

### Changed

- Changed the pub/sub channels that the Redis backend of the Events system uses.
- Changed the encoding of events transported by the Redis backend of the Events system.
- All external HTTP calls are now using TLS client configuration. This fixes issues where HTTP calls would fail if custom (e.g. self-signed) CAs were used.
- All external HTTP calls are now using a default timeout. This fixes issues where HTTP calls would stall for a long time.
- All value wrappers now are encoded and decoded as the value being wrapped in JSON. That means, that, e.g. format of `mac_settings.rx1_delay` is changed from `{"value": 2}` to just `2`.
- Changed the error that is returned when attempting to validate already validated contact info.
  - This requires a database schema migration (`ttn-lw-stack is-db migrate`) because of the added column.
- Update Go to 1.16
- Network Server now performs more strict validation and will disallow creation and updates of invalid devices.
- DevEUI is not required for multicast devices anymore, regarding of LoRaWAN version.

### Fixed

- Incorrect documentation url for event details data formats.
- Search functionality for applications, gateways and organizations in the Console.
- Error handling of end device template formats for the application overview page in the Console.
- Payload size limits for AU915 data rates 8 and 9, which are now consistent with Regional Parameters RP002-1.0.2.
- Payload size limit calculation in Network Server.
- Occasional panic in Network Server on downlink with corrupted device states.
- Occasional panic in Identity Server on extracting log fields from invalid requests.
- Print an error message stating that the Storage Integration is not available in the open source edition of The Things Stack when trying to execute `ttn-lw-stack storage-db` commands.

## [3.11.3] - 2021-03-19

### Added

- `sentry.environment` configuration option to set the `environment` tag on Sentry reports.
- TR005 QR code format, with ID `tr005`.
- LoRa Cloud Geolocation Services support for TOA/RSSI end device geolocation.

### Changed

- Default value of `gs.udp.addr-change-block` is now 0, which disables the IP firewall for UDP traffic. Deployments that need to enforce the IP check should set a value greater than 0. Note that the new default value makes UDP connections less secure.
- Prevent flooding logs with "Packet Filtered" messages when UDP gateways exceed the maximum rate limit. Only one message per minute will be printed for each gateway.

### Deprecated

- TR005 Draft 2 and 3 QR code formats. Use the final version of the technical recommendation, with ID `tr005`.

### Fixed

- Downlink queue operations on ABP devices not working under specific circumstances.
- NwkKey handling for end devices in the Console.

## [3.11.2] - 2021-03-05

### Added

- Pagination flags for the `users oauth authorizations list` and `users oauth access-tokens list` CLI commands.
- End device ID generation based on DevEUI in The LoRaWAN Device Repository creation form in the Console.
- `remote_ip` and `user_agent` metadata on OAuth events.
- `created_at` and `updated_at` fields to API Keys.
- Telemetry for Packet Broker Agent.
- User rights check for managing API keys in the Console.

### Changed

- `temp` field of the UDP stats message is now type `float32` (pointer).

### Fixed

- Ocassional race condition in uplink matching with replicated Network Server instances.
- Ocassional race condition when matching pending sessions.
- Conflict error when registering an end device via the wizard in the Console.
- Pagination in the `List` and `ListTokens` RPCs of the `OAuthAuthorizationRegistry`.
- Event name on user login.
- Application uplink queue handling in Network Server.
- Application Server session desynchronization with the Network Server. The Application Server will now attempt to synchronize the end device session view on downlink queue operational errors. This fixes the `f_cnt_too_low` and `unknown_session` errors reported on downlink queue push and replace.
- Panic while generating SX1301 config for frequency plans without radio configuration.

## [3.11.1] - 2021-02-18

### Added

- Profile settings view to the Account App.
  - Functionality to change basic profile information, such as name, email address and profile picture.
  - Functionality to update the account password.
  - Functionality to delete the account.

### Changed

- Improved logging.

### Fixed

- Synchronization in Gateway Server scheduler that caused race conditions in scheduling downlink traffic.

## [3.11.0] - 2021-02-10

### Added

- Reset functionality in Network Server, which resets session context and MAC state (see `ttn-lw-cli end-devices reset` command). For OTAA all data is wiped and device must rejoin, for ABP session keys, device address and downlink queue are preserved, while MAC state is reset.
- Store and retrieve Gateway Claim Authentication Code from database.
  - This requires a database schema migration (`ttn-lw-stack is-db migrate`) because of the added column.
  - This uses the same encryption key set using the `is.gateways.encryption-key-id` configuration option.
- Improved handling of connection issues in the Console, as well as automatic reconnects.
- Helpful details for synthetic meta events in the data view of the Console.
- Support field mask paths in Storage Integration API requests.
- CUPS redirection.
  - This requires a database schema migration (`ttn-lw-stack is-db migrate`) because of the added columns.
- Configuration option (`is.user-registration.enabled`) to enable or disable user registrations.
- Missing CLI commands for getting single API keys or collaborators for entities.
- New Account App for authentication, authorization and account related functionality.
  - This introduces various UX improvements and new designs around e.g. user login, registration and the "forgot password" flow.
- Integrate Device Repository.
- Device Repository component to integrate [Device Repository](https://github.com/TheThingsNetwork/lorawan-devices) with The Things Stack. See the `dr` configuration section.
  - The Device Repository database is bundled automatically into Docker release images. See the `ttn-lw-stack dr-db init` command to manually fetch the latest changes.
- Device repository service to the JavaScript SDK.
- Choosing array representation for end device session keys as well as gateway EUI.

### Changed

- Network Server does not store `recent_uplinks`, `recent_adr_uplinks` and `recent_downlinks` anymore.
- Improved Network Server downlink task performance.
- Improved Network Server matching performance.
- Network Server matching mapping in the database.
  - This requires a database migration (`ttn-lw-stack ns-db migrate`).
- Sending a non-empty implicitly specified field disallowed field will now cause RPCs to fail. E.g. if RPC supports paths `A` and `A.B`, sending value with `A.C` non-empty and field mask `A` would result in an error.
- Improved content of emails sent by the Identity Server.
- Stricter validation of the maximum length of string fields, binary fields, lists and maps.
- Frequency plans and webhook templates are now included in Docker images, and used by default, instead of fetching directly from GitHub.
- JavaScript entrypoints changed from `oauth.css` and `oauth.js` to `account.css` and `account.css`. Note: For deployments using custom frontend bundles (e.g. via `--is.oauth.ui.js-file`), the filenames have to be updated accordingly as well.

### Removed

- Application Server linking. The Network Server now pushes data to the cluster Application Server instead.
  - Applications which desire to handle payload decryption within their own domains should disable payload decryption at application or device level and decrypt the payload on their own end.
  - While not backwards compatible, the decision to remove linking was heavily motivated by scalability concerns - the previous linking model scales poorly when taking high availability and load balancing concerns into account.
- The option to disable CUPS per gateway `gcs.basic-station.require-explicit-enable`.

### Fixed

- Network Server DevStatusReq scheduling conditions in relation to frame counter value.
- Missing `authentication`, `remote_ip` and `user_agent` fields in events when using event backends other than `internal`.
- Handling of `DLChannelReq` if dependent `NewChannelReq` was previously rejected.
- Login after user registration leading to dead-end when originally coming from the Console.
- Frame counter display of end devices on initial page load in the Console.
- AU915-928 data rate indexes in Regional Parameter specification versions below 1.0.2b.

## [3.10.6] - 2021-01-12

### Added

- Configuration option `is.admin-rights.all` to grant admins all rights, including `_KEYS` and `_ALL`.
- Configuration option `is.user-registration.contact-info-validation.token-ttl` to customize the validity of contact information validation tokens.
- `ttn-lw-stack` CLI command for creating an API Key with full rights on a user.

### Changed

- Packet Broker API version to `v3.2.0-tts` and routing API to `v1.0.2-tts`.
- Emails with temporary tokens now also show when these tokens expire. Custom email templates can use `{{ .TTL }}` and `{{ .FormatTTL }}` to render the expiry durations.

### Deprecated

- Packet Broker mutual TLS authentication: use OAuth 2.0 client credentials instead; set `pba.authentication-mode` to `oauth2` and configure `pba.oauth2`.
- Packet Broker forwarder blacklist setting `pba.home-network.blacklist-forwarder` has become ineffective.

### Fixed

- Do not initiate new contact info validations when old validations are still pending.

## [3.10.5] - 2020-12-23

### Added

- Support for sending end device uplinks using the CLI (see `ttn-lw-cli simulate application-uplink` command).
- Clients can now perform custom ADR by modifying ADR parameters in `mac-state.desired-parameters` of the device.

### Changed

- Form field layouts in the Console (field labels are now dispayed above the field).
- Small structural changes to the custom webhook form in the Console.
- Renamed experimental command `ttn-lw-cli simulate uplink` to `ttn-lw-cli simulate gateway-uplink`.
- Renamed experimental command `ttn-lw-cli simulate join-request` to `ttn-lw-cli simulate gateway-join-request`.

### Fixed

- Removed misleading warning message for missing package data when setting up the storage integration package association.

## [3.10.4] - 2020-12-08

### Added

- Configure application activation settings from the CLI (see `ttn-lw-cli application activation-settings` commands).
- User API keys management to the Console.
- `Purge` RPC and cli command for entity purge (hard-delete) from the database.
- More password validation rules in the user management form in the Console.
- Support for class B end devices in the Console.
- MAC settings configuration when creating and editing end devices in the Console.
- Support for the LR1110 LTV stream protocol.

### Changed

- Branding (updated TTS Open Source logo, colors, etc).

### Fixed

- Simulated uplinks visibility in webhook messages.
- Retransmission handling.
- RTT recording for LBS gateways. The maximum round trip delay for RTT calculation is configurable via `--gs.basic-station.max-valid-round-trip-delay`.
- Memory leak in GS scheduler.

## [3.10.3] - 2020-12-02

### Added

- Configure application activation settings from the CLI (see `ttn-lw-cli application activation-settings` commands).

### Security

- Fixed an issue with authentication on the `/debug/pprof`, `/healthz` and `/metrics` endpoints.

## [3.10.2] - 2020-11-27

### Added

- gRPC middleware to extract proxy headers from trusted proxies. This adds a configuration `grpc.trusted-proxies` that is similar to the existing `http.trusted-proxies` option.

### Changed

- Log field consistency for HTTP and gRPC request logs.

### Fixed

- Uplink frame counter reset handling.
- Uplink retransmission handling in Network Server.
- DevAddr generation for NetID Type 3 and 4, according to errata.
- HTTP header propagation (such as Request ID) to gRPC services.

## [3.10.1] - 2020-11-19

### Added

- More password validation rules in the user management form in the Console.

### Changed

- Limitation of displayed and stored events in the Console to 2000.
- Application Server will unwrap the AppSKey if it can, even if skipping payload crypto is enabled. This is to avoid upstream applications to receive wrapped keys they cannot unwrap. For end-to-end encryption, configure Join Servers with wrap keys unknown to the Application Server.
- More precise payload labels for event previews in the Console.

### Fixed

- Next button title in the end device wizard in the Console.
- Navigation to the user edit page after creation in the Console.
- The port number of the `http.redirect-to-host` option was ignored when `http.redirect-to-tls` was used. This could lead to situations where the HTTPS server would always redirect to port 443, even if a different one was specified.
  - If the HTTPS server is available on `https://thethings.example.com:8443`, the following flags (or equivalent environment variables or configuration options) are required: `--http.redirect-to-tls --http.redirect-to-host=thethings.example.com:8443`.
- Status display on the error view in the Console.
- Event views in the Console freezing after receiving thousands of events.
- Wrong FPort value displayed for downlink attempt events in the Console.
- Network Server sending duplicate application downlink NACKs.
- Network Server now sends downlink NACK when it assumes confirmed downlink is lost.
- Network Server application uplink drainage.

## [3.10.0] - 2020-11-02

### Added

- Gateway Configuration Server endpoint to download UDP gateway configuration file.
  - In the Console this requires a new `console.ui.gcs.base-url` configuration option to be set.
- Support for sending end device uplinks in the Console.
- PHY version filtering based on LoRaWAN MAC in the Console.
- Meta information and status events in the event views in the Console.
- Support for setting the frame counter width of an end device in the Console.
- Include consumed airtime metadata in uplink messages and join requests (see `uplink_message.consumed_airtime` field).
- Add end device location metadata on forwarded uplink messages (see `uplink_message.locations` field).
- Store and retrieve LBS LNS Secrets from database.
  - This requires a database schema migration (`ttn-lw-stack is-db migrate`) because of the added column.
  - To encrypt the secrets, set the new `is.gateways.encryption-key-id` configuration option.
- Storage Integration API.
- CLI support for Storage Integration (see `ttn-lw-cli end-devices storage` and `ttn-lw-cli applications storage` commands).
- Network Server does not retry rejected `NewChannelReq` data rate ranges or rejected `DLChannelReq` frequencies anymore.
- Functionality to allow admin users to list all organizations in the Console.
- Downlink count for end devices in the Console.
- Support for Application Activation Settings in the Join Server to configure Application Server KEK, ID and Home NetID.
- Downlink queue invalidated message sent upstream by Application Server to support applications to re-encrypt the downlink queue when Application Server skips FRMPayload crypto.
- Navigation to errored step in the end device wizard in the Console.
- Reference available glossary entries for form fields in the Console.

### Changed

- Decoded downlink payloads are now published as part of downlink attempt events.
- Decoded downlink payloads are stored now by Network Server.
- Raw downlink PHY payloads are not stored anymore by Network Server.
- Move documentation to [lorawan-stack-docs](https://github.com/TheThingsIndustries/lorawan-stack-docs).
- Improve LinkADRReq scheduling condition computation and, as a consequence, downlink task efficiency.
- CUPS Server only accepts The Things Stack API Key for token auth.
- Improve MQTT Pub/Sub task restart conditions and error propagation.
- Pausing event streams is not saving up arriving events during the pause anymore.
- Gateway server can now update the gateway location only if the gateway is authenticated.
- Right to manage links on Application Server is now `RIGHT_APPLICATION_SETTINGS_BASIC`.

### Removed

- Join EUI prefixes select on empty prefixes configuration in Join Server.

### Fixed

- Broken link to setting device location in the device map widget.
- Error events causing Console becoming unresponsive and crashing.
- Incorrect entity count in title sections in the Console.
- Incorrect event detail panel open/close behavior for some events in the Console.
- Improved error resilience and stability of the event views in the Console.
- RSSI metadata for MQTT gateways connected with The Things Network Stack V2 protocol.
- Gateway ID usage in upstream connection.
- Last seen counter for applications, end devices and gateways in the Console.
- `Use credentials` option being always checked in Pub/Sub edit form in the Console.
- FPending being set on downlinks, when LinkADRReq is required, but all available TxPower and data rate index combinations are rejected by the device.
- Coding rate for LoRa 2.4 GHz: it's now `4/8LI`.
- End device import in the Console crashing in Firefox.
- Creation of multicast end devices in the Console.
- Overwriting values in the end device wizard in the Console.
- Redirect loops when logging out of the Console if the Console OAuth client had no logout redirect URI(s) set.
- Event selection not working properly when the event stream is paused in the Console.

## [3.9.4] - 2020-09-23

### Changed

- Detail view of events in the Console moved to the side.
- Display the full event object when expanded in the Console (used to be `event.data` only).

### Fixed

- Performance issues of event views in the Console (freezing after some time).
- Gateway Server panic on upstream message handling.
- Incorrect redirects for restricted routes in the Console.
- Validation of MAC settings in the Network Server.
- Network Server panic when RX2 parameters cannot be computed.

## [3.9.3] - 2020-09-15

### Added

- Add `the-things-stack` device template converter, enabled by default. Effectively, this allows importing end devices from the Console.
- Support for binary decoding downlink messages previously encoded with Javascript or CayenneLPP.
- Common CA certificates available in documentation.
- Service data fields to pub/subs and webhooks in the Console.

### Changed

- MAC commands (both requests and responses) are now only scheduled in class A downlink slots in accordance to latest revisions to LoRaWAN specification.
- Scheduling failure events are now emitted on unsuccessful scheduling attempts.
- Default Javascript function signatures to `encodeDownlink()`, `decodeUplink()` and `decodeDownlink()`.
- Default Class B timeout is increased from 1 minute to 10 minutes as was originally intended.
- Update Go to 1.15
- Application, gateway, organization and end device title sections in the Console.
- Network Server downlink queues now have a capacity - by default maximum application downlink queue length is 10000 elements.
- Improve ADR algorithm loss rate computation.

### Deprecated

- Previous Javascript function signatures `Decoder()` and `Encoder()`, although they remain functional until further notice.

### Fixed

- ISM2400 RX2, beacon and ping slot frequencies are now consistent with latest LoRaWAN specification draft.
- CLI login issues when OAuth Server Address explicitly includes the `:443` HTTPS port.
- Documentation link for LoRa Cloud Device & Application Services in the Lora Cloud integration view in the Console.
- Webhooks and Pub/Subs forms in the Console will now let users choose whether they want to overwrite an existing record when the ID already exists (as opposed to overwriting by default).
- Pub/Sub integrations not backing off on internal connection failures.
- Network Server ping slot-related field validation.
- Memory usage of Network Server application uplink queues.
- Incorrect uplink FCnt display in end device title section.
- Service Data messages being routed incorrectly.

## [3.9.1] - 2020-08-19

### Added

- LoRaCloud DAS integration page in the Console.
- User Agent metadata on published events (when available).
- Option to override server name used in TLS handshake with cluster peers (`cluster.tls-server-name`).

### Changed

- Network Server now only publishes payload-related downlink events if scheduling succeeds.
- Moved remote IP event metadata outside authentication.
- Admins can now set the expiration time of temporary passwords of users.
- Application Server links are no longer canceled prematurely for special error codes. Longer back off times are used instead.

### Fixed

- Authentication metadata missing from published events.
- Under some circumstances, CLI would mistakenly import ABP devices as OTAA.
- Gateway Server could include the gateway antenna location on messages forwarded to the Network Server even if the gateway location was not public.

## [3.9.0] - 2020-08-06

### Added

- API Authentication and authorization via session cookie.
  - This requires a database schema migration (`ttn-lw-stack is-db migrate`) because of the added and modified columns.
  - This changes the `AuthInfo` API response.
- Skipping payload crypto on application-level via application link's `skip_payload_crypto` field.
- Authentication method, ID and Remote IP in events metadata.
- Service data messages published by integrations. Can be consumed using the bundled MQTT server, Webhooks or Pub/Sub integrations.
- Application package application-wide associations support.
- LoRaCloud DAS application package server URL overrides support.
- Key vault caching mechanism (see `--key-vault.cache.size` and `--key-vault.cache.ttl` options).
- Generic encryption/decryption to KeyVault.
- Option to ignore log messages for selected gRPC method on success (see `grpc.log-ignore-methods` option).
- CLI auto-completion support (automatically enabled for installable packages, also see `ttn-lw-cli complete` command).
- Options to disable profile picture and end device picture uploads (`is.profile-picture.disable-upload` and `is.end-device-picture.disable-upload`).
- Options to allow/deny non-admin users to create applications, gateways, etc. (the the `is.user-rights.*` options).
- Admins now receive emails about requested user accounts that need approval.
- Support for synchronizing gateway clocks via uplink tokens. UDP gateways may not connect to the same Gateway Server instance.
- Consistent command aliases for CLI commands.
- Laird gateway documentation.
- Option to allow unauthenticated Basic Station connections. Unset `gs.basic-station.allow-unauthenticated` to enforce auth check for production clusters. Please note that unauthenticated connections in existing connections will not be allowed unless this is set.
- Option to require TLS on connections to Redis servers (see `redis.tls.require` and related options).
- Documentation for `cache` options.
- Documentation for the Gateway Server MQTT protocol.
- Add user page in console.
- Troubleshooting guide.
- API to get configuration from the Identity Server (including user registration options and password requirements).
- Synchronize gateway time by uplink token on downstream in case the Gateway Server instance is not handling the upstream gateway connection.
- Work-around for Basic Station gateways sending uplink frames with no `xtime`.
- Document Network Server API Key requirement for Basic Station.

### Changed

- Remove version from hosted documentation paths.
- Gateway connection stats are now stored in a single key.
- The example configuration for deployments with custom certificates now also uses a CA certificate.
- Increase Network Server application uplink buffer queue size.
- `ttn-lw-cli use` command no longer adds default HTTP ports (80/443) to the OAuth Server address.
- Suppress the HTTP server logs from the standard library. This is intended to stop the false positive "unexpected EOF" error logs generated by health checks on the HTTPS ports (for API, BasicStation and Interop servers).
- Automatic collapse and expand of the sidebar navigation in the Console based on screen width.
- The header of the sidebar is now clickable in the Console.
- Overall layout and behavior of the sidebar in the Console improved.
- Improved layout and screen space utilization of event data views in the Console.
- Allow setting all default MAC settings of the Network Server. Support setting enum values using strings where applicable.

### Deprecated

- End device `skip_payload_crypto` field: it gets replaced by `skip_payload_crypto_override`.

### Fixed

- Inconsistent error message responses when retrieving connection stats from GS if the gateway is not connected.
- Empty form validation in the Console.
- CLI crash when listing application package default associations without providing an application ID.
- Decoding of uplinks with frame counters exceeding 16 bits in Application Server.
- Validation of keys for gateway metrics and version fields.
- Read only access for the gateway overview page in the Console.
- Fix an issue that frequently caused event data views crashing in the Console.
- Application Server contacting Join Server via interop for fetching the AppSKey.
- Low color contrast situations in the Console.
- Application Server pub/sub integrations race condition during shutdown.
- Console webhook templates empty headers error.
- Console MQTT URL validation.
- AFCntDown from the application-layer is respected when skipping application payload crypto.
- RTT usage for calculating downlink delta.
- Synchronize concentrator timestamp when uplink messages arrive out-of-order.

## [3.8.6] - 2020-07-10

### Added

- Payload formatter documentation.
- CLI support for setting message payload formatters from a local file. (see `--formatters.down-formatter-parameter-local-file` and `--formatters.up-formatter-parameter-local-file` options).

### Changed

- Gateway connection stats are now stored in a single key.

### Fixed

- Uplink frame counters being limited to 16 bits in Network Server.

## [3.8.5] - 2020-07-06

### Added

- Option to reset end device payload formatters in the Console.
- Service discovery using DNS SRV records for external Application Server linking.
- Functionality to set end device attributes in the Console.
- Event description tooltip to events in the Console.
- CLI support for setting and unsetting end device location (see `--location.latitude`, `--location.longitude`, `--location.altitude` and `--location.accuracy` options).
- Functionality to allow admin users to list all applications and gateways in the Console.
- Ursalink UG8X gateway documentation.
- Intercom, Google Analytics, and Emojicom feedback in documentation.
- LORIX One gateway documentation.
- Display own user name instead of ID in Console if possible.
- Option to hide rarely used fields in the Join Settings step (end device wizard) in the Console.

### Changed

- JSON uplink message doc edited for clarity.
- The CLI snap version uses the `$SNAP_USER_COMMON` directory for config by default, so that it is preserved between revisions.
- Defer events subscriptions until there is actual interest for events.
- End device creation form with wizard in the Console.

### Removed

- Requirement to specify `frequency_plan_id` when creating gateways in the Console.

### Fixed

- Endless authentication refresh loop in the Console in some rare situations.
- Logout operation not working properly in the Console in some rare situations.
- Handling API key deletion event for applications, gateways, organizations and users.
- Organization API key deletion in the Console.
- CLI now only sends relevant end device fields to Identity Server on create.
- Maximum ADR data rate index used in 1.0.2a and earlier versions of AU915 band.
- End device events stream restart in the Console.
- CLI was unable to read input from pipes.
- Timezones issue in claim authentication code form, causing time to reverse on submission.
- Errors during submit of the join settings for end devices in the Console.

## [3.8.4] - 2020-06-12

### Added

- Metrics for log messages, counted per level and namespace.
- Allow suppressing logs on HTTP requests for user-defined paths (see `--http.log-ignore-paths` option).
- Redux state and actions reporting to Sentry
- Serving frontend sourcemaps in production
- Frequency plan documentation.
- LoRa Basics Station documentation.

### Changed

- Suppress a few unexpected EOF errors, in order to reduce noise in the logs for health checks.

### Fixed

- Packet Broker Agent cluster ID is used as subscription group.
- LinkADR handling in 72-channel bands.
- Data uplink metrics reported by Application Server.

## [3.8.3] - 2020-06-05

### Added

- Favicon to documentation pages.
- Draft template for documentation.

### Changed

- Late scheduling algorithm; Gateway Server now takes the 90th percentile of at least the last 5 round-trip times of the last 30 minutes into account to determine whether there's enough time to send the downlink to the gateway. This was the highest round-trip time received while the gateway was connected.

### Fixed

- Downlink scheduling to gateways which had one observed round-trip time that was higher than the available time to schedule. In some occassions, this broke downlink at some point while the gateway was connected.

## [3.8.2] - 2020-06-03

### Added

- Console logout is now propagated to the OAuth provider.
  - This requires a database migration (`ttn-lw-stack is-db migrate`) because of the added columns.
  - To set the `logout-redirect-uris` for existing clients, the CLI client can be used, e.g.: `ttn-lw-cli clients update console --logout-redirect-uris "https://localhost:8885/console" --redirect-uris "http://localhost:1885/console"`.
- Packet Broker Agent to act as Forwarder and Home Network. See `pba` configuration section.
- JavaScript style guide to our `DEVELOPMENT.md` documentation.
- Schedule end device downlinks in the Console.
- Support for repeated `RekeyInd`. (happens when e.g. `RekeyConf` is lost)
- Validate the `DevAddr` when switching session as a result of receiving `RekeyInd`.
- Error details for failed events in the Console.
- `Unknown` and `Other cluster` connection statuses to the gateways table in the Console.
- LoRaWAN 2.4 GHz band `ISM2400`.
- Unset end device fields using the CLI (see `--unset` option)
- Join EUI and Dev EUI columns to the end device table in the Console.
- CLI creates user configuration directory if it does not exist when generating configuration file.
- Upgrading guide in docs.
- Glossary.
- Event details in the Console traffic view.
- Gateway Server events for uplink messages now contain end device identifiers.
- Setting custom gateway attributes in the Console.
- Pub/Sub documentation.
- Return informative well-known errors for standard network and context errors.
- Error notification in list views in the Console.
- Latest "last seen" info and uplink frame counts for end devices in the Console.
- Latest "last seen" info for applications in the Console.

### Changed

- Conformed JavaScript to new code style guide.
- Removed login page of the Console (now redirects straight to the OAuth login).
- Network Server now records `LinkADRReq` rejections and will not retry rejected values.
- Improved `NewChannelReq`, `DLChannelReq` and `LinkADRReq` efficiency.
- For frames carrying only MAC commands, Network Server now attempts to fit them in FOpts omitting FPort, if possible, and sends them in FRMPayload with FPort 0 as usual otherwise.
- Submit buttons are now always enabled in the Console, regardless of the form's validation state.
- Disabled ADR for `ISM2400` band.
- Network Server will attempt RX1 for devices with `Rx1Delay` of 1 second, if possible.
- Network Server will not attempt to schedule MAC-only frames in ping slots or RXC windows.
- Network Server will only attempt to schedule in a ping slot or RXC window after RX2 has passed.
- Network Server will schedule all time-bound network-initiated downlinks at most RX1 delay ahead of time.
- Network Server now uses its own internal clock in `DeviceTimeAns`.
- Troubleshooting section of `DEVELOPMENT.md`
- Change console field labels from `MAC version` and `PHY version` to `LoRaWAN version` and `Regional Parameters version` and add descriptions

### Fixed

- Handling of device unsetting the ADR bit in uplink, after ADR has been started.
- Invalid `oauth-server-address` in CLI config generated by `use` command when config file is already present.
- Network Server now properly handles FPort 0 data uplinks carrying FOpts.
- Data rate 4 in version `1.0.2-a` of AU915.
- Incorrect `TxOffset` values used by Network Server in some bands.
- OAuth authorization page crashing.
- Byte input in scheduling downlink view.
- OAuth client token exchange and refresh issues when using TLS with a RootCA.
- Join Server and Application Server device registries now return an error when deleting keys on `SET` operations. The operation was never supported and caused an error on `GET` instead.
- Clearing end device events list in the Console.
- Some views not being accessible in the OAuth app (e.g. update password).
- `LinkADRReq` scheduling.
- Unsetting NwkKey in Join Server.
- CSRF token validation issues preventing login and logout in some circumstances.
- Typo in Application Server configuration documentation (webhook downlink).
- Unset fields via CLI on Join Server, i.e. `--unset root-keys.nwk-key`.
- Reconnecting UDP gateways that were disconnected by a new gateway connection.
- ADR in US915-like bands.

## [3.7.2] - 2020-04-22

### Added

- CLI can now dump JSON encoded `grpc_payload` field for unary requests (see `--dump-requests` flag).
- Template ID column in the webhook table in the Console.
- Select all field mask paths in CLI get, list and search commands (see `--all` option).
- Create webhooks via webhook templates in the Console.
- `ns.up.data.receive` and `ns.up.join.receive` events, which are triggered when respective uplink is received and matched to a device by Network Server.
- `ns.up.data.forward` and `ns.up.join.accept.forward` events, which are triggered when respective message is forwarded from Network Server to Application Server.
- `ns.up.join.cluster.attempt` and `ns.up.join.interop.attempt` events, which are triggered when the join-request is sent to respective Join Server by the Network Server.
- `ns.up.join.cluster.success` and `ns.up.join.interop.success` events, which are triggered when Network Server's join-request is accepted by respective Join Server.
- `ns.up.join.cluster.fail` and `ns.up.join.interop.fail` events, which are triggered when Network Server's join-request to respective Join Server fails.
- `ns.up.data.process` and `ns.up.join.accept.process` events, which are triggered when respective message is successfully processed by Network Server.
- `ns.down.data.schedule.attempt` and `ns.down.join.schedule.attempt` events, which are triggered when Network Server attempts to schedule a respective downlink on Gateway Server.
- `ns.down.data.schedule.success` and `ns.down.join.schedule.success` events, which are triggered when Network Server successfully schedules a respective downlink on Gateway Server.
- `ns.down.data.schedule.fail` and `ns.down.join.schedule.fail` events, which are triggered when Network Server fails to schedule a respective downlink on Gateway Server.
- Specify gRPC port and OAuth server address when generating a CLI config file with `ttn-lw-cli use` (see `--grpc-port` and `--oauth-server-address` options).
- Guide to connect MikroTik Routerboard

### Changed

- Styling improvements to webhook and pubsub table in Console.
- Gateway location is updated even if no antenna locations had been previously set.
- Renamed `ns.application.begin_link` event to `ns.application.link.begin`.
- Renamed `ns.application.end_link` event to `ns.application.link.end`.
- `ns.up.data.drop` and `ns.up.join.drop` events are now triggered when respective uplink duplicate is dropped by Network Server.
- Network Server now drops FPort 0 data uplinks with non-empty FOpts.
- Frontend asset hashes are loaded dynamically from a manifest file instead of being built into the stack binary.
- Removed `Cache-Control` header for static files.
- Sort events by `time` in the Console.
- Restructure doc folder

### Removed

- `ns.up.merge_metadata` event.
- `ns.up.receive_duplicate` event.
- `ns.up.receive` event.

### Fixed

- End device claim display bug when claim dates not set.
- DeviceModeInd handling for LoRaWAN 1.1 devices.
- Do not perform unnecessary gateway location updates.
- Error display on failed end device import in the Console.
- Update password view not being accessible
- FOpts encryption and decryption for LoRaWAN 1.1 devices.
- Application Server returns an error when trying to delete a device that does not exist.
- Network Server returns an error when trying to delete a device that does not exist.
- Retrieve LNS Trust without LNS Credentials attribute.
- Too strict webhook base URL validation in the Console.
- Webhook and PubSub total count in the Console.
- DevEUI is set when creating ABP devices via CLI.
- CLI now shows all supported enum values for LoraWAN fields.
- Application Server does not crash when retrieving a webhook template that does not exist if no template repository has been configured.
- Application Server does not crash when listing webhook templates if no template repository has been configured.
- Error display on failed end device fetching in the Console.
- Various inconsistencies with Regional Parameters specifications.

## [3.7.0] - 2020-04-02

### Added

- Update gateway antenna location from incoming status message (see `update_location_from_status` gateway field and `--gs.update-gateway-location-debounce-time` option).
  - This requires a database migration (`ttn-lw-stack is-db migrate`) because of the added columns.
- Access Tokens are now linked to User Sessions.
  - This requires a database migration (`ttn-lw-stack is-db migrate`) because of the added columns.
- Edit application attributes in Application General Settings in the Console
- New `use` CLI command to automatically generate CLI configuration files.
- View/edit `update_location_from_status` gateway property using the Console.

### Changed

- Default DevStatus periodicity is increased, which means that, by default, DevStatusReq will be scheduled less often.
- Default class B and C timeouts are increased, which means that, by default, if the Network Server expects an uplink from the device after a downlink, it will wait longer before rescheduling the downlink.
- In case downlink frame carries MAC requests, Network Server will not force the downlink to be sent confirmed in class B and C.

### Fixed

- Fix organization collaborator view not being accessible in the Console.
- Error display on Data pages in the Console.
- Fix too restrictive MQTT client validation in PubSub form in the Console.
- Fix faulty display of device event stream data for end devices with the same ID in different applications.
- Trailing slashes handling in webhook paths.
- End device location display bug when deleting the location entry in the Console.
- GS could panic when gateway connection stats were updated while updating the registry.
- Local CLI and stack config files now properly override global config.
- Error display on failed end device deletion in the Console.

## [3.6.3] - 2020-03-30

### Fixed

- Limited throughput in upstream handlers in Gateway Server when one gateway's upstream handler is busy.

## [3.6.2] - 2020-03-19

### Fixed

- Entity events subscription release in the Console (Firefox).
- RekeyInd handling for LoRaWAN 1.1 devices.
- Network server deduplication Redis configuration.
- Change the date format in the Console to be unambiguous (`17 Mar, 2020`).
- Handling of uplink frame counters exceeding 65535.
- Gateway events subscription release in the Console.
- Panic when receiving a UDP `PUSH_DATA` frame from a gateway without payload.

### Security

- Admin users that are suspended can no longer create, view or delete other users.

## [3.6.1] - 2020-03-13

### Added

- New `list` and `request-validation` subcommands for the CLI's `contact-info` commands.
- Device Claim Authentication Code page in the Console.
- Gateway Server rate limiting support for the UDP frontend, see (`--gs.udp.rate-limiting` options).
- Uplink deduplication via Redis in Network Server.

### Changed

- Network and Application Servers now maintain application downlink queue per-session.
- Gateway Server skips setting up an upstream if the DevAddr prefixes to forward are empty.
- Gateway connection stats are now cached in Redis (see `--cache.service` and `--gs.update-connections-stats-debounce-time` options).

### Fixed

- Telemetry and events for gateway statuses.
- Handling of downlink frame counters exceeding 65535.
- Creating 1.0.4 ABP end devices via the Console.
- ADR uplink handling.
- Uplink retransmission handling.
- Synchronizing Basic Station concentrator time after reconnect or initial connect after long inactivity.

### Security

- Changing username and password to be not required in pubsub integration.

## [3.6.0] - 2020-02-27

### Added

- Class B support.
- WebSocket Ping-Pong support for Basic Station frontend in the Gateway Server.
- LoRaWAN 1.0.4 support.

### Changed

- Do not use `personal-files` plugin for Snap package.
- Network Server will never attempt RX1 for devices with `Rx1Delay` of 1 second.
- Improved efficiency of ADR MAC commands.
- Gateway Configuration Server will use the default WebSocket TLS port if none is set.

### Fixed

- End device events subscription release in the Console.
- Blocking UDP packet handling while the gateway was still connecting. Traffic is now dropped while the connection is in progress, so that traffic from already connected gateways keep flowing.
- Join-request transmission parameters.
- ADR in 72-channel regions.
- Payload length limits used by Network Server being too low.
- CLI ignores default config files that cannot be read.
- Device creation rollback potentially deleting existing device with same ID.
- Returned values not representing the effective state of the devices in Network Server when deprecated field paths are used.
- Downlink queue operations in Network Server for LoRaWAN 1.1 devices.

## [3.5.3] - 2020-02-14

### Added

- Display of error payloads in console event log.
- Zero coordinate handling in location form in the Console.

### Fixed

- Updating `supports_class_c` field in the Device General Settings Page in the Console.
- Updating MQTT pubsub configuration in the Console
- Handling multiple consequent updates of MQTT pubsub/webhook integrations in the Console.
- Displaying total device count in application overview section when using device search in the Console
- FQDN used for Backend Interfaces interoperability requests.
- Exposing device sensitive fields to unrelated stack components in the Console.
- CLI trying to read input while none available.
- Reconnections of gateways whose previous connection was not cleaned up properly. New connections from the same gateway now actively disconnects existing connections.
- `ttn-lw-stack` and `ttn-lw-cli` file permission errors when installed using snap.
  - You may need to run `sudo snap connect ttn-lw-stack:personal-files`
- Changing username and password to be not required in pubsub integration

## [3.5.2] - 2020-02-06

### Fixed

- Channel mask encoding in LinkADR MAC command.
- Frequency plan validation in Network Server on device update.
- Authentication of Basic Station gateways.

## [3.5.1] - 2020-01-29

### Added

- Responsive side navigation (inside entity views) to the Console.
- Overall responsiveness of the Console.
- Support for configuring Redis connection pool sizes with `redis.pool-size` options.

### Fixed

- Crashes on Gateway Server start when traffic flow started while The Things Stack was still starting.
- Not detecting session change in Application Server when interop Join Server did not provide a `SessionKeyID`.

## [3.5.0] - 2020-01-24

### Added

- Support for releasing gateway EUI after deletion.
- Support in the Application Server for the `X-Downlink-Apikey`, `X-Downlink-Push` and `X-Downlink-Replace` webhook headers. They allow webhook integrations to determine which endpoints to use for downlink queue operations.
- `as.webhooks.downlinks.public-address` and `as.webhooks.downlinks.public-tls-address` configuration options to the Application Server.
- Support for adjusting the time that the Gateway Server schedules class C messages in advance per gateway.
  - This requires a database migration (`ttn-lw-stack is-db migrate`) because of the added columns.
- `end-devices use-external-join-server` CLI subcommand, which disassociates and deletes the device from Join Server.
- `mac_settings.beacon_frequency` end device field, which defines the default frequency of class B beacon in Hz.
- `mac_settings.desired_beacon_frequency` end device field, which defines the desired frequency of class B beacon in Hz that will be configured via MAC commands.
- `mac_settings.desired_ping_slot_data_rate_index` end device field, which defines the desired data rate index of the class B ping slot that will be configured via MAC commands.
- `mac_settings.desired_ping_slot_frequency` end device field, which defines the desired frequency of the class B ping slot that will be configured via MAC commands.
- Mobile navigation menu to the Console.
- View and edit all Gateway settings from the Console.
- `skip_payload_crypto` end device field, which makes the Application Server skip decryption of uplink payloads and encryption of downlink payloads.
- `app_s_key` and `last_a_f_cnt_down` uplink message fields, which are set if the `skip_payload_crypto` end device field is true.
- Support multiple frequency plans for a Gateway.
- Entity search by ID in the Console.

### Changed

- `resets_join_nonces` now applies to pre-1.1 devices as well as 1.1+ devices.
- Empty (`0x0000000000000000`) JoinEUIs are now allowed.

### Fixed

- Respect stack components on different hosts when connected to event sources in the Console.
- Pagination of search results.
- Handling OTAA devices registered on an external Join Server in the Console.
- RxMetadata Location field from Gateway Server.
- Channel mask encoding in LinkADR MAC command.
- Device location and payload formatter form submits in the Console.
- Events processing in the JS SDK.
- Application Server frontends getting stuck after their associated link is closed.

## [3.4.2] - 2020-01-08

### Added

- Forwarding of backend warnings to the Console.
- Auth Info service to the JavaScript SDK.
- Subscribable events to the JavaScript SDK.
- Include `gateway_ID` field in Semtech UDP configuration response from Gateway Configuration Server.
- Sorting feature to entity tables in the Console.

### Changed

- Increase time that class C messages are scheduled in advance from 300 to 500 ms to support higher latency gateway backhauls.

### Fixed

- Fix selection of pseudo wildcard rights being possible (leading to crash) in the Console even when such right cannot be granted.
- Fix loading spinner being stuck infinitely in gateway / application / organization overview when some rights aren't granted to the collaborator.
- Fix deadlock of application add form in the Console when the submit results in an error.
- Fix ttn-lw-cli sometimes refusing to update Gateway EUI.

## [3.4.1] - 2019-12-30

### Added

- Support for ordering in `List` RPCs.
- Detect existing Basic Station time epoch when the gateway was already running long before it (re)connected to the Gateway Server.

### Changed

- Reduce the downlink path expiry window to 15 seconds, i.e. typically missing three `PULL_DATA` frames.
- Reduce the connection expiry window to 1 minute.
- Reduce default UDP address block time from 5 minutes to 1 minute. This allows for faster reconnecting if the gateway changes IP address. The downlink path and connection now expire before the UDP source address is released.

### Fixed

- Fix class A downlink scheduling when an uplink message has been received between the triggering uplink message.

## [3.4.0] - 2019-12-24

### Added

- Downlink queue operation topics in the PubSub integrations can now be configured using the Console.
- `List` RPC in the user registry and related messages.
- User management for admins in the Console.
- `users list` command in the CLI.
- Support for getting Kerlink CPF configurations from Gateway Configuration Server.
- Support for Microchip ATECC608A-TNGLORA-C manifest files in device template conversion.

### Fixed

- Fix the PubSub integration edit page in the Console.
- Fix updating and setting of webhook headers in the Console.
- Fix DevNonce checks for LoRaWAN 1.0.3.

## [3.3.2] - 2019-12-04

### Added

- Support for selecting gateways when queueing downlinks via CLI (see `class-b-c.gateways` option).
- Options `is.oauth.ui.branding-base-url` and `console.ui.branding-base-url` that can be used to customize the branding (logos) of the web UI.
- Email templates can now also be loaded from blob buckets.
- Support for pagination in search APIs.
- Search is now also available to non-admin users.
- Support for searching end devices within an application.
- Notification during login informing users of unapproved user accounts.
- Support maximum EIRP value from frequency plans sub-bands.
- Support duty-cycle value from frequency plans sub-bands.

### Changed

- Allow enqueuing class B/C downlinks regardless of active device class.

### Fixed

- Fix crashing of organization collaborator edit page.
- Avoid validating existing queue on application downlink pushes.
- Correct `AU_915_928` maximum EIRP value to 30 dBm in 915.0 – 928.0 MHz (was 16.15 dBm).
- Correct `US_902_928` maximum EIRP value to 23.15 dBm in 902.3 – 914.9 MHz (was 32.15 dBm) and 28.15 dBm in 923.3 – 927.5 MHz (was 32.15 dBm). This aligns with US915 Hybrid Mode.
- Correct `AS_923` maximum EIRP value to 16 dBm in 923.0 – 923.5 MHz (was 16.15 dBm).

### Security

- Keep session keys separate by `JoinEUI` to avoid conditions where session keys are retrieved only by `DevEUI` and the session key identifier. This breaks retrieving session keys of devices that have been activated on a deployment running a previous version. Since the Application Server instances are currently in-cluster, there is no need for an Application Server to retrieve the `AppSKey` from the Join Server, making this breaking change ineffective.

## [3.3.1] - 2019-11-26

### Added

- Add support for Redis Sentinel (see `redis.failover.enable`, `redis.failover.master-name`, `redis.failover.addresses` options).

### Fixed

- Fix `AppKey` decryption in Join Server.

## [3.3.0] - 2019-11-25

### Added

- Add support for encrypting device keys at rest (see `as.device-kek-label`, `js.device-kek-label` and `ns.device-kek-label` options).
- The Network Server now provides the timestamp at which it received join-accept or data uplink messages.
- Add more details to logs that contain errors.
- Support for end device pictures in the Identity Server.
  - This requires a database migration (`ttn-lw-stack is-db migrate`) because of the added columns.
- Support for end device pictures in the CLI.

### Fixed

- Fix an issue causing unexpected behavior surrounding login, logout and token management in the Console.
- Fix an issue causing the application link page of the Console to load infinitely.

## [3.2.6] - 2019-11-18

### Fixed

- Fix active application link count being limited to 10 per CPU.
- The Application Server now fills the timestamp at which it has received uplinks from the Network Server.

## [3.2.5] - 2019-11-15

### Added

- Support for creating applications and gateway with an organization as the initial owner in the Console.
- Hide views and features in the Console that the user and stack configuration does not meet the necessary requirements for.
- Full range of Join EUI prefixes in the Console.
- Support specifying the source of interoperability server client CA configuration (see `interop.sender-client-ca.source` and related fields).

### Changed

- Reading and writing of session keys in Application and Network server registries now require device key read and write rights respectively.
- Implement redesign of entity overview title sections to improve visual consistency.

### Deprecated

- `--interop.sender-client-cas` in favor of `--interop.sender-client-ca` sub-fields in the stack.

### Fixed

- Fix gateway API key forms being broken in the Console.
- Fix MAC command handling in retransmissions.
- Fix multicast device creation issues.
- Fix device key unwrapping.
- Fix setting gateway locations in the Console.

## [3.2.4] - 2019-11-04

### Added

- Support LoRa Alliance TR005 Draft 3 QR code format.
- Connection indicators in Console's gateway list.
- TLS support for application link in the Console.
- Embedded documentation served at `/assets/doc`.

### Fixed

- Fix device creation rollback potentially deleting existing device with same ID.
- Fix missing transport credentials when using external NS linking.

## [3.2.3] - 2019-10-24

### Added

- Emails when the state of a user or OAuth client changes.
- Option to generate claim authentication codes for devices automatically.
- User invitations can now be sent and redeemed.
- Support for creating organization API keys in the Console.
- Support for deleting organization API keys in the Console.
- Support for editing organization API keys in the Console.
- Support for listing organization API keys in the Console.
- Support for managing organization API keys and rights in the JS SDK.
- Support for removing organization collaborators in the Console.
- Support for editing organization collaborators in the Console.
- Support for listing organization collaborators in the Console.
- Support for managing organization collaborators and rights in the JS SDK.
- MQTT integrations page in the Console.

### Changed

- Rename "bulk device creation" to "import devices".
- Move device import button to the end device tables (and adapt routing accordingly).
- Improve downlink performance.

### Fixed

- Fix issues with device bulk creation in Join Server.
- Fix device import not setting component hosts automatically.
- Fix NewChannelReq scheduling condition.
- Fix publishing events for generated MAC commands.
- Fix saving changes to device general settings in the Console.

## [3.2.2] - 2019-10-14

### Added

- Initial API and CLI support for LoRaWAN application packages and application package associations.
- New documentation design.
- Support for ACME v2.

### Deprecated

- Deprecate the `tls.acme.enable` setting. To use ACME, set `tls.source` to `acme`.

### Fixed

- Fix giving priority to ACME settings to remain backward compatible with configuration for `v3.2.0` and older.

## [3.2.1] - 2019-10-11

### Added

- `support-link` URI config to the Console to show a "Get Support" button.
- Option to explicitly enable TLS for linking of an Application Server on an external Network Server.
- Service to list QR code formats and generate QR codes in PNG format.
- Status message forwarding functions to upstream host/s.
- Support for authorizing device claiming on application level through CLI. See `ttn-lw-cli application claim authorize --help` for more information.
- Support for claiming end devices through CLI. See `ttn-lw-cli end-device claim --help` for more information.
- Support for converting Microchip ATECC608A-TNGLORA manifest files to device templates.
- Support for Crypto Servers that do not expose device root keys.
- Support for generating QR codes for claiming. See `ttn-lw-cli end-device generate-qr --help` for more information.
- Support for storage of frequency plans, device repository and interoperability configurations in AWS S3 buckets or GCP blobs.

### Changed

- Enable the V2 MQTT gateway listener by default on ports 1881/8881.
- Improve handling of API-Key and Collaborator rights in the console.

### Fixed

- Fix bug with logout sometimes not working in the console.
- Fix not respecting `RootCA` and `InsecureSkipVerify` TLS settings when ACME was configured for requesting TLS certificates.
- Fix reading configuration from current, home and XDG directories.

## [3.2.0] - 2019-09-30

### Added

- A map to the overview pages of end devices and gateways.
- API to retrieve MQTT configurations for applications and gateways.
- Application Server PubSub integrations events.
- `mac_settings.desired_max_duty_cycle`, `mac_settings.desired_adr_ack_delay_exponent` and `mac_settings.desired_adr_ack_limit_exponent` device flags.
- PubSub integrations to the console.
- PubSub service to JavaScript SDK.
- Support for updating `mac_state.desired_parameters`.
- `--tls.insecure-skip-verify` to skip certificate chain verification (insecure; for development only).

### Changed

- Change the way API key rights are handled in the `UpdateAPIKey` rpc for Applications, Gateways, Users and Organizations. Users can revoke or add rights to api keys as long as they have these rights.
- Change the way collaborator rights are handled in the `SetCollaborator` rpc for Applications, Gateways, Clients and Organizations. Collaborators can revoke or add rights to other collaborators as long as they have these rights.
- Extend device form in the Console to allow creating OTAA devices without root keys.
- Improve confirmed downlink operation.
- Improve gateway connection status indicators in Console.
- Upgrade Gateway Configuration Server to a first-class cluster role.

### Fixed

- Fix downlink length computation in the Network Server.
- Fix implementation of CUPS update-info endpoint.
- Fix missing CLI in `deb`, `rpm` and Snapcraft packages.

## [3.1.2] - 2019-09-05

### Added

- `http.redirect-to-host` config to redirect all HTTP(S) requests to the same host.
- `http.redirect-to-tls` config to redirect HTTP requests to HTTPS.
- Organization Create page in the Console.
- Organization Data page to the console.
- Organization General Settings page to the console.
- Organization List page.
- Organization Overview page to the console.
- Organizations service to the JS SDK.
- `create` method in the Organization service in the JS SDK.
- `deleteById` method to the Organization service in the JS SDK.
- `getAll` method to the Organizations service.
- `getAll` method to the Organization service in the JS SDK.
- `getById` method to the Organization service in the JS SDK.
- `openStream` method to the Organization service in the JS SDK.
- `updateById` method to the Organization service in the JS SDK.

### Changed

- Improve compatibility with various Class C devices.

### Fixed

- Fix root-relative OAuth flows for the console.

## [3.1.1] - 2019-08-30

### Added

- `--tls.acme.default-host` flag to set a default (fallback) host for connecting clients that do not use TLS-SNI.
- AS-ID to validate the Application Server with through the Common Name of the X.509 Distinguished Name of the TLS client certificate. If unspecified, the Join Server uses the host name from the address.
- Defaults to `ttn-lw-cli clients create` and `ttn-lw-cli users create`.
- KEK labels for Network Server and Application Server to use to wrap session keys by the Join Server. If unspecified, the Join Server uses a KEK label from the address, if present in the key vault.
- MQTT PubSub support in the Application Server. See `ttn-lw-cli app pubsub set --help` for more details.
- Support for external email templates in the Identity Server.
- Support for Join-Server interoperability via Backend Interfaces specification protocol.
- The `generateDevAddress` method in the `Ns` service.
- The `Js` service to the JS SDK.
- The `listJoinEUIPrefixes` method in the `Js` service.
- The `Ns` service to the JS SDK.
- The new The Things Stack branding.
- Web interface for changing password.
- Web interface for requesting temporary password.

### Changed

- Allow admins to create temporary passwords for users.
- CLI-only brew tap formula is now available as `TheThingsNetwork/lorawan-stack/ttn-lw-cli`.
- Improve error handling in OAuth flow.
- Improve getting started guide for a deployment of The Things Stack.
- Optimize the way the Identity Server determines memberships and rights.

### Deprecated

- `--nats-server-url` in favor of `--nats.server-url` in the PubSub CLI support.

### Removed

- `ids.dev_addr` from allowed field masks for `/ttn.lorawan.v3.NsEndDeviceRegistry/Set`.
- Auth from CLI's `forgot-password` command and made it optional on `update-password` command.
- Breadcrumbs from Overview, Application and Gateway top-level views.

### Fixed

- Fix `grants` and `rights` flags of `ttn-lw-cli clients create`.
- Fix a bug that resulted in events streams crashing in the console.
- Fix a bug where uplinks from some Basic Station gateways resulted in the connection to break.
- Fix a security issue where non-admin users could edit admin-only fields of OAuth clients.
- Fix an issue resulting in errors being unnecessarily logged in the console.
- Fix an issue with the `config` command rendering some flags and environment variables incorrectly.
- Fix API endpoints that allowed HTTP methods that are not part of our API specification.
- Fix console handling of configured mount paths other than `/console`.
- Fix handling of `ns.dev-addr-prefixes`.
- Fix incorrect error message in `ttn-lw-cli users oauth` commands.
- Fix propagation of warning headers in API responses.
- Fix relative time display in the Console.
- Fix relative time display in the Console for IE11, Edge and Safari.
- Fix unable to change LoRaWAN MAC and PHY version.
- Resolve flickering display issue in the overview pages of entities in the console.

## [3.1.0] - 2019-07-26

### Added

- `--headers` flag to `ttn-lw-cli applications webhooks set` allowing users to set HTTP headers to add to webhook requests.
- `getByOrganizationId` and `getByUserId` methods to the JS SDK.
- A new documentation system.
- A newline between list items returned from the CLI when using a custom `--output-format` template.
- An `--api-key` flag to `ttn-lw-cli login` that allows users to configure the CLI with a more restricted (Application, Gateway, ...) API key instead of the usual "all rights" OAuth access token.
- API for getting the rights of a single collaborator on (member of) an entity.
- Application Payload Formatters Page in the console.
- Class C and Multicast guide.
- CLI support for enabling/disabling JS, GS, NS and AS through configuration.
- Components overview in documentation.
- Device Templates to create, convert and map templates and assign EUIs to create large amounts of devices.
- Downlink Queue Operations guide.
- End device level payload formatters to console.
- Event streaming views for end devices.
- Events to device registries in the Network Server, Application Server and Join Server.
- Functionality to delete end devices in the console.
- Gateway General Settings Page to the console.
- Getting Started guide for command-line utility (CLI).
- Initial overview page to console.
- Native support to the Basic Station LNS protocol in the Gateway Server.
- NS-JS and AS-JS Backend Interfaces 1.0 and 1.1 draft 3 support.
- Option to revoke user sessions and access tokens on password change.
- Support for NS-JS and AS-JS Backend Interfaces.
- Support for URL templates inside the Webhook paths ! The currently supported fields are `appID`, `appEUI`, `joinEUI`, `devID`, `devEUI` and `devAddr`. They can be used using RFC 6570.
- The `go-cloud` integration to the Application Server. See `ttn-lw-cli applications pubsubs --help` for more details.
- The `go-cloud` integration to the Application Server. This integration enables downlink and uplink messaging using the cloud pub-sub by setting up the `--as.pubsub.publish-urls` and `--as.pubsub.subscribe-urls` parameters. You can specify multiple publish endpoints or subscribe endpoints by repeating the parameter (i.e. `--as.pubsub.publish-urls url1 --as.pubsub.publish-urls url2 --as.pubsub.subscribe-urls url3`).
- The Gateway Data Page to the console.
- View to update the antenna location information of gateways.
- View to update the location information of end devices.
- Views to handle integrations (webhooks) to the console.
- Working with Events guide.

### Changed

- Change database index names for invitation and OAuth models. Existing databases are migrated automatically.
- Change HTTP API for managing webhooks to avoid conflicts with downlink webhook paths.
- Change interpretation of frequency plan's maximum EIRP from a ceiling to a overriding value of any band (PHY) settings.
- Change the prefix of Prometheus metrics from `ttn_` to `ttn_lw_`.
- Rename the label `server_address` of Prometheus metrics `grpc_client_conns_{opened,closed}_total` to `remote_address`
- Resolve an issue where the stack complained about sending credentials on insecure connections.
- The Events endpoint no longer requires the `_ALL` right on requested entities. All events now have explicit visibility rules.

### Deprecated

- `JsEndDeviceRegistry.Provision()` rpc. Please use `EndDeviceTemplateConverter.Convert()` instead.

### Removed

- Remove the address label from Prometheus metric `grpc_server_conns_{opened,closed}_total`.

### Fixed

- Fix Basic Station CUPS LNS credentials blob.
- Fix a leak of entity information in List RPCs.
- Fix an issue that resulted in some event errors not being shown in the console.
- Fix an issue where incorrect error codes were returned from the console's OAuth flow.
- Fix clearing component addresses on updating end devices through CLI.
- Fix CLI panic for invalid attributes.
- Fix crash when running some `ttn-lw-cli organizations` commands without `--user-id` flag.
- Fix dwell-time issues in AS923 and AU915 bands.
- Fix occasional issues with downlink payload length.
- Fix the `x-total-count` header value for API Keys and collaborators.
- Fix the error that is returned when deleting a collaborator fails.

### Security

- Update node packages to fix known vulnerabilities.

## [3.0.4] - 2019-07-10

### Fixed

- Fix rights caching across multiple request contexts.

## [3.0.3] - 2019-05-10

### Added

- Support for getting automatic Let's Encrypt certificates. Add the new config flags `--tls.acme.enable`, `--tls.acme.dir=/path/to/storage`, `--tls.acme.hosts=example.com`, `--tls.acme.email=you@example.com` flags (or their env/config equivalent) to make it work. The `/path/to/storage` dir needs to be `chown`ed to `886:886`. See also `docker-compose.yml`.
- `GetApplicationAPIKey`, `GetGatewayAPIKey`, `GetOrganizationAPIKey`, `GetUserAPIKey` RPCs and related messages.
- "General Settings" view for end devices.
- `--credentials-id` flag to CLI that allows users to be logged in with mulitple credentials and switch between them.
- A check to the Identity Server that prevents users from deleting applications that still contain end devices.
- Application Collaborators management to the console.
- Checking maximum round-trip time for late-detection in downlink scheduling.
- Configuration service to JS SDK.
- Device list page to applications in console.
- Events to the application management pages.
- Round-trip times to Gateway Server connection statistics.
- Support for the value `cloud` for the `--events.backend` flag. When this flag is set, the `--events.cloud.publish-url` and `--events.cloud.subscribe-url` are used to set up a cloud pub-sub for events.
- Support for uplink retransmissions.
- Using median round-trip time value for absolute time scheduling if the gateway does not have GPS time.

### Changed

- Change encoding of keys to hex in device key generation (JS SDK).
- Change interpretation of absolute time in downlink messages from time of transmission to time of arrival.
- Improve ADR algorithm performance.
- Improve ADR performance.
- Make late scheduling default for gateways connected over UDP to avoid overwriting queued downlink.
- Make sure that non-user definable fields of downlink messages get discarded across all Application Server frontends.
- Prevent rpc calls to JS when the device has `supports_join` set to `false` (JS SDK).
- Update the development tooling. If you are a developer, make sure to check the changes in CONTRIBUTING.md and DEVELOPMENT.md.

### Fixed

- Fix `AppAs` not registered for HTTP interfacing while it is documented in the API.
- Fix absolute time scheduling with UDP connected gateways
- Fix authentication of MQTT and gRPC connected gateways
- Fix connecting MQTT V2 gateways
- Fix faulty composition of default values with provided values during device creation (JS SDK)
- Fix preserving user defined priority for application downlink
- Fix UDP downlink format for older forwarders
- Fix usage of `URL` class in browsers (JS SDK)

## [3.0.2] - 2019-04-12

### Changed

- Upgrade Go to 1.12

### Fixed

- Fix streaming events over HTTP with Gzip enabled.
- Fix resetting downlink channels for US, AU and CN end devices.
- Fix rendering of enums in JSON.
- Fix the permissions of our Snap package.

## [3.0.1] - 2019-04-10

### Added

- `dev_addr` to device fetched from the Network Server.
- `received_at` to `ApplicationUp` messages.
- `ttn-lw-cli users oauth` commands.
- Event payload to `as.up.forward`, `as.up.drop`, `as.down.receive`, `as.down.forward` and `as.down.drop` events.
- Event payload to `gs.status.receive`, `gs.up.receive` and `gs.down.send` events.
- OAuth management in the Identity Server.

### Changed

- Document places in the CLI where users can use arguments instead of flags.
- In JSON, LoRaWAN AES keys are now formatted as Hex instead of Base64.
- Make device's `dev_addr` update when the session's `dev_addr` is updated.

### Removed

- Remove end device identifiers from `DownlinkMessage` sent from the Network Server to the Gateway Server.

### Fixed

- Fix `dev_addr` not being present in upstream messages.

<!--
NOTE: These links should respect backports. See https://github.com/TheThingsNetwork/lorawan-stack/pull/1444/files#r333379706.
-->

[unreleased]: https://github.com/TheThingsNetwork/lorawan-stack/compare/v3.28.1...v3.28
[3.28.1]: https://github.com/TheThingsNetwork/lorawan-stack/compare/v3.28.0...v3.28.1
[3.28.0]: https://github.com/TheThingsNetwork/lorawan-stack/compare/v3.27.2...v3.28.0
[3.27.2]: https://github.com/TheThingsNetwork/lorawan-stack/compare/v3.27.1...v3.27.2
[3.27.1]: https://github.com/TheThingsNetwork/lorawan-stack/compare/v3.27.0...v3.27.1
[3.27.0]: https://github.com/TheThingsNetwork/lorawan-stack/compare/v3.26.2...v3.27.0
[3.26.2]: https://github.com/TheThingsNetwork/lorawan-stack/compare/v3.26.1...v3.26.2
[3.26.1]: https://github.com/TheThingsNetwork/lorawan-stack/compare/v3.26.0...v3.26.1
[3.26.0]: https://github.com/TheThingsNetwork/lorawan-stack/compare/v3.25.2...v3.26.0
[3.25.2]: https://github.com/TheThingsNetwork/lorawan-stack/compare/v3.25.1...v3.25.2
[3.25.1]: https://github.com/TheThingsNetwork/lorawan-stack/compare/v3.25.0...v3.25.1
[3.25.0]: https://github.com/TheThingsNetwork/lorawan-stack/compare/v3.24.2...v3.25.0
[3.24.2]: https://github.com/TheThingsNetwork/lorawan-stack/compare/v3.24.1...v3.24.2
[3.24.1]: https://github.com/TheThingsNetwork/lorawan-stack/compare/v3.24.0...v3.24.1
[3.24.0]: https://github.com/TheThingsNetwork/lorawan-stack/compare/v3.23.2...v3.24.0
[3.23.2]: https://github.com/TheThingsNetwork/lorawan-stack/compare/v3.23.1...v3.23.2
[3.23.1]: https://github.com/TheThingsNetwork/lorawan-stack/compare/v3.23.0...v3.23.1
[3.23.0]: https://github.com/TheThingsNetwork/lorawan-stack/compare/v3.22.2...v3.23.0
[3.22.2]: https://github.com/TheThingsNetwork/lorawan-stack/compare/v3.22.1...v3.22.2
[3.22.1]: https://github.com/TheThingsNetwork/lorawan-stack/compare/v3.22.0...v3.22.1
[3.22.0]: https://github.com/TheThingsNetwork/lorawan-stack/compare/v3.21.2...v3.22.0
[3.21.2]: https://github.com/TheThingsNetwork/lorawan-stack/compare/v3.21.1...v3.21.2
[3.21.1]: https://github.com/TheThingsNetwork/lorawan-stack/compare/v3.21.0...v3.21.1
[3.21.0]: https://github.com/TheThingsNetwork/lorawan-stack/compare/v3.20.2...v3.21.0
[3.20.2]: https://github.com/TheThingsNetwork/lorawan-stack/compare/v3.20.1...v3.20.2
[3.20.1]: https://github.com/TheThingsNetwork/lorawan-stack/compare/v3.20.0...v3.20.1
[3.20.0]: https://github.com/TheThingsNetwork/lorawan-stack/compare/v3.19.2...v3.20.0
[3.19.2]: https://github.com/TheThingsNetwork/lorawan-stack/compare/v3.19.1...v3.19.2
[3.19.1]: https://github.com/TheThingsNetwork/lorawan-stack/compare/v3.19.0...v3.19.1
[3.19.0]: https://github.com/TheThingsNetwork/lorawan-stack/compare/v3.18.2...v3.19.0
[3.18.2]: https://github.com/TheThingsNetwork/lorawan-stack/compare/v3.18.1...v3.18.2
[3.18.1]: https://github.com/TheThingsNetwork/lorawan-stack/compare/v3.18.0...v3.18.1
[3.18.0]: https://github.com/TheThingsNetwork/lorawan-stack/compare/v3.17.1...v3.18.0
[3.17.1]: https://github.com/TheThingsNetwork/lorawan-stack/compare/v3.17.0...v3.17.1
[3.17.0]: https://github.com/TheThingsNetwork/lorawan-stack/compare/v3.16.2...v3.17.0
[3.16.2]: https://github.com/TheThingsNetwork/lorawan-stack/compare/v3.16.1...v3.16.2
[3.16.1]: https://github.com/TheThingsNetwork/lorawan-stack/compare/v3.16.0...v3.16.1
[3.16.0]: https://github.com/TheThingsNetwork/lorawan-stack/compare/v3.15.3...v3.16.0
[3.15.2]: https://github.com/TheThingsNetwork/lorawan-stack/compare/v3.15.2...v3.15.3
[3.15.2]: https://github.com/TheThingsNetwork/lorawan-stack/compare/v3.15.1...v3.15.2
[3.15.1]: https://github.com/TheThingsNetwork/lorawan-stack/compare/v3.15.0...v3.15.1
[3.15.0]: https://github.com/TheThingsNetwork/lorawan-stack/compare/v3.14.2...v3.15.0
[3.14.2]: https://github.com/TheThingsNetwork/lorawan-stack/compare/v3.14.1...v3.14.2
[3.14.1]: https://github.com/TheThingsNetwork/lorawan-stack/compare/v3.14.0...v3.14.1
[3.14.0]: https://github.com/TheThingsNetwork/lorawan-stack/compare/v3.13.3...v3.14.0
[3.13.3]: https://github.com/TheThingsNetwork/lorawan-stack/compare/v3.13.2...v3.13.3
[3.13.2]: https://github.com/TheThingsNetwork/lorawan-stack/compare/v3.13.1...v3.13.2
[3.13.1]: https://github.com/TheThingsNetwork/lorawan-stack/compare/v3.13.0...v3.13.1
[3.13.0]: https://github.com/TheThingsNetwork/lorawan-stack/compare/v3.12.3...v3.13.0
[3.12.3]: https://github.com/TheThingsNetwork/lorawan-stack/compare/v3.12.2...v3.12.3
[3.12.2]: https://github.com/TheThingsNetwork/lorawan-stack/compare/v3.12.1...v3.12.2
[3.12.1]: https://github.com/TheThingsNetwork/lorawan-stack/compare/v3.12.0...v3.12.1
[3.12.0]: https://github.com/TheThingsNetwork/lorawan-stack/compare/v3.11.3...v3.12.0
[3.11.3]: https://github.com/TheThingsNetwork/lorawan-stack/compare/v3.11.2...v3.11.3
[3.11.2]: https://github.com/TheThingsNetwork/lorawan-stack/compare/v3.11.1...v3.11.2
[3.11.1]: https://github.com/TheThingsNetwork/lorawan-stack/compare/v3.11.0...v3.11.1
[3.11.0]: https://github.com/TheThingsNetwork/lorawan-stack/compare/v3.10.6...v3.11.0
[3.10.6]: https://github.com/TheThingsNetwork/lorawan-stack/compare/v3.10.5...v3.10.6
[3.10.5]: https://github.com/TheThingsNetwork/lorawan-stack/compare/v3.10.4...v3.10.5
[3.10.4]: https://github.com/TheThingsNetwork/lorawan-stack/compare/v3.10.3...v3.10.4
[3.10.3]: https://github.com/TheThingsNetwork/lorawan-stack/compare/v3.10.2...v3.10.3
[3.10.2]: https://github.com/TheThingsNetwork/lorawan-stack/compare/v3.10.1...v3.10.2
[3.10.1]: https://github.com/TheThingsNetwork/lorawan-stack/compare/v3.10.0...v3.10.1
[3.10.0]: https://github.com/TheThingsNetwork/lorawan-stack/compare/v3.9.4...v3.10.0
[3.9.4]: https://github.com/TheThingsNetwork/lorawan-stack/compare/v3.9.3...v3.9.4
[3.9.3]: https://github.com/TheThingsNetwork/lorawan-stack/compare/v3.9.1...v3.9.3
[3.9.1]: https://github.com/TheThingsNetwork/lorawan-stack/compare/v3.9.0...v3.9.1
[3.9.0]: https://github.com/TheThingsNetwork/lorawan-stack/compare/v3.8.6...v3.9.0
[3.8.6]: https://github.com/TheThingsNetwork/lorawan-stack/compare/v3.8.5...v3.8.6
[3.8.5]: https://github.com/TheThingsNetwork/lorawan-stack/compare/v3.8.4...v3.8.5
[3.8.4]: https://github.com/TheThingsNetwork/lorawan-stack/compare/v3.8.3...v3.8.4
[3.8.3]: https://github.com/TheThingsNetwork/lorawan-stack/compare/v3.8.2...v3.8.3
[3.8.2]: https://github.com/TheThingsNetwork/lorawan-stack/compare/v3.7.2...v3.8.2
[3.7.2]: https://github.com/TheThingsNetwork/lorawan-stack/compare/v3.7.0...v3.7.2
[3.7.0]: https://github.com/TheThingsNetwork/lorawan-stack/compare/v3.6.0...v3.7.0
[3.6.3]: https://github.com/TheThingsNetwork/lorawan-stack/compare/v3.6.2...v3.6.3
[3.6.2]: https://github.com/TheThingsNetwork/lorawan-stack/compare/v3.6.1...v3.6.2
[3.6.1]: https://github.com/TheThingsNetwork/lorawan-stack/compare/v3.6.0...v3.6.1
[3.6.0]: https://github.com/TheThingsNetwork/lorawan-stack/compare/v3.5.3...v3.6.0
[3.5.3]: https://github.com/TheThingsNetwork/lorawan-stack/compare/v3.5.2...v3.5.3
[3.5.2]: https://github.com/TheThingsNetwork/lorawan-stack/compare/v3.5.1...v3.5.2
[3.5.1]: https://github.com/TheThingsNetwork/lorawan-stack/compare/v3.5.0...v3.5.1
[3.5.0]: https://github.com/TheThingsNetwork/lorawan-stack/compare/v3.4.2...v3.5.0
[3.4.2]: https://github.com/TheThingsNetwork/lorawan-stack/compare/v3.4.1...v3.4.2
[3.4.1]: https://github.com/TheThingsNetwork/lorawan-stack/compare/v3.4.0...v3.4.1
[3.4.0]: https://github.com/TheThingsNetwork/lorawan-stack/compare/v3.3.2...v3.4.0
[3.3.2]: https://github.com/TheThingsNetwork/lorawan-stack/compare/v3.3.1...v3.3.2
[3.3.1]: https://github.com/TheThingsNetwork/lorawan-stack/compare/v3.3.0...v3.3.1
[3.3.0]: https://github.com/TheThingsNetwork/lorawan-stack/compare/v3.2.6...v3.3.0
[3.2.6]: https://github.com/TheThingsNetwork/lorawan-stack/compare/v3.2.5...v3.2.6
[3.2.5]: https://github.com/TheThingsNetwork/lorawan-stack/compare/v3.2.4...v3.2.5
[3.2.4]: https://github.com/TheThingsNetwork/lorawan-stack/compare/v3.2.3...v3.2.4
[3.2.3]: https://github.com/TheThingsNetwork/lorawan-stack/compare/v3.2.2...v3.2.3
[3.2.2]: https://github.com/TheThingsNetwork/lorawan-stack/compare/v3.2.1...v3.2.2
[3.2.1]: https://github.com/TheThingsNetwork/lorawan-stack/compare/v3.2.0...v3.2.1
[3.2.0]: https://github.com/TheThingsNetwork/lorawan-stack/compare/v3.1.2...v3.2.0
[3.1.2]: https://github.com/TheThingsNetwork/lorawan-stack/compare/v3.1.1...v3.1.2
[3.1.1]: https://github.com/TheThingsNetwork/lorawan-stack/compare/v3.1.0...v3.1.1
[3.1.0]: https://github.com/TheThingsNetwork/lorawan-stack/compare/v3.0.4...v3.1.0
[3.0.4]: https://github.com/TheThingsNetwork/lorawan-stack/compare/v3.0.3...v3.0.4
[3.0.3]: https://github.com/TheThingsNetwork/lorawan-stack/compare/v3.0.2...v3.0.3
[3.0.2]: https://github.com/TheThingsNetwork/lorawan-stack/compare/v3.0.1...v3.0.2
[3.0.1]: https://github.com/TheThingsNetwork/lorawan-stack/compare/v3.0.0...v3.0.1<|MERGE_RESOLUTION|>--- conflicted
+++ resolved
@@ -11,16 +11,8 @@
 
 ### Added
 
-<<<<<<< HEAD
-- Locations retrieved from gateway status messages are now be displayed in the gateway map in the Console, even when they are not received through a secure connection.
-- The Network Server ID (NSID, EUI-64) used in LoRaWAN Backend Interfaces is now included in the application uplink message network metadata as well as in the Backend Interfaces `HomeNSAns` message that Identity Server returns to clients. The NSID is configurable via `is.network.ns-id`.
-- It is now possible to trigger a resending of the email validation email from within the Console. The new action is part of the error screen that users see when they log into the Console without having their contact info validated yet (and the network requires validation before usage).
-- Updated Japanese translations for the Console and backend.
-- Add support for reading notifications in the Console.
-=======
 - Rate limiting classes for individual HTTP paths.
 - Rate limiting keys for HTTP endpoints now contain the caller API key ID when available. The caller IP is still available as a fallback.
->>>>>>> 4a78d52d
 
 ### Changed
 
