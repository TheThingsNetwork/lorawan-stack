# Changelog

All notable changes to this project are documented in this file.

The format is based on [Keep a Changelog](https://keepachangelog.com/en/1.0.0/),
with the exception that this project **does not** follow Semantic Versioning.

For details about compatibility between different releases, see the **Commitments and Releases** section of our README.

## [Unreleased]

### Added

### Changed

<<<<<<< HEAD
- Do not allow to remove the collaborator of an entity if it is the last collaborator (in the Console).
=======
- Deletion of the last admin user or removal of its admin status via an update operation now returns an error.
>>>>>>> 9cb30ade

### Deprecated

### Removed

### Fixed

<<<<<<< HEAD
- When searching for end-devices, specifying `last_seen_at` as the field in which the devices will be sorted by no longer returns an error.
<<<<<<< HEAD
=======
- Errors during removal of collaborators the application collaborator form not being forwarded to the user in the Console.
>>>>>>> b27f17066 (console: Disallow removal of last collaborator)
=======
- Importing devices via CSV no longer skips the first header column when BOM bytes are present.
>>>>>>> 9cb30ade

### Security

## [3.23.1] - 2022-12-14

### Added

- List of end-devices can now be sorted by `last_seen_at` field. Unseen devices will be shown last.

### Fixed

- It is now allowed to set `0` for ping slot frequency and beacon frequency in the Network Layer Settings of the end device general settings in the Console.
- MAC parameters that have the `desired_` will be hidden from the end device general settings for multicast end devices in the Console.

## [3.23.0] - 2022-11-30

### Added

- The Things Join Server 2.0 (type `ttjsv2`) for claiming with Device Claiming Server.
- All Join Servers with a `/64` JoinEUI prefix are contacted concurrently with LoRaWAN Backend Interfaces interoperability. This should only be used with ambiguous JoinEUIs and when migrating Join Servers.

### Changed

- Gateway EUI is no longer unset when deleting a gateway, meaning it could be recovered if no other gateway claimed it. This requires a schema migration (`ttn-lw-stack is-db migrate`) because of the change in the database's `gateway_eui_index`.
- The new database driver is no longer specific to the Identity Server and is now activated using the `db.pgdriver` feature flag (instead of `is.pgdriver`).

### Removed

- The Things Join Server 1.0 (type `ttjs`) for claiming with Device Claiming Server. Use The Things Join Server 2.0 (type `ttjsv2`) instead.

### Fixed

- Devices with pending session and MAC state may now successfully be imported.
- Client creation with an organization API key will no longer send an email without user information to the admins. Instead, the API key name will be used and if that is empty the API key ID will be the default.
- Allow providing DevEUI for ABP end devices with a LoRaWAN specification lower or equal to 1.0.4 in the end device onboarding screen in the Console.
- Faulty field validation for byte payloads in the uplink payload formatter panel in the Console.

## [3.22.2] - 2022-11-10

### Added

- The `is.gormstore` experimental flag has been added. Swaps the underlying Identity Server store implementation if set to true.

### Changed

- Class B and C downlinks will no longer be automatically retried indefinitely if none of the gateways are available at the scheduling moment, and the downlink paths come from the last uplink.
  - This was already the behavior for downlinks which had their downlink path provided explicitly using the `class_b_c.gateways` field.
  - The downlinks will be evicted from the downlink queue and a downlink failure event will be generated. The failure event can be observed by the application using the `downlink_failed` message, which is available in all integrations.
- Event history and payload storage TTL has now 1% jitter.
- The underlying store implementation has been changed to be by default based on `bun` instead of `gorm`. The previous store implementation can be reactivated using the `is.gormstore` experimental flag.

### Removed

- The `is.bunstore` experimental flag has been removed.

### Fixed

- Do not require AppKey when skipping Join Server registration in end device onboarding in the Console.
- Fix auto generation of device ID when using DevEUI generator in the Console.
- Fix several device onboarding issues with ABP in the Console.
  - Do not ask for a JoinEUI.
  - Reinitialize form properly when switching between ABP and OTAA.
- Issue with pasting values into byte input at the wrong position in the Console.
- Issue with updating field masks in the webhook edit form in the Console.

## [3.22.1] - 2022-10-19

### Changed

- Option to ignore logs from selected gRPC methods now supports ignoring logs for selected errors on method.
    Examples:
    - `--grpc.log-ignore-methods="/ttn.lorawan.v3.GsNs/HandleUplink"`: log is skipped when no error occurs.
    - `--grpc.log-ignore-methods="/ttn.lorawan.v3.GsNs/HandleUplink:pkg/networkserver:duplicate_uplink;pkg/networkserver:device_not_found"`: log is skipped when either `pkg/networkserver:duplicate_uplink` or `pkg/networkserver:device_not_found` error occurs (but not on success).
    - `--grpc.log-ignore-methods="/ttn.lorawan.v3.GsNs/HandleUplink:;pkg/networkserver:duplicate_uplink"`: log is skipped on success or when `pkg/networkserver:duplicate_uplink` error occurs.
- The Gateway Server now takes into consideration the extra duty cycle checks present in the LoRa Basics Station forwarder. Previously the Gateway Server may accept the scheduling of downlinks which the packet forwarder would silently drop.
  - Note that in some rare cases in which the LoRa Basics Station duty cycle is stricter than the windowed approach used by The Things Stack, the scheduling will fail and this will be visible via `ns.down.data.schedule.fail` events. Note that this is actually a positive outcome - it allows the Network Server to schedule the downlink via another gateway, while previously the downlink would be scheduled but get silently dropped on the gateway.

## [3.22.0] - 2022-10-06

### Added

- Add more specific rights for OAuth clients.

### Changed

- The flow for adding end devices has been updated in the Console.
  - Device QR codes can now be scanned to speed up end device onboarding.
  - Claiming end devices from external Join Servers is now possible seemlessly from the same onboarding flow.
- LoRa coding rate now defined in `DataRate` instead of `Band`.
- The Network Server will now schedule a potentially empty downlink in order to stop end devices from sending sticky MAC commands.
- Factory preset frequencies may now be provided for bands with fixed channel plans, such as US915 or AU915. The factory preset frequencies are interpreted as the only channels which are enabled at boot time.
- `TxParamSetupReq` MAC command priority has been increased.
- `DevStatusReq` MAC command priority has been lowered.

### Removed

- Removed coding rate from `TxSettings` as it is now defined in `DataRate`.

### Fixed

- `--mac-settings.adr.mode.disabled`, `--mac-settings.adr.mode.dynamic` and `--mac-settings.adr.mode.static` flags of the `end-device update` command.
- Pagination in `sessions` and `access tokens` tables in the Console.
- `LinkADRReq` MAC command generation for LoRaWAN 1.0 and 1.0.1 end devices.
- `LinkADRReq` no longer attempts to enable channels which have not yet been negotiated with the end device.
- Downlink path selection for uplinks which are not LoRa modulated.
- Issues with byte inputs in the Console.
  - Pasting values into the input leading to issues in some cases.
  - Values being typed double on android phones.
- Console showing deleted collaborator after successful deletion in application collaborator list.
- Console crashing after deleting an organization.

## [3.21.2] - 2022-09-14

### Added

- New `ListBands` RPC on the `Configuration` service.
  - Added support to CLI. Available via the `end-devices list-bands` command.
- CLI support for listing PHY versions via the `end-devices list-phy-versions` CLI command.
- New `NetID` and `DeviceAddressPrefixes` RPC on the `NS` service.
  - Added support on CLI. Available via the `end-devices get-net-id` and `end-devices get-dev-addr-prefixes` commands.
- Support for loading end device template from Device Repository when importing devices using a CSV file.
- Experimental support for normalized payload.
- Support management of deleted users in the Console.
- Decoded payloads are now visible for downlinks in the Console.
- Support for dynamic ping slot frequencies, as used by the US915 and AU915 bands.
- Support for LoRa Basics Station beaconing.

### Changed

- Deprecated `attributes` from `GatewayAntenna` definition. While it was present in the API it was never stored in the database.
- Absolute time downlinks (such as class B ping slots or class C absolute time downlinks) are now using the native class B downlink API of LoRa Basics Station.
- Only gateways which are guaranteed to be GPS capable may now be used for absolute time downlinks. This ensures that gateways that have an unknown time source are not used for absolute time scheduling.
- The static ADR mode may now steer the end device to use custom data rates such as SF7BW250, FSK and LR-FHSS.
- The Console will try to resolve invalid state errors during login with an automatic refresh.
- Error details are now displayed in a modal instead of within the notification element in the Console.

### Removed

- Experimental support for `LoRa Basics Station` gateway GPS timestamps which use the wrong precision (milliseconds instead of microseconds). Please ensure that your gateway has been updated to the latest firmware.

### Fixed

- The Gateway Server scheduler no longer considers the absolute time of a downlink to be the time of arrival.
- The Network Server now correctly handles the command that may succeed a `LinkADRAns` response.
- LR-FHSS data rate matching.
- Console data rate rendering of non-LoRa modulations.

### Security

- End device network layer form crashing in some situations in the Console device general settings.
- End device overview crashing in some situations in the Console.
- Device import when using Join Server-only deployments.
- QRG can generate QR Codes without the claim authentication code.

## [3.21.1] - 2022-08-24

### Added

- New `SearchAccounts` RPC on the `EntityRegistrySearch` service.
- Prompt user to confirm navigation when changes have not been saved in the payload formatter form to prevent big change-drafts from getting lost.
- Event data pushed by webhooks can now be filtered with field masks.
  - Support for the field mask setup was added for both CLI and Console.

### Changed

- Gateway registration in the Console has been updated to simplify the onboarding experience.

### Fixed

- CLI command `end-device template create` no longer breaks when providing field mask values.
- Device repository services no longer require ApplicationID in its request URL.
- Importing ABP devices via the CSV format now correctly handles the missing session key ID.

## [3.21.0] - 2022-08-11

### Added

- Component selector for Join Server interoperability configuration. This allows administrators to declare separate Network Server and Application Server configuration for the same JoinEUI ranges in the same interoperability configuration. See [documentation](https://www.thethingsindustries.com/docs/reference/interop-repository/).
- `BatchGetGatewayConnectionStats` RPC to fetch Gateway Connection Stats for a batch of gateways.
- The ability to disable the downlink scheduling mechanism for individual end devices (`mac-settings.schedule-downlinks`).
  - This option is useful during a migration procedure in order to force the end device to join the new network. The Network Server will no longer schedule any data downlinks or MAC commands, and will stop answering potential join requests.
- A new implementation of the Identity Server storage layer. In v3.21.0 the new implementation is not yet used by default, but it can be enabled with the `is.bunstore` feature flag. A new database driver can be enabled with the `is.pgdriver` feature flag.
  - This requires a database schema migration (`ttn-lw-stack is-db migrate`) because of added columns and views.
- Support for comma-separated (`,`) values in The Things Stack CSV file format for importing end devices.
- Support for the `RxParamSetup`, `RxTimingSetup`, `TxParamSetup`, and `DlChannel` sticky answer mechanism. The commands were supported previously, but subsequent sticky responses would cause the Network Server to drop the MAC command buffer in certain situations.

### Changed

- Deleted users are no longer included in primary email addresses uniqueness checks. This allows a user to create a new account which uses the email address of a deleted account.
  - This requires a database schema migration (`ttn-lw-stack is-db migrate`) due to updated indices.
- The CLI settings fields `retry-config.enable_metadata` and `retry-config.default_timeout` have been renamed to `retry.enable-metadata` and `retry.default-timeout` for consistency reasons.
- Generated device ID based on a DevEUI from an imported CSV file is now prepended by `eui-`. This is consistent with generated device IDs by the Console.
- The Claim Authentication Code (CAC) field is stored in the Identity Server instead of the Join Server.
  - This requires a database schema migration (`ttn-lw-stack is-db migrate`) because of the added columns.
  - CAC values stored currently in the Join Server should be migrated to the Identity Server. One method is to run the following CLI commands on each device with a CAC.
    - Read the current values using `ttn-lw-cli dev get <application-id> <device-id> --claim-authentication-code`. This will fetch the value stored in the Join Server as a fallback.
    - Write back the value read `ttn-lw-cli dev set <application-id> <device-id> --claim-authentication-code.valid_from [xxx] --claim-authentication-code.valid_to [xxx] --claim-authentication-code.value <xxx>`. This will by default write to the Identity Server.
    - Note that this requires a minimum CLI version of 3.21.0.
- Device Repository no longer uses the `ApplicationID` for validating requests. Authentication is still necessary, but the `ApplicationID` field has been deprecated in the Device Repository API.

### Fixed

- Console showing `404 Not Found` errors for pages containing user IDs in the path, when the user ID has a length of two.
- CLI no longer panics when deleting a device without JoinEUI, this scenario only occurred when deleting a device that uses ABP.
- Console crashing when navigating to certain Packet Broker network configuration pages.
- Packet Broker network pages becoming inaccessible until refreshing after a user navigates to a non-existing network.
- The batch update query for `EndDevice.LastSeenAt` field now specifies the data type of the placeholders.
  - This resolves an issue in the Console where `Last activity` values were inconsistent.

## [3.20.2] - 2022-07-20

### Added

- More fields were added to the csv end-device migration procedure. The details on which fields were added can be found [here](https://www.thethingsindustries.com/docs/getting-started/migrating/device-csv/).
- Authorization management in the Account app.
- Gateway remote address to gateway connection statistics.

### Fixed

- Encoding of DevAddr, EUI and similar fields in `text/event-stream` responses.
- GPS time leap second calculations taking a new leap second into consideration for 6th of July 2022.

## [3.20.1] - 2022-06-29

### Added

- Support inviting users in the Console.

### Changed

- In AS923 frequency plans, the Network Server will skip the RX1 window if the data rate is ambiguous.
  - This change occurs in old Regional Parameters versions in which the initial downlink dwell time setting of the end device is not specified. The end device may have the downlink dwell time setting either enabled or disabled, and due to this the data rate of the RX1 window is ambiguous.
  - This ambiguity exists until the Network Server is successful in negotiating the dwell time limitations using the TxParamSetupReq MAC command. This will occur automatically and does not require any external input.
  - If you already know the boot dwell time settings of your end device, you may provide them via the `--mac-settings.downlink-dwell-time` and `--mac-settings.uplink-dwell-time` MAC settings. This will ensure that RX1 transmissions are available from the first uplink of the session.

### Removed

- Sorting on associated rights in the API keys table.

### Fixed

- `last activity` not updating when an end device joins for the first time in the Console.
- A bug that would show the "Status count periodicity"-field in the Console as `200` when actually set to `0`.
- A bug causing map viewports to be set in odd locations when setting end device/gateway locations.
- Console crashing when sorting by associated rights in the API keys table.

## [3.20.0] - 2022-06-15

### Added

- OAuth client management in the account app.
- Support claim protection when claiming end devices on The Things Join Server.
- CLI commands `notifications list` and `notifications set-status` to manage user notifications.
- Support for class B and C downlink transmissions through multiple gateways simultaneously.

### Changed

- Entities are now fully validated when updated in the stores.
  - Previously only the updated paths where validated. This lead to situations in which a partial update could cause the entity as a whole to reach an invalid state.
- Application, gateway, end device and organization-tables in the Console are now sorted by creation time by default (newest first).
- Collaborator and API Key tables can now be sorted in the Console.
- The application table in the Console now shows the amount of end devices.
- The organizations table in the Console now shows the amount of collaborators.
- Table layouts for several entities have been improved on the Console.

### Fixed

- End devices running on MAC versions higher or equal to 1.1 showing network downlink frame counters instead of application downlink frame counters.
- Wrong representation of time values between midnight and 1am (eg. 24:04:11) in the Console in some cases.

## [3.19.2] - 2022-05-25

### Added

- Allow setting an expiry date for API keys in the Console
- New event type `gs.gateway.connection.stats` with connection statistics. A new event is sent at most every `gs.update-connection-stats-debounce-time` time and at least every `gs.update-connection-stats-interval` time.
- Button to export as JSON end device `mac-settings` and `mac-state` in the Console.
- Support for the `FOpts encryption, usage of FCntDwn` LoRaWAN 1.1 erratum.

### Changed

- Event type for `gs.up.receive` event to `GatewayUplinkMessage`.
- Default debounce time for updating connection stats in de Gateway Server (configuration setting `gs.update-connection-stats-debounce-time`) is now 30 seconds.
- Error code when importing CSV file with invalid LoRaWAN or Regional Parameters version.
- Emails sent by the Identity Server now also contain HTML versions.
  - For the images in these emails to work, an absolute `is.email.network.assets-base-url` (and optionally `is.email.network.branding-base-url`) needs to be set in configuration.
- Notification emails are now sent through the Notification Service of the Identity Server.
- "Last activity"-information in the Console is now sourced as a single aggregate from the Identity Server.
- End device overview in the Console.
  - Showing MAC/PHY versions and used frequency plan.
  - Hiding the entity description if not set.
  - Showing information of pending sessions.
  - Automatically updating session info (no refresh necessary to schedule downlinks after a device has joined).
  - Showing session start time.
- The Things Stack is now built with Go 1.18.
- Layout of webhook and Pub/Sub forms to improve UX.
- The Network Server Address used for End Device Claiming is fetched from the configuration instead of client input.

### Removed

- The ability to create custom email templates.

### Fixed

- Support `app_eui` as alias for `join_eui` in CSV file import, per documentation.
- End devices frame counts being displayed as `n/a` when event stream contained historical data message events.
- Gateway general settings (Basic settings) not saving changes in some cases.
- Contact info validation not possible when user is already logged in.
- CLI not allowing devices to be created or updated.
- End device creation no longer errors on missing application info rights.
- Missing success notification when successfully deleting an application in the Console.
- CLI create commands for applications, gateways and clients no longer have their decoded ID emptied when using the `--user-id` flag.
- Metric `ttn_lw_events_channel_dropped_total` not getting updated.
- Dropped events when calling the Stream RPC with a long tail.

### Security

- Security fix for an issue where the description and list of rights of arbitrary API keys could be retrieved by any logged-in user if the 24-bit random API key ID was known.

## [3.19.1] - 2022-05-04

### Changed

- Application Server now decodes downlink if a downlink decoder is present and binary payload is scheduled.

### Fixed

- End devices frame counts being displayed as `n/a` when event stream contained historical data message events.
- Gateway general settings (Basic settings) not saving changes in some cases.

## [3.19.0] - 2022-04-21

### Added

- Session management page in Account App.
- Status page references in the Console.
- Notification Service API that will allow users to receive notifications about their registered entities.
  - This requires a database schema migration (`ttn-lw-stack is-db migrate`) because of the added tables.
- Add `network_server_address`, `application_server_address` and `join_server_address` to applications.
  - This requires a database schema migration (`ttn-lw-stack is-db migrate`) because of the added columns.
- New ADR settings API, which allows stronger control over the ADR algorithm.
  - The new settings fields can be found under `mac-settings.adr`, and are mutually exclusive with `use-adr` and `adr-margin`. The legacy settings need to be unset before the new API options may be used.
  - `mac-settings.adr.mode.disabled` completely disables the ADR algorithm.
  - `mac-settings.adr.mode.static.data-rate-index`, `mac-settings.adr.mode.static.nb-trans`, `mac-settings.adr.mode.static.tx-power-index` allow the user to provide static ADR parameters to be negotiated with the end device. These options persist over multiple sessions and do not require a session reset in order to be propagated to the current session.
  - `mac-settings.adr.mode.dynamic.min-data-rate-index` and `mac-settings.adr.mode.dynamic.max-data-rate-index` control the data rate index range which the Network Server will attempt to negotiate with the end device. Note that if the provided interval is disjoint with the available data rate indices, no negotiation will take place.
  - `mac-settings.adr.mode.dynamic.min-tx-power-index` and `mac-settings.adr.mode.dynamic.max-tx-power-index` have similar behavior, but for transmission power indices.
  - `mac-settings.adr.mode.dynamic.min-nb-trans` and `mac-settings.adr.mode.dynamic.max-nb-trans` have similar behavior, but for NbTrans.
  - `mac-settings.adr.mode.dynamic.margin` may be used to provide the margin of the ADR algorithm. It replaces the old `adr-margin` setting.
  - `use-adr` and `adr-margin` are still supported, but deprecated. Any future API usage should instead use the `mac-settings.adr` settings.
- Service to parse QR codes and return the data within.

### Changed

- Sortable tables are now sorted by default in the Console

### Fixed

- Console determining gateways as "Other cluster" even though using the same host if server addresses not matching exactly (e.g. due to using different host or scheme).
- Inconsistency in setting gateway's LNS Auth key in the Console.
- CLI no longer informs the user that is using the default JoinEUI when passing its value via flags.
- Generating device ID from a DevEUI when importing a CSV file.
- The `is-db migrate` command that failed when running on databases created by `v3.18`.
- Some error messages being displayed as `error:undefined:undefined` in the Console, e.g. in the live data view.
- Missing `query` flag on CLI search commands.

## [3.18.2] - 2022-03-29

### Added

- Support for importing end devices using a CSV file. See [documentation](https://www.thethingsindustries.com/docs/reference/data-formats/#csv) for the data format.
- Support claiming end devices in an external Join Server (ex: The Things Join Server).
- Support to fetch LoRaWAN end device profiles using numeric identifiers.

### Changed

- Replace `as.down.data.forward` to `as.down.data.receive` in default event filter, so that decrypted and decoded dowlink payload can be examined in the Console.

### Fixed

- Join-accept scheduling if it took more than ~1.2 seconds to process the device activation with default configuration. These slow device activations can be observed when using external Join Servers.
- Fix issues in the webhook forms causing webhooks to be created with all message types enabled and no way of deactivating message types.
- Fix validation issue in the webhook form not detecting message type paths with more than 64 characters.
- Fix "reactivate"-webhook button in the Console.
- Port returned by the LBS LNS discovery message if standard 80/443 ports are used.

## [3.18.1] - 2022-03-09

### Added

- Add HTTP basic authentication configuration to the webhooks form in the Console.
- Show repository formatter code in the payload formatter form in the Console and allow pasting the application and payload formatter code when using the JavaScript option.
- gRPC service to Gateway Configuration Server so that gateway configurations can be obtained via gRPC requests.
- The option to configure the Redis idle connection pool timeout, using the `redis.idle-timeout` setting.
- New RP002 regional parameters as options during device registration in the Console.
- Default gateway visibility configuration in Packet Broker agent in the Console.

### Changed

- The custom webhook option is now shown at the top of the list in the Console when adding new webhooks.
- Wording around webhook statuses to `Healthy`, `Requests failing` and `Pending`.
- The uplink event preview in the Console now shows the highest SNR.
- When scheduling downlink messages with decoded payload, the downlink queued event now contains the encoded, plain binary payload.
- When Application Server forwards downlink messages to Network Server, the event payload now contains the encrypted LoRaWAN `FRMPayload`.
- The Network Server will now match downlink acknowledgements on the `cache` redis cluster (previously the `general` cluster was used).
- Gateway Connection statistics updates are now debounced. The debounce period occurs before the statistics are stored, and can be configured using the `gs.update-connection-stats-debounce-time` setting (default 5 seconds).
- Payload formatter form layout in the Console.
- Event publication when the Redis backend is used may no longer block the hot path. Instead, the events are now asynchronously published, which may render their ordering to change.
  - The events are queued and published using the worker pool mechanism, under the `redis_events_transactions` pool.
  - The length of the queue used by the pool may be configured using the `events.redis.publish.queue-size` setting.
  - The maximum worker count used by the pool may be configured using the `events.redis.publish.max-workers` setting.

### Removed

- Ability to select the `Repository` payload formatter type for end devices that have no Device Repository association or have no associated repository payload formatter.

### Fixed

- Consistent ordering of entities with equal values for the sort field.
- Fix `xtime` sent to LBS gateways for Class C downlinks.

## [3.18.0] - 2022-02-23

### Added

- Retain at most 10 recent session keys in the Join Server. This avoids a slowly growing number of session keys in the Join Server's database.
  - This requires a database migration (`ttn-lw-stack js-db migrate`).
- Add TTL for gateway connection stats. Can be configured with the option `gs.connection-stats-ttl`.
- Add `query` field to search requests, allowing to search for a string in any of ID, Name, Description and EUI (for entities that have EUIs).
- Added fallback values for end device import in the Console.

### Changed

- The minimum required Redis version is now 6.2.
- Applications on other cluster will be hidden in Applications list in the Console.

### Deprecated

- Gateway Server setting `gs.update-connection-stats-debounce-time` is no longer valid.

### Fixed

- Webhook statuses being shown as pending regardless of their actual condition.
- Device activation flow with a LoRaWAN Backend Interfaces 1.1 capable Join Server.
  - Join Servers using Backend Interfaces 1.1 (protocol `BI1.1`) must be configured with a `sender-ns-id` containing the EUI of the Network Server.
- Fix `time.Duration` flags in CLI.
- Gateway Server will no longer leave permanent gateway connection stats data on the registry when crashing.

## [3.17.2] - 2022-01-30

### Added

- Add configurable storage limit to device's DevNonce in the JoinServer. Can be configured using the option `js.dev-nonce-limit`.
- Fix copy button in API key modal in the Console.
- Enable copying and format transformations of byte values in the event previews in the Console.
- Attribute `administrative_contact` on "gateway eui taken" error to help users resolve gateway EUI conflicts.
- Add retry capability for cli requests. Can be configured with the options found in `retry-config`, some of the configuration options are `retry-config.max` and `retry-config.default-timeout`.

### Changed

- Webhook maximum header value length extended to 4096 characters.
- Limited the end device event types that are included in application event streams to only application layer events, errors and warnings. Other end device events can still be received when subscribing to end device device events.
- Several small improvements to the styling, structuring and input logic of forms in the Console.

### Fixed

- CLI Completion and Documentation commands no longer try to make a server connection.
- When an end device has both `NwkKey` and `AppKey` provisioned in the Join Server, `NwkKey` is used for MIC and session key derivation when activating the device in LoRaWAN 1.0.x. This is per LoRaWAN 1.1 specification.
- Gateway Server will no longer report the gateways as being both connected and disconnected at the same time.

## [3.17.1] - 2022-01-12

### Changed

- Gateways are removed from the Packet Broker Mapper API when unsetting the location public setting. This is to remove gateways from the map. Previously, the location was still set, but it did not get updated.

### Fixed

- Rate limiting of cluster authenticated RPCs.
- CLI panic when setting end devices.

## [3.17.0] - 2022-01-07

### Added

- Support reading the Join Server's default JoinEUI and using this in the CLI for end device creation.
  - The Join Server has a new API `GetDefaultJoinEUI`.
  - The default JoinEUI can be configured on the Join Server using the option `--js.default-join-eui`.
- Filtering of end device frequency plans in end device forms based on band id in the Console.
- Showing automatically set entity locations in the Console.
- Applications, OAuth clients, gateways and organizations now have an `administrative_contact` and `technical_contact`.
  - This requires a database schema migration (`ttn-lw-stack is-db migrate`) because of the added columns.

### Deprecated

- The `contact_info` fields of applications, OAuth clients, gateways, organizations and users.

### Fixed

- CLI panic when getting devices.
- Application uplink processing serialization behavior in the Application Server.

## [3.16.2] - 2021-12-17

### Added

- User defined antenna gain for LBS gateways.
- Webhooks now have a health status associated with them. Webhooks that fail successively are now disabled for a period of time.
  - Failure in this context means that the HTTP endpoint returned a non-2xx status code.
  - A successful HTTP request will reset the failure counter.
  - The number of allowed successive failures and cooldown period can be configured using the `--as.webhooks.unhealthy-attempts-threshold` and `--as.webhooks.unhealthy-retry-interval` configuration options.
- Webhook enabled path validation in the Console.

### Changed

- Increased the maximum gRPC message size to 16MB.
- Gateways which have been deleted are now automatically disconnected by the Gateway Server.
- Mark off and hide and restrict access to end devices that are registered on a different cluster in the Console.
- Show more detailed last activity information inside tooltip info in the Console.
- Add a button to allow exporting the event log in the Console.

### Fixed

- Access to application payload formatters for users with `RIGHT_APPLICATION_SETTINGS_BASIC` right.
- End device mac settings handling in the Console.
- Uplink and downlink counters display on end device activity in the Console.
- Join settings handling in JS-only deployments in the Console.
- Configuring Packet Broker listed option when Packet Broker Agent is configured with a Packet Broker tenant API key.
- Contact info validation through the Account app.

## [3.16.1] - 2021-11-26

### Added

- Support for fine timestamps and frequency offsets sent by gateways with SX1303 concentrator using the legacy UDP protocol.
- Support for resetting end device session context and MAC state in the Console.
- The Content-Security-Policy header (that was previously behind the `webui.csp` feature flag) is now enabled by default.
- Default `Cache-Control: no-store` headers.
- `Cache-Control: public, max-age=604800, immutable` headers for hashed static files.
- Experimental support for BasicStation GPS timestamps which use the wrong precision (milliseconds instead of microseconds).
  - The Gateway Server will attempt to determine the correct GPS timestamp from the provided `gpstime` based on the time at which the upstream message has been received.
  - This workaround will be available until the related gateway vendors will release patches for this issue.
- Firmware version of The Things Kickstarter Gateway are written to the gateway attributes upon receiving a valid status message.
- Desired mac settings to end device general settings in the Console.
- Experimental support for Azure Blob Storage. Only authentication via Managed Identity is supported.

### Changed

- Gateway server disconnects LoRa Basics Station gateways that stop sending pongs to server pings. This does not apply to gateways that don't support pongs.
- The new plugin for reading/writing JSON in our API (that was previously behind the `jsonpb.jsonplugin` feature flag) is now enabled by default. All API responses should be equivalent, but in some cases object fields may be in a different order.

### Fixed

- The reported sub-band's `downlink_utilization` in gateway connection stats now represents the utilization of the available duty-cycle time.
- Missing fields when admins list non-owned entities.
- Using the correct timestamp when retreiving the "Last activity" data point for Gateways on initial page loads in the Console.
- Events reappearing in the end device data view after clearing them when navigating back and forth.

## [3.16.0] - 2021-11-12

### Added

- `ttn_lw_as_subscription_sets_publish_success_total` and `ttn_lw_as_subscription_sets_publish_failed_total` metrics to track the number of subscription set publish attempts.
- Application Server advanced distribution settings:
  - `as.distribution.global.individual.subscription-blocks` controls if the Application Server should block while publishing traffic to individual global subscribers (such as MQTT clients).
  - `as.distribution.global.individual.subscription-queue-size` controls how many uplinks the Application Server should buffer for an individual global subscriber. Note that when the buffer is full, the Application Server will drop the uplinks if `--as.distribution.global.individual.subscription-blocks` is not enabled. Use a negative value in order to disable the queue.
  - `as.distribution.local.broadcast.subscription-blocks` controls if the Application Server should block while publishing traffic to broadcast local subscribers (such as webhooks and application packages matching).
  - `as.distribution.local.broadcast.subscription-queue-size` controls how many uplinks the Application Server should buffer for an broadcast local subscriber. Has the same semantics as `--as.distribution.global.individual.subscription-queue-size`.
  - `as.distribution.local.individual.subscription-blocks` controls if the Application Server should block while publishing traffic to individual local subscribers (such as PubSub integrations).
  - `as.distribution.local.individual.subscription-queue-size` controls how many uplinks the Application Server should buffer for an individual local subscriber. Has the same semantics as `--as.distribution.global.individual.subscription-queue-size`.
- `ttn_lw_gs_txack_received_total`, `ttn_lw_gs_txack_forwarded_total` and `ttn_lw_gs_txack_dropped_total` metrics, which track the transmission acknowledgements from gateways.
- `gs.txack.receive`, `gs.txack.drop` and `gs.txack.forward` events, which track the transmission acknowledgements from gateways.
- `ttn-lw-stack as-db migrate` command to migrate the Application Server database. This command records the schema version and only performs migrations if on a newer version.
  - Use the `--force` flag to force perform migrations.
- Server-side event filtering with the `names` field.

### Changed

- Gateway Server default UDP worker count has been increased to 1024, from 16.
- Application Server webhooks and application packages default worker count has been increased to 1024, from 16.
- Application Server no longer sets the end device's `session.started_at` and `pending_session.started_at`. The session start time should be retrieved from the Network Server, per API specification.
  - This requires an Application Server database migration (`ttn-lw-stack as-db migrate`) to clear the `started_at` field in existing (pending) sessions.
- Console changing to server-side event filtering (used to be client-side).

### Removed

- The `ttn_lw_gs_status_failed_total`, `ttn_lw_gs_uplink_failed_total` metrics. `ttn_lw_gs_status_dropped_total` and `ttn_lw_gs_uplink_dropped_total` should be used instead, as they contain the failure cause.
- The `gs.status.fail` and `gs.up.fail` events. `gs.status.drop` and `gs.up.drop` should be used instead, as they contain the failure cause.
- The `data_rate_index` field in uplink message metadata. Observe the fully described data rate in the `data_rate` field instead.
- LoRaWAN data rate index reported to LoRa Cloud DMS.
- Dockerfile doesn't define environmental variables `TTN_LW_BLOB_LOCAL_DIRECTORY`, `TTN_LW_IS_DATABASE_URI` and `TTN_LW_REDIS_ADDRESS` anymore. They need to be set when running the container: please refer to `docker-compose.yml` for example values.
- `CockroachDB` from development tooling as well as config option within `docker-compose.yml`.
  - This also changes the default value of the `--is.database-uri` option, so it can connect to the development Postgres database by default.

### Fixed

- Handling of NaN values in our JSON API.
- Receiver metadata from more than one antenna is now available in messages received from Packet Broker.
- Unhelpful error message when aborting the OIDC Login in the Console.
- Parsing of multi-word description search queries.

## [3.15.3] - 2021-10-26

### Fixed

- Gateway disconnection when location updates from status messages are enabled.
- Table entries not allowing to be opened in new tabs in the Console.
- Right clicking on table entries navigating to respective entity in the Console.

## [3.15.2] - 2021-10-22

### Added

- `tls.cipher-suites` config option to specify used cipher suites.
- Support for enhanced security policies of Packet Broker services.
- Handling of MAC and PHY versions in end device forms based on selected frequency plan in the Console.
- Support for scheduling downlink messages as JSON in the Console.
- Support for Packet Broker authentication through LoRaWAN Backend Interfaces. This adds the following configuration options:
  - `interop.public-tls-address`: public address of the interop server. The audience in the incoming OAuth 2.0 token from Packet Broker is verified against this address to ensure that other networks cannot impersonate as Packet Broker;
  - `interop.packet-broker.enabled`: enable Packet Broker to authenticate;
  - `interop.packet-broker.token-issuer`: the issuer of the incoming OAuth 2.0 token from Packet Broker is verified against this value.
- Support for LoRaWAN Backend Interfaces in Identity Server to obtain an end device's NetID, tenant ID and Network Server address with the use of a vendor-specifc extension (`VSExtension`). This adds the following configuration options:
  - `is.network.net-id`: the NetID of the network. When running a Network Server, make sure that this is the same value as `ns.net-id`.
  - `is.network.tenant-id`: the Tenant ID in the host NetID. Leave blank if the NetID that you use is dedicated for this Identity Server.
- Configuration option `experimental.features` to enable experimental features.
- Tooltip descriptions for "Last activity" values (formerly "Last seen") and uplink/downlink counts in the Console.
- Status pulses being triggered by incoming data in the Console.
- Packet broker page crashing when networks with a NetID of `0` are present.
- Allowing to toggle visibility of sensitive values in text inputs in the Console.
- Webhook failed event.

### Changed

- Searching for entity IDs is now case insensitive.
- Renamed entitie's "Last seen" to "Last activity" in the Console.
- The database queries for determining the rights of users on entities have been rewritten to reduce the number of round-trips to the database.
- The default downlink path expiration timeout for UDP gateway connections has been increased to 90 seconds, and the default connection timeout has been increased to 3 minutes.
  - The original downlink path expiration timeout was based on the fact that the default `PULL_DATA` interval is 5 seconds. In practice we have observed that most gateways actually send a `PULL_DATA` message every 30 seconds instead in order to preserve data transfer costs.
- The default duration for storing (sparse) entity events has been increased to 24 hours.

### Removed

- Option to select targeted stack components during end device import in the Console.

### Fixed

- LoRaWAN Backend Interfaces 1.1 fields that were used in 1.0 (most notably `SenderNSID` and `ReceiverNSID`). Usage of `NSID` is now only supported with LoRaWAN Backend Interfaces 1.1 as specified.
- Connection status not being shown as toast notification.
- Registering and logging in users with 2 character user IDs in the Account App.
- Frequency plan display for the gateway overview page in the Console.
- Profile settings link not being present in the mobile menu in the Console.
- Calculation of "Last activity" values not using all available data in the Console.
- Layout jumps due to length of "Last activity" text.
- Invalid `session` handling in Network Layer settings form in the Console.

### Security

- Network Servers using LoRaWAN Backend Interfaces to interact with the Join Server can now provide a single Network Server address in the X.509 Common Name of the TLS client certificate (the old behavior) or multiple Network Server addresses in the X.509 DNS Subject Alternative Names (SANs). DNS names have precedence over an address in the Common Name.

## [3.15.1] - 2021-10-01

### Added

- Packet Broker gateway visibility management (default settings only). See `ttn-lw-cli packetbroker home-networks gateway-visibilities --help` for more information.

### Changed

- The Gateway Server worker pools may now drop workers if they are idle for too long.
- FPort = 0 uplinks are no longer decoded by the Application Server, and the Network Server no longer provides the frame payload to the Application Server for these messages.

### Fixed

- Emails to admins about requested OAuth clients.
- `session` handling for joined OTAA end devices in the Console.
- Empty Join Server address handling in end device creation form in the Console.
- Data Rate to data rate index matching for uplinks and downlinks.

## [3.15.0] - 2021-09-17

### Added

- RPC to query supported PHY versions for a given Band ID.
- Non-TLS LNS endpoint support.

### Changed

- Update to Go 1.17.
- LBS timestamp rollover threshold.
- Layout of error pages.
- The Application Server worker pools may now drop workers if they are idle for too long.
- Improved error page UX in the Console.

### Fixed

- Entity purge handling for non-admin users in the Console.
- URL field validation in webhook forms in the Console when value is not trimmed.
- Not rendering site header and footer for error pages in some situations.
- Not providing a copy button for error pages in some situations.
- Improved errors for invalid URLs.
- Limit length of search queries within tables in the Console to 50 to comply with API validation.
- External Join Server address handling in end device creation form in the Console.
- Updating `supports_class_b` field in the end device general settings page in the Console.

## [3.14.2] - 2021-08-27

### Added

- CLI warnings about insecure connections.
- CLI warnings about using the `--all` flag.
- Packet Broker network listed switch in the Console.
- Improved errors for invalid command-line flags.
- Validation of entity attributes in the Console, with regards to maximum length for keys and values.
- CLI command to decode raw LoRaWAN frames (`ttn-lw-cli lorawan decode`), useful for debugging purposes.
- Options to restore or purge deleted applications, gateways and organizations in the Console.
- Handling of default mac settings values when manually registering end devices in the Console.
- Add a new `class_b_c_downlink_interval` field that can be configured to set the minimum interval between a network initiated downlink (Class B & Class C) and an arbitrary downlink per device.
- Retrieve count of upstream messages from the Storage Integration by end device.
  - See the new `GetStoredApplicationUpCount` RPC.
  - See the new `ttn-lw-cli applications storage count` and `ttn-lw-cli end-devices storage count` CLI commands.

### Changed

- The Identity Server now returns a validation error when trying to update the EUIs of an end device.
- Network Server no longer accepts RX metadata from Packet Broker if the originating forwarder network equals the current Network Server (by NetID and cluster ID, based on`ns.net-id` and `ns.cluster-id` configuration). This avoids duplicate RX metadata as well as redundant downlink scheduling attempts through Packet Broker after the cluster's Gateway Server already failed to schedule.
- Usability of the end device import function in the Console.
  - Show a per-device report when errors occur.
  - More structural changes to the process to improve UX.

### Removed

- Packet Broker mutual TLS authentication; only OAuth 2.0 is supported now.
- `request_details` from errors in the Console.

### Fixed

- Generated CLI configuration for The Things Stack Community Edition.
- End device access with limited rights in the Console.
- Parsing of ID6 encoded EUIs from Basic Station gateways.
- Warnings about unknown fields when getting or searching for gateways.
- Internal Server Errors from `pkg/identityserver/store`.
- Console rendering blank pages in outdated browsers due to missing or incomplete internationalization API.
- Error in edit user form (Console) when submitting without making any changes.
- `description` field not being fetched in edit user form (admin only) in the Console.
- Ignore invalid configuration when printing configuration with `ttn-lw-cli config` or `ttn-lw-stack config`.
- Emails about API key changes.
- Avoid rendering blank pages in the Console for certain errors.
- Blank page crashes in the Console for certain browsers that do not fully support `Intl` API.
- End device session keys handling in the Console.
- Byte input width in Safari in the Console.

## [3.14.1] - 2021-08-06

### Added

- New config option `--as.packages.timeout` to control the message processing timeout of application packages.
- Option to view and copy error details in full view errors in the Console.
- Metrics for CUPS requests.
- Language chooser in the footer in the Console.
- Japanese language support in the Console.

### Changed

- Cache Root CA for client TLS configuration.
- Identity Server no longer allows removing the `_ALL` right from entity collaborators if that leaves the entity without any collaborator that has the `_ALL` right.
- The Network Server application uplink queue may now be skipped if the Application Server peer is available at enqueue time.
- The interval for updating gateways in Packet Broker is now 10 minutes (was 5 minutes) and the timeout is 5 seconds (was 2 seconds).

### Fixed

- Improved errors when ordering search requests by non-existent fields.
- LNS authentication key handling for gateways in the Console.

## [3.14.0] - 2021-07-23

### Added

- Gateway antenna placement; unknown, indoor or outdoor. This can now be specified with CLI, e.g. for the first antenna: `ttn-lw-cli gateways set <gateway-id> --antenna.index 0 --antenna.placement OUTDOOR`. The antenna placement will be reported to Packet Broker Mapper.
  - This requires a database schema migration (`ttn-lw-stack is-db migrate`) because of the added columns.
- Payload formatter length validation in the Console.
- User session management (listing and deleting) in the Identity Server and the CLI.
- Improved logging for the OAuth server.
- LR-FHSS modulation
  - Additional fields for the Gateway and Rx Metadata API. This requires a database schema migration (`ttn-lw-stack is-db migrate`) because of the added columns.
  - Support for LR-FHSS fields when translating uplink messages with the UDP protocol.
- Network Server now appends network identifiers in forwarded uplink messages. These are populated from the `ns.net-id` and the new `ns.cluster-id` configuration option.
  - See the new `uplink_message.network_identifiers.net_id`, `uplink_message.network_identifiers.cluster_id` and `uplink_message.network_identifiers.tenant_id` fields.
  - This can be useful for HTTP webhooks to determine the Network Server that received and forwarded an uplink message.
- `GetDefaultMACSettings` RPC for requesting the default and desired MAC settings for a Band (Frequency Plan) and LoRaWAN regional parameters version.
- Error handling for missing templates in device repository form in the Console.
- Opt out of Packet Broker for individual gateways, see the new `disable_packet_broker_forwarding` gateway option.
  - This requires a database schema migration (`ttn-lw-stack is-db migrate`) because of the added columns.
  - This is only relevant when Packet Broker is enabled and configured by the network operator.
- Gateways are now disconnected when settings affecting the connection with Gateway Server change. Use the `gs.fetch-gateway-interval` and `gs.fetch-interval-jitter` to configure how often the gateway is fetched from the entity registry.
- Small UX improvements to the LoRaCloud DAS forms in the Console.
- End device first activation timestamp in the Identity Server end device store.
  - This requires a database schema migration (`ttn-lw-stack is-db migrate`) because of the added columns.
- `AppJs` interface for applications to get the LoRaWAN AppSKey directly from the Join Server.
- Console support for DevEUI generation from the configured DevEUI address block.
  - This requires `console.ui.dev-eui-issuing-enabled` and `console.ui.dev-eui-app-limit` to be set with the same values as in the Identity Server configuration.
- Gateway antenna placement selection in the Console.

### Changed

- When a gateway uplink message contains duplicate data uplinks, only the one with the highest RSSI are forwarded.
- The HTTP port now allows HTTP/2 connections over cleartext (h2c).
- `ttn-lw-stack ns-db migrate` command records the schema version and only performs migrations if on a newer version.
  - Use the `--force` flag to force perform migrations.
- Any authenticated user in the network can now list the collaborators of entities in the network.
- The search RPCs no longer require fields to be specified in the field mask when those fields are already specified as filters.
- When generating client configuration with the CLI `use` command, automatically set the correct Identity Server and OAuth Server addresses for The Things Stack Cloud and The Things Stack Community Edition.

### Removed

- The `old` log format.

### Fixed

- Network Server ADR algorithm data rate adjustment behavior on negative margin.
- CLI `gateway set --antenna.remove` command failing to remove gateway antennas in some cases.
- CLI `gateway set --antenna.gain <gain>` command crashing when no gateway antennas are present.
- Webhook template path variable expansion of query parameters.
- LBS LNS Auth Secret displays garbage value when updated.
- Transmit confirmation messages for LoRa Basics Station gateways.
- Instability and frequent crashes when internet connection is lost in the Console.
- Panic in GCS when CUPS rotation is set without a key.
- Rate limiting for `GatewayRegistry.GetGatewayIdentifiersForEUI` is now applied per gateway EUI.
- Network Server ensures that the Band ID in the end device version identifiers match the configured Frequency Plan of the device.

## [3.13.3] - 2021-07-02

### Added

- Email sent to admins when an OAuth client is requested by a non-admin user.
- Packet Broker UI in the Console (admin only).
- New config option `--console.oauth.cross-site-cookie` to control access to OAuth state cookie between origins.
  - This option needs to be set to `true` (default is `false`) in multi-cluster deployments in order to support OAuth clients that use POST callbacks.
- Application Server forwards upstream messages of type `ApplicationDownlinkSent` for application downlink messages that were acknowledged with a TxAck message from the gateway.
  - MQTT clients can subscribe to the topic `v3/{application-id}/devices/{device-id}/down/sent`.
  - For HTTP webhooks, make sure that the **Downlink Sent** messages are enabled.
- Query for the most recent application messages from the Storage Integration API with the new `last` parameter (for example, `?last=10m` or `?last=2h`). See also `--last` argument for the `ttn-lw-cli applications storage get` and `ttn-lw-cli end-devices storage get` commands.
- A location solved message is published automatically by Application Server when the decoded payload contains coordinates (e.g. `latitude` and `longitude`, among other combinations, as well as support for accuracy and altitude).
- Configuration option to include Packet Broker metadata in uplink messages: `pba.home-network.include-hops`. By default, this is now disabled.
- Update gateway identity, status, antennas, frequency plan, location and receive and transmit rates to Packet Broker Mapper. Mapping is enabled when the Forwarder role is enabled. The following new configuration options are introduced to change the default behavior:
  - `gs.packetbroker.update-gateway-interval`: Update gateway interval
  - `gs.packetbroker.update-gateway-jitter`: Jitter (fraction) to apply to the update interval to randomize intervals
  - `gs.packetbroker.online-ttl-margin`: Time to extend the online status before it expires
  - `pba.mapper-address`: Address of Packet Broker Mapper
  - `pba.forwarder.gateway-online-ttl`: Time-to-live of online status reported to Packet Broker

### Changed

- Low-level log messages from the `go-redis` library are printed only when the log level is set to `DEBUG`.
- GS will discard repeated gateway uplink messages (often received due to buggy gateway forwarder implementations). A gateway uplink is considered to be repeated when it has the same payload, frequency and antenna index as the last one.
  - The new `gs_uplink_repeated_total` metric counts how many repeated uplinks have been discarded.
  - A `gs.up.repeat` event is emitted (once per minute maximum) for gateways that are stuck in a loop and forward the same uplink message.
- For ABP sessions, the CLI now requests a DevAddr from the Network Server instead of generating one from the testing NetID.
- Descriptions, tooltips and defaults for checkboxes for public gateway status and location in the Console.
- All HTTP requests made by The Things Stack now contain a `User-Agent` header in the form of `TheThingsStack/{version}`.
- No connection to Packet Broker is being made when neither the Forwarder nor the Home Network role is enabled.
- Increase the default size limit for payload formatter scripts to 40KB (up from 4KB). The maximum size enforced at API level is 40KB (up from 16KB).
  - For more context see [issue #4053](https://github.com/TheThingsNetwork/lorawan-stack/issues/4053) and [issue #4278](https://github.com/TheThingsNetwork/lorawan-stack/issues/4278).

### Fixed

- Parse error in Webhook Templates.
- Application deletion handling in the Console.
- Error when logging into the Console when using connections without TLS.
- Account for antenna gain when the gateway is not authenticated (i.e. UDP gateway).
- Preserve antenna gain when the gateway status message contains GPS coordinates.
- Location map coordinate selection in the Console.
- Rights required for reading scheduled downlinks.

## [3.13.2] - 2021-06-17

### Added

- Configurable log formats with the `log.format` configuration option.
  - The `console` format that prints logs as more human-friendly text. This is the new default.
  - The `json` format that prints logs as JSON. This is the recommended format for production deployments.
  - The `old` format (deprecated). This can be used if you need to adapt your log analysis tooling before v3.14.
- `ttn_lw_gs_ns_uplink_latency_seconds`, `ttn_lw_ns_as_uplink_latency_seconds` and `ttn_lw_gtw_as_uplink_latency_seconds` metrics to track latency of uplink processing.
- Signing of releases.
- Hard delete option to delete applications, gateways and organizations in the Console.

### Changed

- Relaxed the cookie policy for cross-origin requests from Strict to Lax.
- Changed the cookie policy for OAuth state to None.

### Deprecated

- The `old` log format is deprecated and will be removed in v3.14.

### Fixed

- Permissions issue for reading and writing gateway secrets in the Console.
- Current and future rights selection for organization collaborators in the Console.
- Current and future rights selection for user api keys in the Console.
- Low or no throughput of message handling from Packet Broker when the ingress is high when Packet Broker Agent starts.
- Unset ADR bit in downlink messages to multicast devices.

## [3.13.1] - 2021-06-04

### Added

- More contextual tooltips to end device and gateway form fields in the Console.
- Warnings in the Console when changing or revoking your own access to an entity.

### Changed

- Do not print error line logs for rate limited gRPC and HTTP API requests.
- The `ttn_lw_log_log_messages_total` metric was renamed to `ttn_lw_log_messages_total` and has an additional `error_name` label.
- Authenticated users now have access to gateway status and location when those are set to public.
- Cookies are no longer allowed in cross-origin requests to the HTTP API. Applications must instead use Bearer tokens in the Authorization header.

### Fixed

- Downlink queue eviction on FCnt mismatch.
- End device payload formatter view crashing in the Console.
- End device overview frequently crashing in the Console.
- Panic on empty downlink in zero indexed downlink token.

## [3.13.0] - 2021-05-20

### Added

- Searching Packet Broker networks with `--tenant-id-contains` and `--name-contains` flags.
- Listing all listed Packet Broker networks with `ttn-lw-cli packetbroker networks list`.
- Include end device version identifiers in upstream messages (see `uplink_message.version_ids.brand_id`, `uplink_message.version_ids.model_id`, `uplink_message.version_ids.firmware_version`, `uplink_message.version_ids.hardware_version` and `uplink_message.version_ids.band_id` fields).
- Reporting uplink and downlink message delivery state changes to Packet Broker. This will be used for statistical purposes (e.g. which message is processed successfully or why it errored) as well as LoRaWAN roaming (the `XmitDataAns` result code).
- Setting API key expiry via `--api-key-expiry` flag using RFC3339 format.
  - This requires a database schema migration (`ttn-lw-stack is-db migrate`) because of the added columns.
- Events storage in the Redis events backend. This can be enabled with the new `events.redis.store.enable` option. The new options `events.redis.store.ttl`, `events.redis.store.entity-ttl`, `events.redis.store.entity-count` and `events.redis.store.correlation-id-count` can be used to configure retention.
- RPC to find related events by correlation ID.
- CLI command `events find-related`.
- Support for loading Device Repository profiles from different vendors if specified. This allows reusing standard end device profiles from module makers and LoRaWAN end device stack vendors.
- Filtering out verbose events in the event views in the Console.
- The `gs.up.forward` event now includes the host an uplink was forwarded to.
- Previews for `*.update` events in the Console.
- The Console can now show recent historical events in networks that have events storage enabled.
- Add a new `mac_settings.desired_max_eirp` field that can be configured to set the desired MaxEIRP value per device.
- Support loading rate limiting profile configuration from external sources. When set, they will override embedded configuration. See `rate-limiting.config-source`, `rate-limiting.directory`, `rate-limiting.url` and `rate-limiting.blob.*` configuration options.
- `IssueDevEUI` RPC for requesting a DevEUI from a configured IEEE MAC block for devices per application.
  - This requires a database schema migration (`ttn-lw-stack is-db migrate`) because of the added `eui_blocks` table and `dev_eui_counter`
    column in applications table.
  - This requires a new `dev-eui-block` configuration setting.

### Changed

- User IDs now have a minimum length of 2 instead of 3, so that more users coming from v2 can keep their username.
- Disabled device uplink simulation and downlink message sending when skipping payload crypto.
- The UpdateAPIKey RPCs now take a fieldmask.
- The Gateway Server no longer sends `gs.up.drop` event if the Network Server does not handle an uplink message, or if the uplink does not match the DevAddr prefix of an upstream.
- Maximum size for user-defined payload formatter scripts.
  - The default cap is at 4KB, see the new `as.formatters.max-parameter-length` config option.
  - A maximum cap of 16KB per script is set at the API level.
  - This only prevents setting large payload formatter scripts for new devices and applications; it does not remove payload formatters from existing applications and devices. Scripts sourced from the Device Repository are not affected. See [issue #4053](https://github.com/TheThingsNetwork/lorawan-stack/issues/4053) for more context on this change.
- LoRa Basics Station `router_config` message omits hardware specific fields.
- Showing "Last seen" information in end device tables (replacing "Created").

### Removed

- The `gs.status.forward` event.

### Fixed

- OAuth token exchange for OAuth clients that use Basic auth.
- The CLI now properly returns a non-zero exit status code on invalid commands.
- Gateway connection requests with zero EUI are rejected.
- End device payload formatter reset to `FORMATTER_NONE` in the Console.
- Memory issues when importing end devices in the Console.

## [3.12.3] - 2021-05-06

### Changed

- Optimized storage of recent application uplinks in Application Server.

### Fixed

- Validation of OAuth token exchange requests from the CLI.
- Validation of join-request types when using the Crypto Server backend.
- Application Server session recovery functionality for imported devices.
- Fetching AppSKey when the session is rebuilt but the identifier did not change.

## [3.12.2] - 2021-04-30

### Added

- Contextual tooltips to form fields in the Console.
- C-Style uint32_t representation for end device address field.
- Gateway Configuration Server to the cluster package.
  - This introduces a new config option `cluster.gateway-configuration-server` that needs to be set in multi-instance deployments.
- Uplink storage for integrations in the Application Server. The number of uplinks stored per end device may be configured via the config option `as.uplink-storage.limit`.
- LoRaCloud GLS multi frame request support.
- LoRaCloud GNSS request support.
- LoRaCloud WiFi request support.

### Changed

- Allow the LinkADRReq commands to lower the data rate used by the end devices.

### Fixed

- Occasional crashes in the ratelimit middleware.
- Handling of zero EUI CUPS update-info requests.
- Backend validation messages for some forms.
- Gateway downlink message previews not displaying correctly in the event view of the Console.
- Importing end devices from the Console would occasionally ignore some device MAC settings fields.

## [3.12.1] - 2021-04-15

### Added

- Payload formatter testing functionality in the Console.
- Options in the Identity Server to reject passwords that contain the user ID (`is.user-registration.password-requirements.reject-user-id`) or common passwords (`is.user-registration.password-requirements.reject-common`).

### Changed

- Network Server now takes uplink data rate index for ADR.
- Event streams are now closed when the callers rights are revoked.

### Fixed

- It is no longer possible to accidentally create API keys without any rights.
- Application overview page crashing for collaborators without certain rights.
- `mac_settings.factory_preset_frequencies` handling in US-like bands.

### Security

- This release fixes an issue that prevented some request messages from being validated correctly, allowing invalid values in certain fields.

## [3.12.0] - 2021-04-06

### Added

- API and CLI commands for listing, searching for and restoring recently deleted applications, OAuth clients, gateways, organizations and users.
- State Description fields for adding context to the (rejected, flagged, suspended) state of Users and OAuth clients.
  - This requires a database schema migration (`ttn-lw-stack is-db migrate`) because of the added columns.
- Searching for gateways by EUI.
- Searching for users and OAuth clients by state.
- Gateway Server forwards Tx Acknowlegdment packets to the Network Server for scheduled downlinks. These can be used by the Network Server to forward `downlink_ack` upstream messages to the Application Server.
- UDP connection error caching. The duration can be configured via the `gs.udp.connection-error-expires` configuration entry.
- Option to require individual gateways to use authenticated connections.
  - This requires a database schema migration (`ttn-lw-stack is-db migrate`) because of the added columns.
- Login Tokens (magic login links) that can be used for password-less login.
  - This requires a database schema migration (`ttn-lw-stack is-db migrate`) because of the added columns.
  - This feature is disabled by default; use the new `is.login-tokens.enabled` option to enable it.
- Packet Broker registration, configuration of routing policies, listing home networks and viewing routing policies set by forwarding networks. See `ttn-lw-cli packetbroker --help` for more information.
- Support LoRa 2.4 GHz with Packet Broker.
- Include gateway identifiers from Packet Broker in metadata.
- Session and MAC state import functionality. This means that devices can be migrated without rejoin.
- Rate limiting for HTTP endpoints, gRPC endpoints, MQTT, UDP and WebSockets connections.
  - Rate limiting is disabled by default. Refer to the `rate-limiting` configuration entry to enable.
- Profile settings link to header dropdown menu.

### Changed

- Changed the pub/sub channels that the Redis backend of the Events system uses.
- Changed the encoding of events transported by the Redis backend of the Events system.
- All external HTTP calls are now using TLS client configuration. This fixes issues where HTTP calls would fail if custom (e.g. self-signed) CAs were used.
- All external HTTP calls are now using a default timeout. This fixes issues where HTTP calls would stall for a long time.
- All value wrappers now are encoded and decoded as the value being wrapped in JSON. That means, that, e.g. format of `mac_settings.rx1_delay` is changed from `{"value": 2}` to just `2`.
- Changed the error that is returned when attempting to validate already validated contact info.
  - This requires a database schema migration (`ttn-lw-stack is-db migrate`) because of the added column.
- Update Go to 1.16
- Network Server now performs more strict validation and will disallow creation and updates of invalid devices.
- DevEUI is not required for multicast devices anymore, regarding of LoRaWAN version.

### Fixed

- Incorrect documentation url for event details data formats.
- Search functionality for applications, gateways and organizations in the Console.
- Error handling of end device template formats for the application overview page in the Console.
- Payload size limits for AU915 data rates 8 and 9, which are now consistent with Regional Parameters RP002-1.0.2.
- Payload size limit calculation in Network Server.
- Occasional panic in Network Server on downlink with corrupted device states.
- Occasional panic in Identity Server on extracting log fields from invalid requests.
- Print an error message stating that the Storage Integration is not available in the open source edition of The Things Stack when trying to execute `ttn-lw-stack storage-db` commands.

## [3.11.3] - 2021-03-19

### Added

- `sentry.environment` configuration option to set the `environment` tag on Sentry reports.
- TR005 QR code format, with ID `tr005`.
- LoRa Cloud Geolocation Services support for TOA/RSSI end device geolocation.

### Changed

- Default value of `gs.udp.addr-change-block` is now 0, which disables the IP firewall for UDP traffic. Deployments that need to enforce the IP check should set a value greater than 0. Note that the new default value makes UDP connections less secure.
- Prevent flooding logs with "Packet Filtered" messages when UDP gateways exceed the maximum rate limit. Only one message per minute will be printed for each gateway.

### Deprecated

- TR005 Draft 2 and 3 QR code formats. Use the final version of the technical recommendation, with ID `tr005`.

### Fixed

- Downlink queue operations on ABP devices not working under specific circumstances.
- NwkKey handling for end devices in the Console.

## [3.11.2] - 2021-03-05

### Added

- Pagination flags for the `users oauth authorizations list` and `users oauth access-tokens list` CLI commands.
- End device ID generation based on DevEUI in The LoRaWAN Device Repository creation form in the Console.
- `remote_ip` and `user_agent` metadata on OAuth events.
- `created_at` and `updated_at` fields to API Keys.
- Telemetry for Packet Broker Agent.
- User rights check for managing API keys in the Console.

### Changed

- `temp` field of the UDP stats message is now type `float32` (pointer).

### Fixed

- Ocassional race condition in uplink matching with replicated Network Server instances.
- Ocassional race condition when matching pending sessions.
- Conflict error when registering an end device via the wizard in the Console.
- Pagination in the `List` and `ListTokens` RPCs of the `OAuthAuthorizationRegistry`.
- Event name on user login.
- Application uplink queue handling in Network Server.
- Application Server session desynchronization with the Network Server. The Application Server will now attempt to synchronize the end device session view on downlink queue operational errors. This fixes the `f_cnt_too_low` and `unknown_session` errors reported on downlink queue push and replace.
- Panic while generating SX1301 config for frequency plans without radio configuration.

## [3.11.1] - 2021-02-18

### Added

- Profile settings view to the Account App.
  - Functionality to change basic profile information, such as name, email address and profile picture.
  - Functionality to update the account password.
  - Functionality to delete the account.

### Changed

- Improved logging.

### Fixed

- Synchronization in Gateway Server scheduler that caused race conditions in scheduling downlink traffic.

## [3.11.0] - 2021-02-10

### Added

- Reset functionality in Network Server, which resets session context and MAC state (see `ttn-lw-cli end-devices reset` command). For OTAA all data is wiped and device must rejoin, for ABP session keys, device address and downlink queue are preserved, while MAC state is reset.
- Store and retrieve Gateway Claim Authentication Code from database.
  - This requires a database schema migration (`ttn-lw-stack is-db migrate`) because of the added column.
  - This uses the same encryption key set using the `is.gateways.encryption-key-id` configuration option.
- Improved handling of connection issues in the Console, as well as automatic reconnects.
- Helpful details for synthetic meta events in the data view of the Console.
- Support field mask paths in Storage Integration API requests.
- CUPS redirection.
  - This requires a database schema migration (`ttn-lw-stack is-db migrate`) because of the added columns.
- Configuration option (`is.user-registration.enabled`) to enable or disable user registrations.
- Missing CLI commands for getting single API keys or collaborators for entities.
- New Account App for authentication, authorization and account related functionality.
  - This introduces various UX improvements and new designs around e.g. user login, registration and the "forgot password" flow.
- Integrate Device Repository.
- Device Repository component to integrate [Device Repository](https://github.com/TheThingsNetwork/lorawan-devices) with The Things Stack. See the `dr` configuration section.
  - The Device Repository database is bundled automatically into Docker release images. See the `ttn-lw-stack dr-db init` command to manually fetch the latest changes.
- Device repository service to the JavaScript SDK.
- Choosing array representation for end device session keys as well as gateway EUI.

### Changed

- Network Server does not store `recent_uplinks`, `recent_adr_uplinks` and `recent_downlinks` anymore.
- Improved Network Server downlink task performance.
- Improved Network Server matching performance.
- Network Server matching mapping in the database.
  - This requires a database migration (`ttn-lw-stack ns-db migrate`).
- Sending a non-empty implicitly specified field disallowed field will now cause RPCs to fail. E.g. if RPC supports paths `A` and `A.B`, sending value with `A.C` non-empty and field mask `A` would result in an error.
- Improved content of emails sent by the Identity Server.
- Stricter validation of the maximum length of string fields, binary fields, lists and maps.
- Frequency plans and webhook templates are now included in Docker images, and used by default, instead of fetching directly from GitHub.
- JavaScript entrypoints changed from `oauth.css` and `oauth.js` to `account.css` and `account.css`. Note: For deployments using custom frontend bundles (e.g. via `--is.oauth.ui.js-file`), the filenames have to be updated accordingly as well.

### Removed

- Application Server linking. The Network Server now pushes data to the cluster Application Server instead.
  - Applications which desire to handle payload decryption within their own domains should disable payload decryption at application or device level and decrypt the payload on their own end.
  - While not backwards compatible, the decision to remove linking was heavily motivated by scalability concerns - the previous linking model scales poorly when taking high availability and load balancing concerns into account.
- The option to disable CUPS per gateway `gcs.basic-station.require-explicit-enable`.

### Fixed

- Network Server DevStatusReq scheduling conditions in relation to frame counter value.
- Missing `authentication`, `remote_ip` and `user_agent` fields in events when using event backends other than `internal`.
- Handling of `DLChannelReq` if dependent `NewChannelReq` was previously rejected.
- Login after user registration leading to dead-end when originally coming from the Console.
- Frame counter display of end devices on initial page load in the Console.
- AU915-928 data rate indexes in Regional Parameter specification versions below 1.0.2b.

## [3.10.6] - 2021-01-12

### Added

- Configuration option `is.admin-rights.all` to grant admins all rights, including `_KEYS` and `_ALL`.
- Configuration option `is.user-registration.contact-info-validation.token-ttl` to customize the validity of contact information validation tokens.
- `ttn-lw-stack` CLI command for creating an API Key with full rights on a user.

### Changed

- Packet Broker API version to `v3.2.0-tts` and routing API to `v1.0.2-tts`.
- Emails with temporary tokens now also show when these tokens expire. Custom email templates can use `{{ .TTL }}` and `{{ .FormatTTL }}` to render the expiry durations.

### Deprecated

- Packet Broker mutual TLS authentication: use OAuth 2.0 client credentials instead; set `pba.authentication-mode` to `oauth2` and configure `pba.oauth2`.
- Packet Broker forwarder blacklist setting `pba.home-network.blacklist-forwarder` has become ineffective.

### Fixed

- Do not initiate new contact info validations when old validations are still pending.

## [3.10.5] - 2020-12-23

### Added

- Support for sending end device uplinks using the CLI (see `ttn-lw-cli simulate application-uplink` command).
- Clients can now perform custom ADR by modifying ADR parameters in `mac-state.desired-parameters` of the device.

### Changed

- Form field layouts in the Console (field labels are now dispayed above the field).
- Small structural changes to the custom webhook form in the Console.
- Renamed experimental command `ttn-lw-cli simulate uplink` to `ttn-lw-cli simulate gateway-uplink`.
- Renamed experimental command `ttn-lw-cli simulate join-request` to `ttn-lw-cli simulate gateway-join-request`.

### Fixed

- Removed misleading warning message for missing package data when setting up the storage integration package association.

## [3.10.4] - 2020-12-08

### Added

- Configure application activation settings from the CLI (see `ttn-lw-cli application activation-settings` commands).
- User API keys management to the Console.
- `Purge` RPC and cli command for entity purge (hard-delete) from the database.
- More password validation rules in the user management form in the Console.
- Support for class B end devices in the Console.
- MAC settings configuration when creating and editing end devices in the Console.
- Support for the LR1110 LTV stream protocol.

### Changed

- Branding (updated TTS Open Source logo, colors, etc).

### Fixed

- Simulated uplinks visibility in webhook messages.
- Retransmission handling.
- RTT recording for LBS gateways. The maximum round trip delay for RTT calculation is configurable via `--gs.basic-station.max-valid-round-trip-delay`.
- Memory leak in GS scheduler.

## [3.10.3] - 2020-12-02

### Added

- Configure application activation settings from the CLI (see `ttn-lw-cli application activation-settings` commands).

### Security

- Fixed an issue with authentication on the `/debug/pprof`, `/healthz` and `/metrics` endpoints.

## [3.10.2] - 2020-11-27

### Added

- gRPC middleware to extract proxy headers from trusted proxies. This adds a configuration `grpc.trusted-proxies` that is similar to the existing `http.trusted-proxies` option.

### Changed

- Log field consistency for HTTP and gRPC request logs.

### Fixed

- Uplink frame counter reset handling.
- Uplink retransmission handling in Network Server.
- DevAddr generation for NetID Type 3 and 4, according to errata.
- HTTP header propagation (such as Request ID) to gRPC services.

## [3.10.1] - 2020-11-19

### Added

- More password validation rules in the user management form in the Console.

### Changed

- Limitation of displayed and stored events in the Console to 2000.
- Application Server will unwrap the AppSKey if it can, even if skipping payload crypto is enabled. This is to avoid upstream applications to receive wrapped keys they cannot unwrap. For end-to-end encryption, configure Join Servers with wrap keys unknown to the Application Server.
- More precise payload labels for event previews in the Console.

### Fixed

- Next button title in the end device wizard in the Console.
- Navigation to the user edit page after creation in the Console.
- The port number of the `http.redirect-to-host` option was ignored when `http.redirect-to-tls` was used. This could lead to situations where the HTTPS server would always redirect to port 443, even if a different one was specified.
  - If the HTTPS server is available on `https://thethings.example.com:8443`, the following flags (or equivalent environment variables or configuration options) are required: `--http.redirect-to-tls --http.redirect-to-host=thethings.example.com:8443`.
- Status display on the error view in the Console.
- Event views in the Console freezing after receiving thousands of events.
- Wrong FPort value displayed for downlink attempt events in the Console.
- Network Server sending duplicate application downlink NACKs.
- Network Server now sends downlink NACK when it assumes confirmed downlink is lost.
- Network Server application uplink drainage.

## [3.10.0] - 2020-11-02

### Added

- Gateway Configuration Server endpoint to download UDP gateway configuration file.
  - In the Console this requires a new `console.ui.gcs.base-url` configuration option to be set.
- Support for sending end device uplinks in the Console.
- PHY version filtering based on LoRaWAN MAC in the Console.
- Meta information and status events in the event views in the Console.
- Support for setting the frame counter width of an end device in the Console.
- Include consumed airtime metadata in uplink messages and join requests (see `uplink_message.consumed_airtime` field).
- Add end device location metadata on forwarded uplink messages (see `uplink_message.locations` field).
- Store and retrieve LBS LNS Secrets from database.
  - This requires a database schema migration (`ttn-lw-stack is-db migrate`) because of the added column.
  - To encrypt the secrets, set the new `is.gateways.encryption-key-id` configuration option.
- Storage Integration API.
- CLI support for Storage Integration (see `ttn-lw-cli end-devices storage` and `ttn-lw-cli applications storage` commands).
- Network Server does not retry rejected `NewChannelReq` data rate ranges or rejected `DLChannelReq` frequencies anymore.
- Functionality to allow admin users to list all organizations in the Console.
- Downlink count for end devices in the Console.
- Support for Application Activation Settings in the Join Server to configure Application Server KEK, ID and Home NetID.
- Downlink queue invalidated message sent upstream by Application Server to support applications to re-encrypt the downlink queue when Application Server skips FRMPayload crypto.
- Navigation to errored step in the end device wizard in the Console.
- Reference available glossary entries for form fields in the Console.

### Changed

- Decoded downlink payloads are now published as part of downlink attempt events.
- Decoded downlink payloads are stored now by Network Server.
- Raw downlink PHY payloads are not stored anymore by Network Server.
- Move documentation to [lorawan-stack-docs](https://github.com/TheThingsIndustries/lorawan-stack-docs).
- Improve LinkADRReq scheduling condition computation and, as a consequence, downlink task efficiency.
- CUPS Server only accepts The Things Stack API Key for token auth.
- Improve MQTT Pub/Sub task restart conditions and error propagation.
- Pausing event streams is not saving up arriving events during the pause anymore.
- Gateway server can now update the gateway location only if the gateway is authenticated.
- Right to manage links on Application Server is now `RIGHT_APPLICATION_SETTINGS_BASIC`.

### Removed

- Join EUI prefixes select on empty prefixes configuration in Join Server.

### Fixed

- Broken link to setting device location in the device map widget.
- Error events causing Console becoming unresponsive and crashing.
- Incorrect entity count in title sections in the Console.
- Incorrect event detail panel open/close behavior for some events in the Console.
- Improved error resilience and stability of the event views in the Console.
- RSSI metadata for MQTT gateways connected with The Things Network Stack V2 protocol.
- Gateway ID usage in upstream connection.
- Last seen counter for applications, end devices and gateways in the Console.
- `Use credentials` option being always checked in Pub/Sub edit form in the Console.
- FPending being set on downlinks, when LinkADRReq is required, but all available TxPower and data rate index combinations are rejected by the device.
- Coding rate for LoRa 2.4 GHz: it's now `4/8LI`.
- End device import in the Console crashing in Firefox.
- Creation of multicast end devices in the Console.
- Overwriting values in the end device wizard in the Console.
- Redirect loops when logging out of the Console if the Console OAuth client had no logout redirect URI(s) set.
- Event selection not working properly when the event stream is paused in the Console.

## [3.9.4] - 2020-09-23

### Changed

- Detail view of events in the Console moved to the side.
- Display the full event object when expanded in the Console (used to be `event.data` only).

### Fixed

- Performance issues of event views in the Console (freezing after some time).
- Gateway Server panic on upstream message handling.
- Incorrect redirects for restricted routes in the Console.
- Validation of MAC settings in the Network Server.
- Network Server panic when RX2 parameters cannot be computed.

## [3.9.3] - 2020-09-15

### Added

- Add `the-things-stack` device template converter, enabled by default. Effectively, this allows importing end devices from the Console.
- Support for binary decoding downlink messages previously encoded with Javascript or CayenneLPP.
- Common CA certificates available in documentation.
- Service data fields to pub/subs and webhooks in the Console.

### Changed

- MAC commands (both requests and responses) are now only scheduled in class A downlink slots in accordance to latest revisions to LoRaWAN specification.
- Scheduling failure events are now emitted on unsuccessful scheduling attempts.
- Default Javascript function signatures to `encodeDownlink()`, `decodeUplink()` and `decodeDownlink()`.
- Default Class B timeout is increased from 1 minute to 10 minutes as was originally intended.
- Update Go to 1.15
- Application, gateway, organization and end device title sections in the Console.
- Network Server downlink queues now have a capacity - by default maximum application downlink queue length is 10000 elements.
- Improve ADR algorithm loss rate computation.

### Deprecated

- Previous Javascript function signatures `Decoder()` and `Encoder()`, although they remain functional until further notice.

### Fixed

- ISM2400 RX2, beacon and ping slot frequencies are now consistent with latest LoRaWAN specification draft.
- CLI login issues when OAuth Server Address explicitly includes the `:443` HTTPS port.
- Documentation link for LoRa Cloud Device & Application Services in the Lora Cloud integration view in the Console.
- Webhooks and Pub/Subs forms in the Console will now let users choose whether they want to overwrite an existing record when the ID already exists (as opposed to overwriting by default).
- Pub/Sub integrations not backing off on internal connection failures.
- Network Server ping slot-related field validation.
- Memory usage of Network Server application uplink queues.
- Incorrect uplink FCnt display in end device title section.
- Service Data messages being routed incorrectly.

## [3.9.1] - 2020-08-19

### Added

- LoRaCloud DAS integration page in the Console.
- User Agent metadata on published events (when available).
- Option to override server name used in TLS handshake with cluster peers (`cluster.tls-server-name`).

### Changed

- Network Server now only publishes payload-related downlink events if scheduling succeeds.
- Moved remote IP event metadata outside authentication.
- Admins can now set the expiration time of temporary passwords of users.
- Application Server links are no longer canceled prematurely for special error codes. Longer back off times are used instead.

### Fixed

- Authentication metadata missing from published events.
- Under some circumstances, CLI would mistakenly import ABP devices as OTAA.
- Gateway Server could include the gateway antenna location on messages forwarded to the Network Server even if the gateway location was not public.

## [3.9.0] - 2020-08-06

### Added

- API Authentication and authorization via session cookie.
  - This requires a database schema migration (`ttn-lw-stack is-db migrate`) because of the added and modified columns.
  - This changes the `AuthInfo` API response.
- Skipping payload crypto on application-level via application link's `skip_payload_crypto` field.
- Authentication method, ID and Remote IP in events metadata.
- Service data messages published by integrations. Can be consumed using the bundled MQTT server, Webhooks or Pub/Sub integrations.
- Application package application-wide associations support.
- LoRaCloud DAS application package server URL overrides support.
- Key vault caching mechanism (see `--key-vault.cache.size` and `--key-vault.cache.ttl` options).
- Generic encryption/decryption to KeyVault.
- Option to ignore log messages for selected gRPC method on success (see `grpc.log-ignore-methods` option).
- CLI auto-completion support (automatically enabled for installable packages, also see `ttn-lw-cli complete` command).
- Options to disable profile picture and end device picture uploads (`is.profile-picture.disable-upload` and `is.end-device-picture.disable-upload`).
- Options to allow/deny non-admin users to create applications, gateways, etc. (the the `is.user-rights.*` options).
- Admins now receive emails about requested user accounts that need approval.
- Support for synchronizing gateway clocks via uplink tokens. UDP gateways may not connect to the same Gateway Server instance.
- Consistent command aliases for CLI commands.
- Laird gateway documentation.
- Option to allow unauthenticated Basic Station connections. Unset `gs.basic-station.allow-unauthenticated` to enforce auth check for production clusters. Please note that unauthenticated connections in existing connections will not be allowed unless this is set.
- Option to require TLS on connections to Redis servers (see `redis.tls.require` and related options).
- Documentation for `cache` options.
- Documentation for the Gateway Server MQTT protocol.
- Add user page in console.
- Troubleshooting guide.
- API to get configuration from the Identity Server (including user registration options and password requirements).
- Synchronize gateway time by uplink token on downstream in case the Gateway Server instance is not handling the upstream gateway connection.
- Work-around for Basic Station gateways sending uplink frames with no `xtime`.
- Document Network Server API Key requirement for Basic Station.

### Changed

- Remove version from hosted documentation paths.
- Gateway connection stats are now stored in a single key.
- The example configuration for deployments with custom certificates now also uses a CA certificate.
- Increase Network Server application uplink buffer queue size.
- `ttn-lw-cli use` command no longer adds default HTTP ports (80/443) to the OAuth Server address.
- Suppress the HTTP server logs from the standard library. This is intended to stop the false positive "unexpected EOF" error logs generated by health checks on the HTTPS ports (for API, BasicStation and Interop servers).
- Automatic collapse and expand of the sidebar navigation in the Console based on screen width.
- The header of the sidebar is now clickable in the Console.
- Overall layout and behavior of the sidebar in the Console improved.
- Improved layout and screen space utilization of event data views in the Console.
- Allow setting all default MAC settings of the Network Server. Support setting enum values using strings where applicable.

### Deprecated

- End device `skip_payload_crypto` field: it gets replaced by `skip_payload_crypto_override`.

### Fixed

- Inconsistent error message responses when retrieving connection stats from GS if the gateway is not connected.
- Empty form validation in the Console.
- CLI crash when listing application package default associations without providing an application ID.
- Decoding of uplinks with frame counters exceeding 16 bits in Application Server.
- Validation of keys for gateway metrics and version fields.
- Read only access for the gateway overview page in the Console.
- Fix an issue that frequently caused event data views crashing in the Console.
- Application Server contacting Join Server via interop for fetching the AppSKey.
- Low color contrast situations in the Console.
- Application Server pub/sub integrations race condition during shutdown.
- Console webhook templates empty headers error.
- Console MQTT URL validation.
- AFCntDown from the application-layer is respected when skipping application payload crypto.
- RTT usage for calculating downlink delta.
- Synchronize concentrator timestamp when uplink messages arrive out-of-order.

## [3.8.6] - 2020-07-10

### Added

- Payload formatter documentation.
- CLI support for setting message payload formatters from a local file. (see `--formatters.down-formatter-parameter-local-file` and `--formatters.up-formatter-parameter-local-file` options).

### Changed

- Gateway connection stats are now stored in a single key.

### Fixed

- Uplink frame counters being limited to 16 bits in Network Server.

## [3.8.5] - 2020-07-06

### Added

- Option to reset end device payload formatters in the Console.
- Service discovery using DNS SRV records for external Application Server linking.
- Functionality to set end device attributes in the Console.
- Event description tooltip to events in the Console.
- CLI support for setting and unsetting end device location (see `--location.latitude`, `--location.longitude`, `--location.altitude` and `--location.accuracy` options).
- Functionality to allow admin users to list all applications and gateways in the Console.
- Ursalink UG8X gateway documentation.
- Intercom, Google Analytics, and Emojicom feedback in documentation.
- LORIX One gateway documentation.
- Display own user name instead of ID in Console if possible.
- Option to hide rarely used fields in the Join Settings step (end device wizard) in the Console.

### Changed

- JSON uplink message doc edited for clarity.
- The CLI snap version uses the `$SNAP_USER_COMMON` directory for config by default, so that it is preserved between revisions.
- Defer events subscriptions until there is actual interest for events.
- End device creation form with wizard in the Console.

### Removed

- Requirement to specify `frequency_plan_id` when creating gateways in the Console.

### Fixed

- Endless authentication refresh loop in the Console in some rare situations.
- Logout operation not working properly in the Console in some rare situations.
- Handling API key deletion event for applications, gateways, organizations and users.
- Organization API key deletion in the Console.
- CLI now only sends relevant end device fields to Identity Server on create.
- Maximum ADR data rate index used in 1.0.2a and earlier versions of AU915 band.
- End device events stream restart in the Console.
- CLI was unable to read input from pipes.
- Timezones issue in claim authentication code form, causing time to reverse on submission.
- Errors during submit of the join settings for end devices in the Console.

## [3.8.4] - 2020-06-12

### Added

- Metrics for log messages, counted per level and namespace.
- Allow suppressing logs on HTTP requests for user-defined paths (see `--http.log-ignore-paths` option).
- Redux state and actions reporting to Sentry
- Serving frontend sourcemaps in production
- Frequency plan documentation.
- LoRa Basics Station documentation.

### Changed

- Suppress a few unexpected EOF errors, in order to reduce noise in the logs for health checks.

### Fixed

- Packet Broker Agent cluster ID is used as subscription group.
- LinkADR handling in 72-channel bands.
- Data uplink metrics reported by Application Server.

## [3.8.3] - 2020-06-05

### Added

- Favicon to documentation pages.
- Draft template for documentation.

### Changed

- Late scheduling algorithm; Gateway Server now takes the 90th percentile of at least the last 5 round-trip times of the last 30 minutes into account to determine whether there's enough time to send the downlink to the gateway. This was the highest round-trip time received while the gateway was connected.

### Fixed

- Downlink scheduling to gateways which had one observed round-trip time that was higher than the available time to schedule. In some occassions, this broke downlink at some point while the gateway was connected.

## [3.8.2] - 2020-06-03

### Added

- Console logout is now propagated to the OAuth provider.
  - This requires a database migration (`ttn-lw-stack is-db migrate`) because of the added columns.
  - To set the `logout-redirect-uris` for existing clients, the CLI client can be used, e.g.: `ttn-lw-cli clients update console --logout-redirect-uris "https://localhost:8885/console" --redirect-uris "http://localhost:1885/console"`.
- Packet Broker Agent to act as Forwarder and Home Network. See `pba` configuration section.
- JavaScript style guide to our `DEVELOPMENT.md` documentation.
- Schedule end device downlinks in the Console.
- Support for repeated `RekeyInd`. (happens when e.g. `RekeyConf` is lost)
- Validate the `DevAddr` when switching session as a result of receiving `RekeyInd`.
- Error details for failed events in the Console.
- `Unknown` and `Other cluster` connection statuses to the gateways table in the Console.
- LoRaWAN 2.4 GHz band `ISM2400`.
- Unset end device fields using the CLI (see `--unset` option)
- Join EUI and Dev EUI columns to the end device table in the Console.
- CLI creates user configuration directory if it does not exist when generating configuration file.
- Upgrading guide in docs.
- Glossary.
- Event details in the Console traffic view.
- Gateway Server events for uplink messages now contain end device identifiers.
- Setting custom gateway attributes in the Console.
- Pub/Sub documentation.
- Return informative well-known errors for standard network and context errors.
- Error notification in list views in the Console.
- Latest "last seen" info and uplink frame counts for end devices in the Console.
- Latest "last seen" info for applications in the Console.

### Changed

- Conformed JavaScript to new code style guide.
- Removed login page of the Console (now redirects straight to the OAuth login).
- Network Server now records `LinkADRReq` rejections and will not retry rejected values.
- Improved `NewChannelReq`, `DLChannelReq` and `LinkADRReq` efficiency.
- For frames carrying only MAC commands, Network Server now attempts to fit them in FOpts omitting FPort, if possible, and sends them in FRMPayload with FPort 0 as usual otherwise.
- Submit buttons are now always enabled in the Console, regardless of the form's validation state.
- Disabled ADR for `ISM2400` band.
- Network Server will attempt RX1 for devices with `Rx1Delay` of 1 second, if possible.
- Network Server will not attempt to schedule MAC-only frames in ping slots or RXC windows.
- Network Server will only attempt to schedule in a ping slot or RXC window after RX2 has passed.
- Network Server will schedule all time-bound network-initiated downlinks at most RX1 delay ahead of time.
- Network Server now uses its own internal clock in `DeviceTimeAns`.
- Troubleshooting section of `DEVELOPMENT.md`
- Change console field labels from `MAC version` and `PHY version` to `LoRaWAN version` and `Regional Parameters version` and add descriptions

### Fixed

- Handling of device unsetting the ADR bit in uplink, after ADR has been started.
- Invalid `oauth-server-address` in CLI config generated by `use` command when config file is already present.
- Network Server now properly handles FPort 0 data uplinks carrying FOpts.
- Data rate 4 in version `1.0.2-a` of AU915.
- Incorrect `TxOffset` values used by Network Server in some bands.
- OAuth authorization page crashing.
- Byte input in scheduling downlink view.
- OAuth client token exchange and refresh issues when using TLS with a RootCA.
- Join Server and Application Server device registries now return an error when deleting keys on `SET` operations. The operation was never supported and caused an error on `GET` instead.
- Clearing end device events list in the Console.
- Some views not being accessible in the OAuth app (e.g. update password).
- `LinkADRReq` scheduling.
- Unsetting NwkKey in Join Server.
- CSRF token validation issues preventing login and logout in some circumstances.
- Typo in Application Server configuration documentation (webhook downlink).
- Unset fields via CLI on Join Server, i.e. `--unset root-keys.nwk-key`.
- Reconnecting UDP gateways that were disconnected by a new gateway connection.
- ADR in US915-like bands.

## [3.7.2] - 2020-04-22

### Added

- CLI can now dump JSON encoded `grpc_payload` field for unary requests (see `--dump-requests` flag).
- Template ID column in the webhook table in the Console.
- Select all field mask paths in CLI get, list and search commands (see `--all` option).
- Create webhooks via webhook templates in the Console.
- `ns.up.data.receive` and `ns.up.join.receive` events, which are triggered when respective uplink is received and matched to a device by Network Server.
- `ns.up.data.forward` and `ns.up.join.accept.forward` events, which are triggered when respective message is forwarded from Network Server to Application Server.
- `ns.up.join.cluster.attempt` and `ns.up.join.interop.attempt` events, which are triggered when the join-request is sent to respective Join Server by the Network Server.
- `ns.up.join.cluster.success` and `ns.up.join.interop.success` events, which are triggered when Network Server's join-request is accepted by respective Join Server.
- `ns.up.join.cluster.fail` and `ns.up.join.interop.fail` events, which are triggered when Network Server's join-request to respective Join Server fails.
- `ns.up.data.process` and `ns.up.join.accept.process` events, which are triggered when respective message is successfully processed by Network Server.
- `ns.down.data.schedule.attempt` and `ns.down.join.schedule.attempt` events, which are triggered when Network Server attempts to schedule a respective downlink on Gateway Server.
- `ns.down.data.schedule.success` and `ns.down.join.schedule.success` events, which are triggered when Network Server successfully schedules a respective downlink on Gateway Server.
- `ns.down.data.schedule.fail` and `ns.down.join.schedule.fail` events, which are triggered when Network Server fails to schedule a respective downlink on Gateway Server.
- Specify gRPC port and OAuth server address when generating a CLI config file with `ttn-lw-cli use` (see `--grpc-port` and `--oauth-server-address` options).
- Guide to connect MikroTik Routerboard

### Changed

- Styling improvements to webhook and pubsub table in Console.
- Gateway location is updated even if no antenna locations had been previously set.
- Renamed `ns.application.begin_link` event to `ns.application.link.begin`.
- Renamed `ns.application.end_link` event to `ns.application.link.end`.
- `ns.up.data.drop` and `ns.up.join.drop` events are now triggered when respective uplink duplicate is dropped by Network Server.
- Network Server now drops FPort 0 data uplinks with non-empty FOpts.
- Frontend asset hashes are loaded dynamically from a manifest file instead of being built into the stack binary.
- Removed `Cache-Control` header for static files.
- Sort events by `time` in the Console.
- Restructure doc folder

### Removed

- `ns.up.merge_metadata` event.
- `ns.up.receive_duplicate` event.
- `ns.up.receive` event.

### Fixed

- End device claim display bug when claim dates not set.
- DeviceModeInd handling for LoRaWAN 1.1 devices.
- Do not perform unnecessary gateway location updates.
- Error display on failed end device import in the Console.
- Update password view not being accessible
- FOpts encryption and decryption for LoRaWAN 1.1 devices.
- Application Server returns an error when trying to delete a device that does not exist.
- Network Server returns an error when trying to delete a device that does not exist.
- Retrieve LNS Trust without LNS Credentials attribute.
- Too strict webhook base URL validation in the Console.
- Webhook and PubSub total count in the Console.
- DevEUI is set when creating ABP devices via CLI.
- CLI now shows all supported enum values for LoraWAN fields.
- Application Server does not crash when retrieving a webhook template that does not exist if no template repository has been configured.
- Application Server does not crash when listing webhook templates if no template repository has been configured.
- Error display on failed end device fetching in the Console.
- Various inconsistencies with Regional Parameters specifications.

## [3.7.0] - 2020-04-02

### Added

- Update gateway antenna location from incoming status message (see `update_location_from_status` gateway field and `--gs.update-gateway-location-debounce-time` option).
  - This requires a database migration (`ttn-lw-stack is-db migrate`) because of the added columns.
- Access Tokens are now linked to User Sessions.
  - This requires a database migration (`ttn-lw-stack is-db migrate`) because of the added columns.
- Edit application attributes in Application General Settings in the Console
- New `use` CLI command to automatically generate CLI configuration files.
- View/edit `update_location_from_status` gateway property using the Console.

### Changed

- Default DevStatus periodicity is increased, which means that, by default, DevStatusReq will be scheduled less often.
- Default class B and C timeouts are increased, which means that, by default, if the Network Server expects an uplink from the device after a downlink, it will wait longer before rescheduling the downlink.
- In case downlink frame carries MAC requests, Network Server will not force the downlink to be sent confirmed in class B and C.

### Fixed

- Fix organization collaborator view not being accessible in the Console.
- Error display on Data pages in the Console.
- Fix too restrictive MQTT client validation in PubSub form in the Console.
- Fix faulty display of device event stream data for end devices with the same ID in different applications.
- Trailing slashes handling in webhook paths.
- End device location display bug when deleting the location entry in the Console.
- GS could panic when gateway connection stats were updated while updating the registry.
- Local CLI and stack config files now properly override global config.
- Error display on failed end device deletion in the Console.

## [3.6.3] - 2020-03-30

### Fixed

- Limited throughput in upstream handlers in Gateway Server when one gateway's upstream handler is busy.

## [3.6.2] - 2020-03-19

### Fixed

- Entity events subscription release in the Console (Firefox).
- RekeyInd handling for LoRaWAN 1.1 devices.
- Network server deduplication Redis configuration.
- Change the date format in the Console to be unambiguous (`17 Mar, 2020`).
- Handling of uplink frame counters exceeding 65535.
- Gateway events subscription release in the Console.
- Panic when receiving a UDP `PUSH_DATA` frame from a gateway without payload.

### Security

- Admin users that are suspended can no longer create, view or delete other users.

## [3.6.1] - 2020-03-13

### Added

- New `list` and `request-validation` subcommands for the CLI's `contact-info` commands.
- Device Claim Authentication Code page in the Console.
- Gateway Server rate limiting support for the UDP frontend, see (`--gs.udp.rate-limiting` options).
- Uplink deduplication via Redis in Network Server.

### Changed

- Network and Application Servers now maintain application downlink queue per-session.
- Gateway Server skips setting up an upstream if the DevAddr prefixes to forward are empty.
- Gateway connection stats are now cached in Redis (see `--cache.service` and `--gs.update-connections-stats-debounce-time` options).

### Fixed

- Telemetry and events for gateway statuses.
- Handling of downlink frame counters exceeding 65535.
- Creating 1.0.4 ABP end devices via the Console.
- ADR uplink handling.
- Uplink retransmission handling.
- Synchronizing Basic Station concentrator time after reconnect or initial connect after long inactivity.

### Security

- Changing username and password to be not required in pubsub integration.

## [3.6.0] - 2020-02-27

### Added

- Class B support.
- WebSocket Ping-Pong support for Basic Station frontend in the Gateway Server.
- LoRaWAN 1.0.4 support.

### Changed

- Do not use `personal-files` plugin for Snap package.
- Network Server will never attempt RX1 for devices with `Rx1Delay` of 1 second.
- Improved efficiency of ADR MAC commands.
- Gateway Configuration Server will use the default WebSocket TLS port if none is set.

### Fixed

- End device events subscription release in the Console.
- Blocking UDP packet handling while the gateway was still connecting. Traffic is now dropped while the connection is in progress, so that traffic from already connected gateways keep flowing.
- Join-request transmission parameters.
- ADR in 72-channel regions.
- Payload length limits used by Network Server being too low.
- CLI ignores default config files that cannot be read.
- Device creation rollback potentially deleting existing device with same ID.
- Returned values not representing the effective state of the devices in Network Server when deprecated field paths are used.
- Downlink queue operations in Network Server for LoRaWAN 1.1 devices.

## [3.5.3] - 2020-02-14

### Added

- Display of error payloads in console event log.
- Zero coordinate handling in location form in the Console.

### Fixed

- Updating `supports_class_c` field in the Device General Settings Page in the Console.
- Updating MQTT pubsub configuration in the Console
- Handling multiple consequent updates of MQTT pubsub/webhook integrations in the Console.
- Displaying total device count in application overview section when using device search in the Console
- FQDN used for Backend Interfaces interoperability requests.
- Exposing device sensitive fields to unrelated stack components in the Console.
- CLI trying to read input while none available.
- Reconnections of gateways whose previous connection was not cleaned up properly. New connections from the same gateway now actively disconnects existing connections.
- `ttn-lw-stack` and `ttn-lw-cli` file permission errors when installed using snap.
  - You may need to run `sudo snap connect ttn-lw-stack:personal-files`
- Changing username and password to be not required in pubsub integration

## [3.5.2] - 2020-02-06

### Fixed

- Channel mask encoding in LinkADR MAC command.
- Frequency plan validation in Network Server on device update.
- Authentication of Basic Station gateways.

## [3.5.1] - 2020-01-29

### Added

- Responsive side navigation (inside entity views) to the Console.
- Overall responsiveness of the Console.
- Support for configuring Redis connection pool sizes with `redis.pool-size` options.

### Fixed

- Crashes on Gateway Server start when traffic flow started while The Things Stack was still starting.
- Not detecting session change in Application Server when interop Join Server did not provide a `SessionKeyID`.

## [3.5.0] - 2020-01-24

### Added

- Support for releasing gateway EUI after deletion.
- Support in the Application Server for the `X-Downlink-Apikey`, `X-Downlink-Push` and `X-Downlink-Replace` webhook headers. They allow webhook integrations to determine which endpoints to use for downlink queue operations.
- `as.webhooks.downlinks.public-address` and `as.webhooks.downlinks.public-tls-address` configuration options to the Application Server.
- Support for adjusting the time that the Gateway Server schedules class C messages in advance per gateway.
  - This requires a database migration (`ttn-lw-stack is-db migrate`) because of the added columns.
- `end-devices use-external-join-server` CLI subcommand, which disassociates and deletes the device from Join Server.
- `mac_settings.beacon_frequency` end device field, which defines the default frequency of class B beacon in Hz.
- `mac_settings.desired_beacon_frequency` end device field, which defines the desired frequency of class B beacon in Hz that will be configured via MAC commands.
- `mac_settings.desired_ping_slot_data_rate_index` end device field, which defines the desired data rate index of the class B ping slot that will be configured via MAC commands.
- `mac_settings.desired_ping_slot_frequency` end device field, which defines the desired frequency of the class B ping slot that will be configured via MAC commands.
- Mobile navigation menu to the Console.
- View and edit all Gateway settings from the Console.
- `skip_payload_crypto` end device field, which makes the Application Server skip decryption of uplink payloads and encryption of downlink payloads.
- `app_s_key` and `last_a_f_cnt_down` uplink message fields, which are set if the `skip_payload_crypto` end device field is true.
- Support multiple frequency plans for a Gateway.
- Entity search by ID in the Console.

### Changed

- `resets_join_nonces` now applies to pre-1.1 devices as well as 1.1+ devices.
- Empty (`0x0000000000000000`) JoinEUIs are now allowed.

### Fixed

- Respect stack components on different hosts when connected to event sources in the Console.
- Pagination of search results.
- Handling OTAA devices registered on an external Join Server in the Console.
- RxMetadata Location field from Gateway Server.
- Channel mask encoding in LinkADR MAC command.
- Device location and payload formatter form submits in the Console.
- Events processing in the JS SDK.
- Application Server frontends getting stuck after their associated link is closed.

## [3.4.2] - 2020-01-08

### Added

- Forwarding of backend warnings to the Console.
- Auth Info service to the JavaScript SDK.
- Subscribable events to the JavaScript SDK.
- Include `gateway_ID` field in Semtech UDP configuration response from Gateway Configuration Server.
- Sorting feature to entity tables in the Console.

### Changed

- Increase time that class C messages are scheduled in advance from 300 to 500 ms to support higher latency gateway backhauls.

### Fixed

- Fix selection of pseudo wildcard rights being possible (leading to crash) in the Console even when such right cannot be granted.
- Fix loading spinner being stuck infinitely in gateway / application / organization overview when some rights aren't granted to the collaborator.
- Fix deadlock of application add form in the Console when the submit results in an error.
- Fix ttn-lw-cli sometimes refusing to update Gateway EUI.

## [3.4.1] - 2019-12-30

### Added

- Support for ordering in `List` RPCs.
- Detect existing Basic Station time epoch when the gateway was already running long before it (re)connected to the Gateway Server.

### Changed

- Reduce the downlink path expiry window to 15 seconds, i.e. typically missing three `PULL_DATA` frames.
- Reduce the connection expiry window to 1 minute.
- Reduce default UDP address block time from 5 minutes to 1 minute. This allows for faster reconnecting if the gateway changes IP address. The downlink path and connection now expire before the UDP source address is released.

### Fixed

- Fix class A downlink scheduling when an uplink message has been received between the triggering uplink message.

## [3.4.0] - 2019-12-24

### Added

- Downlink queue operation topics in the PubSub integrations can now be configured using the Console.
- `List` RPC in the user registry and related messages.
- User management for admins in the Console.
- `users list` command in the CLI.
- Support for getting Kerlink CPF configurations from Gateway Configuration Server.
- Support for Microchip ATECC608A-TNGLORA-C manifest files in device template conversion.

### Fixed

- Fix the PubSub integration edit page in the Console.
- Fix updating and setting of webhook headers in the Console.
- Fix DevNonce checks for LoRaWAN 1.0.3.

## [3.3.2] - 2019-12-04

### Added

- Support for selecting gateways when queueing downlinks via CLI (see `class-b-c.gateways` option).
- Options `is.oauth.ui.branding-base-url` and `console.ui.branding-base-url` that can be used to customize the branding (logos) of the web UI.
- Email templates can now also be loaded from blob buckets.
- Support for pagination in search APIs.
- Search is now also available to non-admin users.
- Support for searching end devices within an application.
- Notification during login informing users of unapproved user accounts.
- Support maximum EIRP value from frequency plans sub-bands.
- Support duty-cycle value from frequency plans sub-bands.

### Changed

- Allow enqueuing class B/C downlinks regardless of active device class.

### Fixed

- Fix crashing of organization collaborator edit page.
- Avoid validating existing queue on application downlink pushes.
- Correct `AU_915_928` maximum EIRP value to 30 dBm in 915.0 – 928.0 MHz (was 16.15 dBm).
- Correct `US_902_928` maximum EIRP value to 23.15 dBm in 902.3 – 914.9 MHz (was 32.15 dBm) and 28.15 dBm in 923.3 – 927.5 MHz (was 32.15 dBm). This aligns with US915 Hybrid Mode.
- Correct `AS_923` maximum EIRP value to 16 dBm in 923.0 – 923.5 MHz (was 16.15 dBm).

### Security

- Keep session keys separate by `JoinEUI` to avoid conditions where session keys are retrieved only by `DevEUI` and the session key identifier. This breaks retrieving session keys of devices that have been activated on a deployment running a previous version. Since the Application Server instances are currently in-cluster, there is no need for an Application Server to retrieve the `AppSKey` from the Join Server, making this breaking change ineffective.

## [3.3.1] - 2019-11-26

### Added

- Add support for Redis Sentinel (see `redis.failover.enable`, `redis.failover.master-name`, `redis.failover.addresses` options).

### Fixed

- Fix `AppKey` decryption in Join Server.

## [3.3.0] - 2019-11-25

### Added

- Add support for encrypting device keys at rest (see `as.device-kek-label`, `js.device-kek-label` and `ns.device-kek-label` options).
- The Network Server now provides the timestamp at which it received join-accept or data uplink messages.
- Add more details to logs that contain errors.
- Support for end device pictures in the Identity Server.
  - This requires a database migration (`ttn-lw-stack is-db migrate`) because of the added columns.
- Support for end device pictures in the CLI.

### Fixed

- Fix an issue causing unexpected behavior surrounding login, logout and token management in the Console.
- Fix an issue causing the application link page of the Console to load infinitely.

## [3.2.6] - 2019-11-18

### Fixed

- Fix active application link count being limited to 10 per CPU.
- The Application Server now fills the timestamp at which it has received uplinks from the Network Server.

## [3.2.5] - 2019-11-15

### Added

- Support for creating applications and gateway with an organization as the initial owner in the Console.
- Hide views and features in the Console that the user and stack configuration does not meet the necessary requirements for.
- Full range of Join EUI prefixes in the Console.
- Support specifying the source of interoperability server client CA configuration (see `interop.sender-client-ca.source` and related fields).

### Changed

- Reading and writing of session keys in Application and Network server registries now require device key read and write rights respectively.
- Implement redesign of entity overview title sections to improve visual consistency.

### Deprecated

- `--interop.sender-client-cas` in favor of `--interop.sender-client-ca` sub-fields in the stack.

### Fixed

- Fix gateway API key forms being broken in the Console.
- Fix MAC command handling in retransmissions.
- Fix multicast device creation issues.
- Fix device key unwrapping.
- Fix setting gateway locations in the Console.

## [3.2.4] - 2019-11-04

### Added

- Support LoRa Alliance TR005 Draft 3 QR code format.
- Connection indicators in Console's gateway list.
- TLS support for application link in the Console.
- Embedded documentation served at `/assets/doc`.

### Fixed

- Fix device creation rollback potentially deleting existing device with same ID.
- Fix missing transport credentials when using external NS linking.

## [3.2.3] - 2019-10-24

### Added

- Emails when the state of a user or OAuth client changes.
- Option to generate claim authentication codes for devices automatically.
- User invitations can now be sent and redeemed.
- Support for creating organization API keys in the Console.
- Support for deleting organization API keys in the Console.
- Support for editing organization API keys in the Console.
- Support for listing organization API keys in the Console.
- Support for managing organization API keys and rights in the JS SDK.
- Support for removing organization collaborators in the Console.
- Support for editing organization collaborators in the Console.
- Support for listing organization collaborators in the Console.
- Support for managing organization collaborators and rights in the JS SDK.
- MQTT integrations page in the Console.

### Changed

- Rename "bulk device creation" to "import devices".
- Move device import button to the end device tables (and adapt routing accordingly).
- Improve downlink performance.

### Fixed

- Fix issues with device bulk creation in Join Server.
- Fix device import not setting component hosts automatically.
- Fix NewChannelReq scheduling condition.
- Fix publishing events for generated MAC commands.
- Fix saving changes to device general settings in the Console.

## [3.2.2] - 2019-10-14

### Added

- Initial API and CLI support for LoRaWAN application packages and application package associations.
- New documentation design.
- Support for ACME v2.

### Deprecated

- Deprecate the `tls.acme.enable` setting. To use ACME, set `tls.source` to `acme`.

### Fixed

- Fix giving priority to ACME settings to remain backward compatible with configuration for `v3.2.0` and older.

## [3.2.1] - 2019-10-11

### Added

- `support-link` URI config to the Console to show a "Get Support" button.
- Option to explicitly enable TLS for linking of an Application Server on an external Network Server.
- Service to list QR code formats and generate QR codes in PNG format.
- Status message forwarding functions to upstream host/s.
- Support for authorizing device claiming on application level through CLI. See `ttn-lw-cli application claim authorize --help` for more information.
- Support for claiming end devices through CLI. See `ttn-lw-cli end-device claim --help` for more information.
- Support for converting Microchip ATECC608A-TNGLORA manifest files to device templates.
- Support for Crypto Servers that do not expose device root keys.
- Support for generating QR codes for claiming. See `ttn-lw-cli end-device generate-qr --help` for more information.
- Support for storage of frequency plans, device repository and interoperability configurations in AWS S3 buckets or GCP blobs.

### Changed

- Enable the V2 MQTT gateway listener by default on ports 1881/8881.
- Improve handling of API-Key and Collaborator rights in the console.

### Fixed

- Fix bug with logout sometimes not working in the console.
- Fix not respecting `RootCA` and `InsecureSkipVerify` TLS settings when ACME was configured for requesting TLS certificates.
- Fix reading configuration from current, home and XDG directories.

## [3.2.0] - 2019-09-30

### Added

- A map to the overview pages of end devices and gateways.
- API to retrieve MQTT configurations for applications and gateways.
- Application Server PubSub integrations events.
- `mac_settings.desired_max_duty_cycle`, `mac_settings.desired_adr_ack_delay_exponent` and `mac_settings.desired_adr_ack_limit_exponent` device flags.
- PubSub integrations to the console.
- PubSub service to JavaScript SDK.
- Support for updating `mac_state.desired_parameters`.
- `--tls.insecure-skip-verify` to skip certificate chain verification (insecure; for development only).

### Changed

- Change the way API key rights are handled in the `UpdateAPIKey` rpc for Applications, Gateways, Users and Organizations. Users can revoke or add rights to api keys as long as they have these rights.
- Change the way collaborator rights are handled in the `SetCollaborator` rpc for Applications, Gateways, Clients and Organizations. Collaborators can revoke or add rights to other collaborators as long as they have these rights.
- Extend device form in the Console to allow creating OTAA devices without root keys.
- Improve confirmed downlink operation.
- Improve gateway connection status indicators in Console.
- Upgrade Gateway Configuration Server to a first-class cluster role.

### Fixed

- Fix downlink length computation in the Network Server.
- Fix implementation of CUPS update-info endpoint.
- Fix missing CLI in `deb`, `rpm` and Snapcraft packages.

## [3.1.2] - 2019-09-05

### Added

- `http.redirect-to-host` config to redirect all HTTP(S) requests to the same host.
- `http.redirect-to-tls` config to redirect HTTP requests to HTTPS.
- Organization Create page in the Console.
- Organization Data page to the console.
- Organization General Settings page to the console.
- Organization List page.
- Organization Overview page to the console.
- Organizations service to the JS SDK.
- `create` method in the Organization service in the JS SDK.
- `deleteById` method to the Organization service in the JS SDK.
- `getAll` method to the Organizations service.
- `getAll` method to the Organization service in the JS SDK.
- `getById` method to the Organization service in the JS SDK.
- `openStream` method to the Organization service in the JS SDK.
- `updateById` method to the Organization service in the JS SDK.

### Changed

- Improve compatibility with various Class C devices.

### Fixed

- Fix root-relative OAuth flows for the console.

## [3.1.1] - 2019-08-30

### Added

- `--tls.acme.default-host` flag to set a default (fallback) host for connecting clients that do not use TLS-SNI.
- AS-ID to validate the Application Server with through the Common Name of the X.509 Distinguished Name of the TLS client certificate. If unspecified, the Join Server uses the host name from the address.
- Defaults to `ttn-lw-cli clients create` and `ttn-lw-cli users create`.
- KEK labels for Network Server and Application Server to use to wrap session keys by the Join Server. If unspecified, the Join Server uses a KEK label from the address, if present in the key vault.
- MQTT PubSub support in the Application Server. See `ttn-lw-cli app pubsub set --help` for more details.
- Support for external email templates in the Identity Server.
- Support for Join-Server interoperability via Backend Interfaces specification protocol.
- The `generateDevAddress` method in the `Ns` service.
- The `Js` service to the JS SDK.
- The `listJoinEUIPrefixes` method in the `Js` service.
- The `Ns` service to the JS SDK.
- The new The Things Stack branding.
- Web interface for changing password.
- Web interface for requesting temporary password.

### Changed

- Allow admins to create temporary passwords for users.
- CLI-only brew tap formula is now available as `TheThingsNetwork/lorawan-stack/ttn-lw-cli`.
- Improve error handling in OAuth flow.
- Improve getting started guide for a deployment of The Things Stack.
- Optimize the way the Identity Server determines memberships and rights.

### Deprecated

- `--nats-server-url` in favor of `--nats.server-url` in the PubSub CLI support.

### Removed

- `ids.dev_addr` from allowed field masks for `/ttn.lorawan.v3.NsEndDeviceRegistry/Set`.
- Auth from CLI's `forgot-password` command and made it optional on `update-password` command.
- Breadcrumbs from Overview, Application and Gateway top-level views.

### Fixed

- Fix `grants` and `rights` flags of `ttn-lw-cli clients create`.
- Fix a bug that resulted in events streams crashing in the console.
- Fix a bug where uplinks from some Basic Station gateways resulted in the connection to break.
- Fix a security issue where non-admin users could edit admin-only fields of OAuth clients.
- Fix an issue resulting in errors being unnecessarily logged in the console.
- Fix an issue with the `config` command rendering some flags and environment variables incorrectly.
- Fix API endpoints that allowed HTTP methods that are not part of our API specification.
- Fix console handling of configured mount paths other than `/console`.
- Fix handling of `ns.dev-addr-prefixes`.
- Fix incorrect error message in `ttn-lw-cli users oauth` commands.
- Fix propagation of warning headers in API responses.
- Fix relative time display in the Console.
- Fix relative time display in the Console for IE11, Edge and Safari.
- Fix unable to change LoRaWAN MAC and PHY version.
- Resolve flickering display issue in the overview pages of entities in the console.

## [3.1.0] - 2019-07-26

### Added

- `--headers` flag to `ttn-lw-cli applications webhooks set` allowing users to set HTTP headers to add to webhook requests.
- `getByOrganizationId` and `getByUserId` methods to the JS SDK.
- A new documentation system.
- A newline between list items returned from the CLI when using a custom `--output-format` template.
- An `--api-key` flag to `ttn-lw-cli login` that allows users to configure the CLI with a more restricted (Application, Gateway, ...) API key instead of the usual "all rights" OAuth access token.
- API for getting the rights of a single collaborator on (member of) an entity.
- Application Payload Formatters Page in the console.
- Class C and Multicast guide.
- CLI support for enabling/disabling JS, GS, NS and AS through configuration.
- Components overview in documentation.
- Device Templates to create, convert and map templates and assign EUIs to create large amounts of devices.
- Downlink Queue Operations guide.
- End device level payload formatters to console.
- Event streaming views for end devices.
- Events to device registries in the Network Server, Application Server and Join Server.
- Functionality to delete end devices in the console.
- Gateway General Settings Page to the console.
- Getting Started guide for command-line utility (CLI).
- Initial overview page to console.
- Native support to the Basic Station LNS protocol in the Gateway Server.
- NS-JS and AS-JS Backend Interfaces 1.0 and 1.1 draft 3 support.
- Option to revoke user sessions and access tokens on password change.
- Support for NS-JS and AS-JS Backend Interfaces.
- Support for URL templates inside the Webhook paths ! The currently supported fields are `appID`, `appEUI`, `joinEUI`, `devID`, `devEUI` and `devAddr`. They can be used using RFC 6570.
- The `go-cloud` integration to the Application Server. See `ttn-lw-cli applications pubsubs --help` for more details.
- The `go-cloud` integration to the Application Server. This integration enables downlink and uplink messaging using the cloud pub-sub by setting up the `--as.pubsub.publish-urls` and `--as.pubsub.subscribe-urls` parameters. You can specify multiple publish endpoints or subscribe endpoints by repeating the parameter (i.e. `--as.pubsub.publish-urls url1 --as.pubsub.publish-urls url2 --as.pubsub.subscribe-urls url3`).
- The Gateway Data Page to the console.
- View to update the antenna location information of gateways.
- View to update the location information of end devices.
- Views to handle integrations (webhooks) to the console.
- Working with Events guide.

### Changed

- Change database index names for invitation and OAuth models. Existing databases are migrated automatically.
- Change HTTP API for managing webhooks to avoid conflicts with downlink webhook paths.
- Change interpretation of frequency plan's maximum EIRP from a ceiling to a overriding value of any band (PHY) settings.
- Change the prefix of Prometheus metrics from `ttn_` to `ttn_lw_`.
- Rename the label `server_address` of Prometheus metrics `grpc_client_conns_{opened,closed}_total` to `remote_address`
- Resolve an issue where the stack complained about sending credentials on insecure connections.
- The Events endpoint no longer requires the `_ALL` right on requested entities. All events now have explicit visibility rules.

### Deprecated

- `JsEndDeviceRegistry.Provision()` rpc. Please use `EndDeviceTemplateConverter.Convert()` instead.

### Removed

- Remove the address label from Prometheus metric `grpc_server_conns_{opened,closed}_total`.

### Fixed

- Fix Basic Station CUPS LNS credentials blob.
- Fix a leak of entity information in List RPCs.
- Fix an issue that resulted in some event errors not being shown in the console.
- Fix an issue where incorrect error codes were returned from the console's OAuth flow.
- Fix clearing component addresses on updating end devices through CLI.
- Fix CLI panic for invalid attributes.
- Fix crash when running some `ttn-lw-cli organizations` commands without `--user-id` flag.
- Fix dwell-time issues in AS923 and AU915 bands.
- Fix occasional issues with downlink payload length.
- Fix the `x-total-count` header value for API Keys and collaborators.
- Fix the error that is returned when deleting a collaborator fails.

### Security

- Update node packages to fix known vulnerabilities.

## [3.0.4] - 2019-07-10

### Fixed

- Fix rights caching across multiple request contexts.

## [3.0.3] - 2019-05-10

### Added

- Support for getting automatic Let's Encrypt certificates. Add the new config flags `--tls.acme.enable`, `--tls.acme.dir=/path/to/storage`, `--tls.acme.hosts=example.com`, `--tls.acme.email=you@example.com` flags (or their env/config equivalent) to make it work. The `/path/to/storage` dir needs to be `chown`ed to `886:886`. See also `docker-compose.yml`.
- `GetApplicationAPIKey`, `GetGatewayAPIKey`, `GetOrganizationAPIKey`, `GetUserAPIKey` RPCs and related messages.
- "General Settings" view for end devices.
- `--credentials-id` flag to CLI that allows users to be logged in with mulitple credentials and switch between them.
- A check to the Identity Server that prevents users from deleting applications that still contain end devices.
- Application Collaborators management to the console.
- Checking maximum round-trip time for late-detection in downlink scheduling.
- Configuration service to JS SDK.
- Device list page to applications in console.
- Events to the application management pages.
- Round-trip times to Gateway Server connection statistics.
- Support for the value `cloud` for the `--events.backend` flag. When this flag is set, the `--events.cloud.publish-url` and `--events.cloud.subscribe-url` are used to set up a cloud pub-sub for events.
- Support for uplink retransmissions.
- Using median round-trip time value for absolute time scheduling if the gateway does not have GPS time.

### Changed

- Change encoding of keys to hex in device key generation (JS SDK).
- Change interpretation of absolute time in downlink messages from time of transmission to time of arrival.
- Improve ADR algorithm performance.
- Improve ADR performance.
- Make late scheduling default for gateways connected over UDP to avoid overwriting queued downlink.
- Make sure that non-user definable fields of downlink messages get discarded across all Application Server frontends.
- Prevent rpc calls to JS when the device has `supports_join` set to `false` (JS SDK).
- Update the development tooling. If you are a developer, make sure to check the changes in CONTRIBUTING.md and DEVELOPMENT.md.

### Fixed

- Fix `AppAs` not registered for HTTP interfacing while it is documented in the API.
- Fix absolute time scheduling with UDP connected gateways
- Fix authentication of MQTT and gRPC connected gateways
- Fix connecting MQTT V2 gateways
- Fix faulty composition of default values with provided values during device creation (JS SDK)
- Fix preserving user defined priority for application downlink
- Fix UDP downlink format for older forwarders
- Fix usage of `URL` class in browsers (JS SDK)

## [3.0.2] - 2019-04-12

### Changed

- Upgrade Go to 1.12

### Fixed

- Fix streaming events over HTTP with Gzip enabled.
- Fix resetting downlink channels for US, AU and CN end devices.
- Fix rendering of enums in JSON.
- Fix the permissions of our Snap package.

## [3.0.1] - 2019-04-10

### Added

- `dev_addr` to device fetched from the Network Server.
- `received_at` to `ApplicationUp` messages.
- `ttn-lw-cli users oauth` commands.
- Event payload to `as.up.forward`, `as.up.drop`, `as.down.receive`, `as.down.forward` and `as.down.drop` events.
- Event payload to `gs.status.receive`, `gs.up.receive` and `gs.down.send` events.
- OAuth management in the Identity Server.

### Changed

- Document places in the CLI where users can use arguments instead of flags.
- In JSON, LoRaWAN AES keys are now formatted as Hex instead of Base64.
- Make device's `dev_addr` update when the session's `dev_addr` is updated.

### Removed

- Remove end device identifiers from `DownlinkMessage` sent from the Network Server to the Gateway Server.

### Fixed

- Fix `dev_addr` not being present in upstream messages.

<!--
NOTE: These links should respect backports. See https://github.com/TheThingsNetwork/lorawan-stack/pull/1444/files#r333379706.
-->

[unreleased]: https://github.com/TheThingsNetwork/lorawan-stack/compare/v3.23.1...v3.23
[3.23.1]: https://github.com/TheThingsNetwork/lorawan-stack/compare/v3.23.0...v3.23.1
[3.23.0]: https://github.com/TheThingsNetwork/lorawan-stack/compare/v3.22.2...v3.23.0
[3.22.2]: https://github.com/TheThingsNetwork/lorawan-stack/compare/v3.22.1...v3.22.2
[3.22.1]: https://github.com/TheThingsNetwork/lorawan-stack/compare/v3.22.0...v3.22.1
[3.22.0]: https://github.com/TheThingsNetwork/lorawan-stack/compare/v3.21.2...v3.22.0
[3.21.2]: https://github.com/TheThingsNetwork/lorawan-stack/compare/v3.21.1...v3.21.2
[3.21.1]: https://github.com/TheThingsNetwork/lorawan-stack/compare/v3.21.0...v3.21.1
[3.21.0]: https://github.com/TheThingsNetwork/lorawan-stack/compare/v3.20.2...v3.21.0
[3.20.2]: https://github.com/TheThingsNetwork/lorawan-stack/compare/v3.20.1...v3.20.2
[3.20.1]: https://github.com/TheThingsNetwork/lorawan-stack/compare/v3.20.0...v3.20.1
[3.20.0]: https://github.com/TheThingsNetwork/lorawan-stack/compare/v3.19.2...v3.20.0
[3.19.2]: https://github.com/TheThingsNetwork/lorawan-stack/compare/v3.19.1...v3.19.2
[3.19.1]: https://github.com/TheThingsNetwork/lorawan-stack/compare/v3.19.0...v3.19.1
[3.19.0]: https://github.com/TheThingsNetwork/lorawan-stack/compare/v3.18.2...v3.19.0
[3.18.2]: https://github.com/TheThingsNetwork/lorawan-stack/compare/v3.18.1...v3.18.2
[3.18.1]: https://github.com/TheThingsNetwork/lorawan-stack/compare/v3.18.0...v3.18.1
[3.18.0]: https://github.com/TheThingsNetwork/lorawan-stack/compare/v3.17.1...v3.18.0
[3.17.1]: https://github.com/TheThingsNetwork/lorawan-stack/compare/v3.17.0...v3.17.1
[3.17.0]: https://github.com/TheThingsNetwork/lorawan-stack/compare/v3.16.2...v3.17.0
[3.16.2]: https://github.com/TheThingsNetwork/lorawan-stack/compare/v3.16.1...v3.16.2
[3.16.1]: https://github.com/TheThingsNetwork/lorawan-stack/compare/v3.16.0...v3.16.1
[3.16.0]: https://github.com/TheThingsNetwork/lorawan-stack/compare/v3.15.3...v3.16.0
[3.15.2]: https://github.com/TheThingsNetwork/lorawan-stack/compare/v3.15.2...v3.15.3
[3.15.2]: https://github.com/TheThingsNetwork/lorawan-stack/compare/v3.15.1...v3.15.2
[3.15.1]: https://github.com/TheThingsNetwork/lorawan-stack/compare/v3.15.0...v3.15.1
[3.15.0]: https://github.com/TheThingsNetwork/lorawan-stack/compare/v3.14.2...v3.15.0
[3.14.2]: https://github.com/TheThingsNetwork/lorawan-stack/compare/v3.14.1...v3.14.2
[3.14.1]: https://github.com/TheThingsNetwork/lorawan-stack/compare/v3.14.0...v3.14.1
[3.14.0]: https://github.com/TheThingsNetwork/lorawan-stack/compare/v3.13.3...v3.14.0
[3.13.3]: https://github.com/TheThingsNetwork/lorawan-stack/compare/v3.13.2...v3.13.3
[3.13.2]: https://github.com/TheThingsNetwork/lorawan-stack/compare/v3.13.1...v3.13.2
[3.13.1]: https://github.com/TheThingsNetwork/lorawan-stack/compare/v3.13.0...v3.13.1
[3.13.0]: https://github.com/TheThingsNetwork/lorawan-stack/compare/v3.12.3...v3.13.0
[3.12.3]: https://github.com/TheThingsNetwork/lorawan-stack/compare/v3.12.2...v3.12.3
[3.12.2]: https://github.com/TheThingsNetwork/lorawan-stack/compare/v3.12.1...v3.12.2
[3.12.1]: https://github.com/TheThingsNetwork/lorawan-stack/compare/v3.12.0...v3.12.1
[3.12.0]: https://github.com/TheThingsNetwork/lorawan-stack/compare/v3.11.3...v3.12.0
[3.11.3]: https://github.com/TheThingsNetwork/lorawan-stack/compare/v3.11.2...v3.11.3
[3.11.2]: https://github.com/TheThingsNetwork/lorawan-stack/compare/v3.11.1...v3.11.2
[3.11.1]: https://github.com/TheThingsNetwork/lorawan-stack/compare/v3.11.0...v3.11.1
[3.11.0]: https://github.com/TheThingsNetwork/lorawan-stack/compare/v3.10.6...v3.11.0
[3.10.6]: https://github.com/TheThingsNetwork/lorawan-stack/compare/v3.10.5...v3.10.6
[3.10.5]: https://github.com/TheThingsNetwork/lorawan-stack/compare/v3.10.4...v3.10.5
[3.10.4]: https://github.com/TheThingsNetwork/lorawan-stack/compare/v3.10.3...v3.10.4
[3.10.3]: https://github.com/TheThingsNetwork/lorawan-stack/compare/v3.10.2...v3.10.3
[3.10.2]: https://github.com/TheThingsNetwork/lorawan-stack/compare/v3.10.1...v3.10.2
[3.10.1]: https://github.com/TheThingsNetwork/lorawan-stack/compare/v3.10.0...v3.10.1
[3.10.0]: https://github.com/TheThingsNetwork/lorawan-stack/compare/v3.9.4...v3.10.0
[3.9.4]: https://github.com/TheThingsNetwork/lorawan-stack/compare/v3.9.3...v3.9.4
[3.9.3]: https://github.com/TheThingsNetwork/lorawan-stack/compare/v3.9.1...v3.9.3
[3.9.1]: https://github.com/TheThingsNetwork/lorawan-stack/compare/v3.9.0...v3.9.1
[3.9.0]: https://github.com/TheThingsNetwork/lorawan-stack/compare/v3.8.6...v3.9.0
[3.8.6]: https://github.com/TheThingsNetwork/lorawan-stack/compare/v3.8.5...v3.8.6
[3.8.5]: https://github.com/TheThingsNetwork/lorawan-stack/compare/v3.8.4...v3.8.5
[3.8.4]: https://github.com/TheThingsNetwork/lorawan-stack/compare/v3.8.3...v3.8.4
[3.8.3]: https://github.com/TheThingsNetwork/lorawan-stack/compare/v3.8.2...v3.8.3
[3.8.2]: https://github.com/TheThingsNetwork/lorawan-stack/compare/v3.7.2...v3.8.2
[3.7.2]: https://github.com/TheThingsNetwork/lorawan-stack/compare/v3.7.0...v3.7.2
[3.7.0]: https://github.com/TheThingsNetwork/lorawan-stack/compare/v3.6.0...v3.7.0
[3.6.3]: https://github.com/TheThingsNetwork/lorawan-stack/compare/v3.6.2...v3.6.3
[3.6.2]: https://github.com/TheThingsNetwork/lorawan-stack/compare/v3.6.1...v3.6.2
[3.6.1]: https://github.com/TheThingsNetwork/lorawan-stack/compare/v3.6.0...v3.6.1
[3.6.0]: https://github.com/TheThingsNetwork/lorawan-stack/compare/v3.5.3...v3.6.0
[3.5.3]: https://github.com/TheThingsNetwork/lorawan-stack/compare/v3.5.2...v3.5.3
[3.5.2]: https://github.com/TheThingsNetwork/lorawan-stack/compare/v3.5.1...v3.5.2
[3.5.1]: https://github.com/TheThingsNetwork/lorawan-stack/compare/v3.5.0...v3.5.1
[3.5.0]: https://github.com/TheThingsNetwork/lorawan-stack/compare/v3.4.2...v3.5.0
[3.4.2]: https://github.com/TheThingsNetwork/lorawan-stack/compare/v3.4.1...v3.4.2
[3.4.1]: https://github.com/TheThingsNetwork/lorawan-stack/compare/v3.4.0...v3.4.1
[3.4.0]: https://github.com/TheThingsNetwork/lorawan-stack/compare/v3.3.2...v3.4.0
[3.3.2]: https://github.com/TheThingsNetwork/lorawan-stack/compare/v3.3.1...v3.3.2
[3.3.1]: https://github.com/TheThingsNetwork/lorawan-stack/compare/v3.3.0...v3.3.1
[3.3.0]: https://github.com/TheThingsNetwork/lorawan-stack/compare/v3.2.6...v3.3.0
[3.2.6]: https://github.com/TheThingsNetwork/lorawan-stack/compare/v3.2.5...v3.2.6
[3.2.5]: https://github.com/TheThingsNetwork/lorawan-stack/compare/v3.2.4...v3.2.5
[3.2.4]: https://github.com/TheThingsNetwork/lorawan-stack/compare/v3.2.3...v3.2.4
[3.2.3]: https://github.com/TheThingsNetwork/lorawan-stack/compare/v3.2.2...v3.2.3
[3.2.2]: https://github.com/TheThingsNetwork/lorawan-stack/compare/v3.2.1...v3.2.2
[3.2.1]: https://github.com/TheThingsNetwork/lorawan-stack/compare/v3.2.0...v3.2.1
[3.2.0]: https://github.com/TheThingsNetwork/lorawan-stack/compare/v3.1.2...v3.2.0
[3.1.2]: https://github.com/TheThingsNetwork/lorawan-stack/compare/v3.1.1...v3.1.2
[3.1.1]: https://github.com/TheThingsNetwork/lorawan-stack/compare/v3.1.0...v3.1.1
[3.1.0]: https://github.com/TheThingsNetwork/lorawan-stack/compare/v3.0.4...v3.1.0
[3.0.4]: https://github.com/TheThingsNetwork/lorawan-stack/compare/v3.0.3...v3.0.4
[3.0.3]: https://github.com/TheThingsNetwork/lorawan-stack/compare/v3.0.2...v3.0.3
[3.0.2]: https://github.com/TheThingsNetwork/lorawan-stack/compare/v3.0.1...v3.0.2
[3.0.1]: https://github.com/TheThingsNetwork/lorawan-stack/compare/v3.0.0...v3.0.1<|MERGE_RESOLUTION|>--- conflicted
+++ resolved
@@ -13,11 +13,8 @@
 
 ### Changed
 
-<<<<<<< HEAD
+- Deletion of the last admin user or removal of its admin status via an update operation now returns an error.
 - Do not allow to remove the collaborator of an entity if it is the last collaborator (in the Console).
-=======
-- Deletion of the last admin user or removal of its admin status via an update operation now returns an error.
->>>>>>> 9cb30ade
 
 ### Deprecated
 
@@ -25,15 +22,9 @@
 
 ### Fixed
 
-<<<<<<< HEAD
 - When searching for end-devices, specifying `last_seen_at` as the field in which the devices will be sorted by no longer returns an error.
-<<<<<<< HEAD
-=======
 - Errors during removal of collaborators the application collaborator form not being forwarded to the user in the Console.
->>>>>>> b27f17066 (console: Disallow removal of last collaborator)
-=======
 - Importing devices via CSV no longer skips the first header column when BOM bytes are present.
->>>>>>> 9cb30ade
 
 ### Security
 
