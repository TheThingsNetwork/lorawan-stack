# Changelog

All notable changes to this project are documented in this file.

The format is based on [Keep a Changelog](https://keepachangelog.com/en/1.0.0/),
with the exception that this project **does not** follow Semantic Versioning.

For details about compatibility between different releases, see the **Commitments and Releases** section of our README.

## [Unreleased]

### Added

<<<<<<< HEAD
- Reset functionality in Network Server, which resets session context and MAC state (see `ttn-lw-cli end-devices reset` command). For OTAA all data is wiped and device must rejoin, for ABP session keys, device address and downlink queue are preserved, while MAC state is reset.
- Pub/Sub providers may now be disabled, or marked for deprecation via `--as.pubsub.providers`.
- Store and retrieve Gateway Claim Authentication Code from database.
  - This requires a database schema migration (`ttn-lw-stack is-db migrate`) because of the added column.
  - This uses the same encryption key set using the `is.gateways.encryption-key-id` configuration option.
- Improved handling of connection issues in the Console, as well as automatic reconnects.
=======
### Changed

### Deprecated

### Removed

### Fixed

### Security

## [3.10.6] - 2021-01-12

### Added

- Configuration option `is.admin-rights.all` to grant admins all rights, including `_KEYS` and `_ALL`.
- Configuration option `is.user-registration.contact-info-validation.token-ttl` to customize the validity of contact information validation tokens.
- `ttn-lw-stack` CLI command for creating an API Key with full rights on a user.
>>>>>>> fd67ec7c

### Changed

- Network Server does not store `recent_uplinks`, `recent_adr_uplinks` and `recent_downlinks` anymore.
- Improved Network Server downlink task performance.
- Authorized Application Registry is changed to Authorized Entity Registry.
  - This requires a database schema migration (`ttn-lw-stack dcs-db migrate`) to migrate existing claims to the new registry.
- Improved Network Server matching performance.
- Network Server matching mapping in the database.
  - This requires a database migration (`ttn-lw-stack ns-db migrate`).

### Deprecated

<<<<<<< HEAD
### Removed

- Application Server linking. The Network Server now pushes data to the cluster Application Server instead.
  - Applications which desire to handle payload decryption within their own domains should disable payload decryption at application or device level and decrypt the payload on their own end.
  - While not backwards compatible, the decision to remove linking was heavily motivated by scalability concerns - the previous linking model scales poorly when taking high availability and load balancing concerns into account.
=======
- Packet Broker mutual TLS authentication: use OAuth 2.0 client credentials instead; set `pba.authentication-mode` to `oauth2` and configure `pba.oauth2`.
- Packet Broker forwarder blacklist setting `pba.home-network.blacklist-forwarder` has become ineffective.
>>>>>>> fd67ec7c

### Fixed

- Uplink frame counter reset handling.
- Uplink retransmission handling in Network Server.
- Network Server DevStatusReq scheduling conditions in relation to frame counter value.

## [3.10.5] - 2020-12-23

### Added

- Support for sending end device uplinks using the CLI (see `ttn-lw-cli simulate application-uplink` command).
- Clients can now perform custom ADR by modifying ADR parameters in `mac-state.desired-parameters` of the device.

### Changed

- Form field layouts in the Console (field labels are now dispayed above the field).
- Small structural changes to the custom webhook form in the Console.
- Renamed experimental command `ttn-lw-cli simulate uplink` to `ttn-lw-cli simulate gateway-uplink`.
- Renamed experimental command `ttn-lw-cli simulate join-request` to `ttn-lw-cli simulate gateway-join-request`.

### Fixed

- Removed misleading warning message for missing package data when setting up the storage integration package association.


## [3.10.4] - 2020-12-08

### Added

- Configure application activation settings from the CLI (see `ttn-lw-cli application activation-settings` commands).
- User API keys management to the Console.
- `Purge` RPC and cli command for entity purge (hard-delete) from the database.
- More password validation rules in the user management form in the Console.
- Support for class B end devices in the Console.
- MAC settings configuration when creating and editing end devices in the Console.
- Support for the LR1110 LTV stream protocol.

### Changed

- Branding (updated TTS Open Source logo, colors, etc).

### Fixed

- Simulated uplinks visibility in webhook messages.
- Retransmission handling.
- RTT recording for LBS gateways. The maximum round trip delay for RTT calculation is configurable via `--gs.basic-station.max-valid-round-trip-delay`.
- Memory leak in GS scheduler.

## [3.10.3] - 2020-12-02

### Added

- Configure application activation settings from the CLI (see `ttn-lw-cli application activation-settings` commands).
- CLI support for federated authentication provider deletion (`ttn-lw-stack is-db delete-auth-provider`).

### Security

- Fixed an issue with authentication on the `/debug/pprof`, `/healthz` and `/metrics` endpoints.

## [3.10.2] - 2020-11-27

### Added

- gRPC middleware to extract proxy headers from trusted proxies. This adds a configuration `grpc.trusted-proxies` that is similar to the existing `http.trusted-proxies` option.

### Changed

- Log field consistency for HTTP and gRPC request logs.

### Fixed

- Uplink frame counter reset handling.
- Uplink retransmission handling in Network Server.
- DevAddr generation for NetID Type 3 and 4, according to errata.
- Packet Broker downlink in multi-tenant clusters.
- HTTP header propagation (such as Request ID) to gRPC services.

## [3.10.1] - 2020-11-19

### Added

- More password validation rules in the user management form in the Console.

### Changed

- Limitation of displayed and stored events in the Console to 2000.
- Application Server will unwrap the AppSKey if it can, even if skipping payload crypto is enabled. This is to avoid upstream applications to receive wrapped keys they cannot unwrap. For end-to-end encryption, configure Join Servers with wrap keys unknown to the Application Server.
- More precise payload labels for event previews in the Console.

### Fixed

- Next button title in the end device wizard in the Console.
- Navigation to the user edit page after creation in the Console.
- The port number of the `http.redirect-to-host` option was ignored when `http.redirect-to-tls` was used. This could lead to situations where the HTTPS server would always redirect to port 443, even if a different one was specified.
  - If the HTTPS server is available on `https://thethings.example.com:8443`, the following flags (or equivalent environment variables or configuration options) are required: `--http.redirect-to-tls --http.redirect-to-host=thethings.example.com:8443`.
- Status display on the error view in the Console.
- Event views in the Console freezing after receiving thousands of events.
- Wrong FPort value displayed for downlink attempt events in the Console.
- Network Server sending duplicate application downlink NACKs.
- Network Server now sends downlink NACK when it assumes confirmed downlink is lost.
- Network Server application uplink drainage.

## [3.10.0] - 2020-11-02

### Added

- Gateway Configuration Server endpoint to download UDP gateway configuration file.
  - In the Console this requires a new `console.ui.gcs.base-url` configuration option to be set.
- Support for sending end device uplinks in the Console.
- PHY version filtering based on LoRaWAN MAC in the Console.
- Meta information and status events in the event views in the Console.
- Support for setting the frame counter width of an end device in the Console.
- Include consumed airtime metadata in uplink messages and join requests (see `uplink_message.consumed_airtime` field).
- Add end device location metadata on forwarded uplink messages (see `uplink_message.locations` field).
- Store and retrieve LBS LNS Secrets from database.
  - This requires a database schema migration (`ttn-lw-stack is-db migrate`) because of the added column.
  - To encrypt the secrets, set the new `is.gateways.encryption-key-id` configuration option.
- Storage Integration API.
- CLI support for Storage Integration (see `ttn-lw-cli end-devices storage` and `ttn-lw-cli applications storage` commands).
- Network Server does not retry rejected `NewChannelReq` data rate ranges or rejected `DLChannelReq` frequencies anymore.
- Federated Authentication capabilities using [OpenID Connect](https://openid.net/connect/).
  - This requires a database schema migration (`ttn-lw-stack is-db migrate`) because of the added and modified columns.
- Store and retrieve billing identifiers from database.
  - This requires a database schema migration (`ttn-lw-stack is-db migrate`) because of the added column.
- Functionality to allow admin users to list all organizations in the Console.
- Storage Integration.
  - This requires additional configuration and initialization of the database schema (`ttn-lw-stack storage-db init`). A PostgreSQL-compatible database is required, and it is highly recommended to setup a separate database instance; avoid re-using the IS database.
- Downlink count for end devices in the Console.
- Support for Tabs Hubs gateways.
- Support for Application Activation Settings in the Join Server to configure Application Server KEK, ID and Home NetID.
- Downlink queue invalidated message sent upstream by Application Server to support applications to re-encrypt the downlink queue when Application Server skips FRMPayload crypto.
- Navigation to errored step in the end device wizard in the Console.
- Reference available glossary entries for form fields in the Console.

### Changed

- Decoded downlink payloads are now published as part of downlink attempt events.
- Decoded downlink payloads are stored now by Network Server.
- Raw downlink PHY payloads are not stored anymore by Network Server.
- Move documentation to [lorawan-stack-docs](https://github.com/TheThingsedustries/lorawan-stack-docs).
- Improve LinkADRReq scheduling condition computation and, as a consequence, downlink task efficiency.
- CUPS Server only accepts The Things Stack API Key for token auth.
- Improve MQTT Pub/Sub task restart conditions and error propagation.
- AWS IoT MQTT client ID that now contains some random entropy.
- Pausing event streams is not saving up arriving events during the pause anymore.
- Gateway server can now update the gateway location only if the gateway is authenticated.
- Right to manage links on Application Server is now `RIGHT_APPLICATION_SETTINGS_BASIC`.

### Removed

- Join EUI prefixes select on empty prefixes configuration in Join Server.

### Fixed

- Broken link to setting device location in the device map widget.
- Error events causing Console becoming unresponsive and crashing.
- Incorrect entity count in title sections in the Console.
- Incorrect event detail panel open/close behavior for some events in the Console.
- Improved error resilience and stability of the event views in the Console.
- RSSI metadata for MQTT gateways connected with The Things Network Stack V2 protocol.
- Gateway ID usage in upstream connection.
- Last seen counter for applications, end devices and gateways in the Console.
- `Use credentials` option being always checked in Pub/Sub edit form in the Console.
- FPending being set on downlinks, when LinkADRReq is required, but all available TxPower and data rate index combinations are rejected by the device.
- Coding rate for LoRa 2.4 GHz: it's now `4/8LI`.
- End device import in the Console crashing in Firefox.
- Creation of multicast end devices in the Console.
- Propagation of `cluster.tls-server-name` when using `cluster.discovery-mode=DNS`.
- Overwriting values in the end device wizard in the Console.
- Redirect loops when logging out of the Console if the Console OAuth client had no logout redirect URI(s) set.
- Event selection not working properly when the event stream is paused in the Console.

## [3.9.4] - 2020-09-23

### Changed

- Detail view of events in the Console moved to the side.
- Display the full event object when expanded in the Console (used to be `event.data` only).
- Tenant Billing Server no longer suspends tenants while their subscription is `past_due`. Instead, the tenant state is changed to `flagged`.
- Cached Tenant information is now used during Identity Server unavailability.

### Fixed

- Performance issues of event views in the Console (freezing after some time).
- Gateway Server panic on upstream message handling.
- Incorrect redirects for restricted routes in the Console.
- Validation of MAC settings in the Network Server.
- Network Server panic when RX2 parameters cannot be computed.

## [3.9.3] - 2020-09-15

### Added

- Add `the-things-stack` device template converter, enabled by default. Effectively, this allows importing end devices from the Console.
- Support for binary decoding downlink messages previously encoded with Javascript or CayenneLPP.
- Common CA certificates available in documentation.
- Service data fields to pub/subs and webhooks in the Console.

### Changed

- MAC commands (both requests and responses) are now only scheduled in class A downlink slots in accordance to latest revisions to LoRaWAN specification.
- Scheduling failure events are now emitted on unsuccessful scheduling attempts.
- Default Javascript function signatures to `encodeDownlink()`, `decodeUplink()` and `decodeDownlink()`.
- Default Class B timeout is increased from 1 minute to 10 minutes as was originally intended.
- Update Go to 1.15
- Application, gateway, organization and end device title sections in the Console.
- Network Server downlink queues now have a capacity - by default maximum application downlink queue length is 10000 elements.
- Improve ADR algorithm loss rate computation.

### Deprecated

- Previous Javascript function signatures `Decoder()` and `Encoder()`, although they remain functional until further notice.

### Fixed

- ISM2400 RX2, beacon and ping slot frequencies are now consistent with latest LoRaWAN specification draft.
- CLI login issues when OAuth Server Address explicitly includes the `:443` HTTPS port.
- Documentation link for LoRa Cloud Device & Application Services in the Lora Cloud integration view in the Console.
- Webhooks and Pub/Subs forms in the Console will now let users choose whether they want to overwrite an existing record when the ID already exists (as opposed to overwriting by default).
- Tenant Billing Server suspending unmanaged tenants.
- Reconnection issue to AWS IoT MQTT when the session expired (default after 15 minutes).
- Pub/Sub integrations not backing off on internal connection failures.
- Network Server ping slot-related field validation.
- Memory usage of Network Server application uplink queues.
- Incorrect uplink FCnt display in end device title section.
- Service Data messages being routed incorrectly.

## [3.9.1] - 2020-08-19

### Added

- AWS IoT Integration.
- LoRaCloud DAS integration page in the Console.
- User Agent metadata on published events (when available).
- Option to override server name used in TLS handshake with cluster peers (`cluster.tls-server-name`).

### Changed

- Network Server now only publishes payload-related downlink events if scheduling succeeds.
- Moved remote IP event metadata outside authentication.
- Admins can now set the expiration time of temporary passwords of users.
- Application Server links are no longer canceled prematurely for special error codes. Longer back off times are used instead.

### Fixed

- Authentication metadata missing from published events.
- Under some circumstances, CLI would mistakenly import ABP devices as OTAA.
- Gateway Server could include the gateway antenna location on messages forwarded to the Network Server even if the gateway location was not public.

## [3.9.0] - 2020-08-06

### Added

- API Authentication and authorization via session cookie.
  - This requires a database schema migration (`ttn-lw-stack is-db migrate`) because of the added and modified columns.
  - This changes the `AuthInfo` API response.
- Skipping payload crypto on application-level via application link's `skip_payload_crypto` field.
- Authentication method, ID and Remote IP in events metadata.
- Tenant Billing Server automatic metric pulls. Defaults to one every hour.
- Service data messages published by integrations. Can be consumed using the bundled MQTT server, Webhooks or Pub/Sub integrations.
- Application package application-wide associations support.
- LoRaCloud DAS application package server URL overrides support.
- Key vault caching mechanism (see `--key-vault.cache.size` and `--key-vault.cache.ttl` options).
- Support for Redis read replicas, reducing the load on the read-write Redis master.
- Payload formatter documentation.
- CLI support for setting message payload formatters from a local file. (see `--formatters.down-formatter-parameter-local-file` and `--formatters.up-formatter-parameter-local-file` options).
- Generic encryption/decryption to KeyVault.
- Option to ignore log messages for selected gRPC method on success (see `grpc.log-ignore-methods` option).
- CLI auto-completion support (automatically enabled for installable packages, also see `ttn-lw-cli complete` command).
- Options to disable profile picture and end device picture uploads (`is.profile-picture.disable-upload` and `is.end-device-picture.disable-upload`).
- Options to allow/deny non-admin users to create applications, gateways, etc. (the the `is.user-rights.*` options).
- Admins now receive emails about requested user accounts that need approval.
- Support for synchronizing gateway clocks via uplink tokens. UDP gateways may not connect to the same Gateway Server instance.
- Consistent command aliases for CLI commands.
- AWS Marketplace deployment guide.
- Laird gateway documentation.
- Option to allow unauthenticated Basic Station connections. Unset `gs.basic-station.allow-unauthenticated` to enforce auth check for production clusters. Please note that unauthenticated connections in existing connections will not be allowed unless this is set.
- Option to require TLS on connections to Redis servers (see `redis.tls.require` and related options).
- Documentation for `cache` options.
- Documentation for the Gateway Server MQTT protocol.
- Add user page in console.
- Troubleshooting guide.
- API to get configuration from the Identity Server (including user registration options and password requirements).
- Synchronize gateway time by uplink token on downstream in case the Gateway Server instance is not handling the upstream gateway connection.
- Work-around for Basic Station gateways sending uplink frames with no `xtime`.
- Document Network Server API Key requirement for Basic Station.

### Changed

- Remove version from hosted documentation paths.
- Gateway connection stats are now stored in a single key.
- The example configuration for deployments with custom certificates now also uses a CA certificate.
- Increase Network Server application uplink buffer queue size.
- `ttn-lw-cli use` command no longer adds default HTTP ports (80/443) to the OAuth Server address.
- Suppress the HTTP server logs from the standard library. This is intended to stop the false positive "unexpected EOF" error logs generated by health checks on the HTTPS ports (for API, BasicStation and Interop servers).
- Automatic collapse and expand of the sidebar navigation in the Console based on screen width.
- The header of the sidebar is now clickable in the Console.
- Overall layout and behavior of the sidebar in the Console improved.
- Improved layout and screen space utilization of event data views in the Console.
- Allow setting all default MAC settings of the Network Server. Support setting enum values using strings where applicable.

### Deprecated

- End device `skip_payload_crypto` field: it gets replaced by `skip_payload_crypto_override`.

### Fixed

- Inconsistent error message responses when retrieving connection stats from GS if the gateway is not connected.
- Empty form validation in the Console.
- CLI crash when listing application package default associations without providing an application ID.
- Decoding of uplinks with frame counters exceeding 16 bits in Application Server.
- Validation of keys for gateway metrics and version fields.
- Read only access for the gateway overview page in the Console.
- Fix an issue that frequently caused event data views crashing in the Console.
- Application Server contacting Join Server via interop for fetching the AppSKey.
- Low color contrast situations in the Console.
- Application Server pub/sub integrations race condition during shutdown.
- Console webhook templates empty headers error.
- Console MQTT URL validation.
- AFCntDown from the application-layer is respected when skipping application payload crypto.
- RTT usage for calculating downlink delta.
- Synchronize concentrator timestamp when uplink messages arrive out-of-order.

## [3.8.6] - 2020-07-10

### Added

- Payload formatter documentation.
- CLI support for setting message payload formatters from a local file. (see `--formatters.down-formatter-parameter-local-file` and `--formatters.up-formatter-parameter-local-file` options).

### Changed

- Gateway connection stats are now stored in a single key.

### Fixed

- Uplink frame counters being limited to 16 bits in Network Server.

## [3.8.5] - 2020-07-06

### Added

- Option to reset end device payload formatters in the Console.
- Sentry reporting to device claiming frontend.
- Service discovery using DNS SRV records for external Application Server linking.
- Functionality to set end device attributes in the Console.
- Event description tooltip to events in the Console.
- CLI support for setting and unsetting end device location (see `--location.latitude`, `--location.longitude`, `--location.altitude` and `--location.accuracy` options).
- Functionality to allow admin users to list all applications and gateways in the Console.
- Ursalink UG8X gateway documentation.
- Intercom, Google Analytics, and Emojicom feedback in documentation.
- LORIX One gateway documentation.
- Display own user name instead of ID in Console if possible.
- Option to hide rarely used fields in the Join Settings step (end device wizard) in the Console.
- Detailed errors in Device Claiming Server.

### Changed

- JSON uplink message doc edited for clarity.
- Defer events subscriptions until there is actual interest for events.
- The CLI snap version uses the `$SNAP_USER_COMMON` directory for config by default, so that it is preserved between revisions.
- Defer events subscriptions until there is actual interest for events.
- End device creation form with wizard in the Console.

### Removed

- Tenant Billing Server default reporting addresses.
- Requirement to specify `frequency_plan_id` when creating gateways in the Console.

### Fixed

- Endless authentication refresh loop in the Console in some rare situations.
- Logout operation not working properly in the Console in some rare situations.
- Handling API key deletion event for applications, gateways, organizations and users.
- Organization API key deletion in the Console.
- CLI now only sends relevant end device fields to Identity Server on create.
- Maximum ADR data rate index used in 1.0.2a and earlier versions of AU915 band.
- End device events stream restart in the Console.
- CLI was unable to read input from pipes.
- Timezones issue in claim authentication code form, causing time to reverse on submission.
- Join Server address in device claiming from one tenant to another.
- Errors during submit of the join settings for end devices in the Console.

## [3.8.4] - 2020-06-12

### Added

- Metrics for log messages, counted per level and namespace.
- Allow suppressing logs on HTTP requests for user-defined paths (see `--http.log-ignore-paths` option).
- Redux state and actions reporting to Sentry
- Serving frontend sourcemaps in production
- Frequency plan documentation.
- LoRa Basics Station documentation.

### Changed

- Suppress a few unexpected EOF errors, in order to reduce noise in the logs for health checks.

### Fixed

- Packet Broker Agent cluster ID is used as subscription group.
- LinkADR handling in 72-channel bands.
- Data uplink metrics reported by Application Server.

## [3.8.3] - 2020-06-05

### Added

- Favicon to documentation pages.
- Draft template for documentation.

### Changed

- Late scheduling algorithm; Gateway Server now takes the 90th percentile of at least the last 5 round-trip times of the last 30 minutes into account to determine whether there's enough time to send the downlink to the gateway. This was the highest round-trip time received while the gateway was connected.

### Fixed

- Downlink scheduling to gateways which had one observed round-trip time that was higher than the available time to schedule. In some occassions, this broke downlink at some point while the gateway was connected.

## [3.8.2] - 2020-06-03

### Added

- Console logout is now propagated to the OAuth provider.
  - This requires a database migration (`ttn-lw-stack is-db migrate`) because of the added columns.
  - To set the `logout-redirect-uris` for existing clients, the CLI client can be used, e.g.: `ttn-lw-cli clients update console --logout-redirect-uris "https://localhost:8885/console" --redirect-uris "http://localhost:1885/console"`.
- Packet Broker Agent to act as Forwarder and Home Network. See `pba` configuration section.
- JavaScript style guide to our `DEVELOPMENT.md` documentation.
- Schedule end device downlinks in the Console.
- Support for repeated `RekeyInd`. (happens when e.g. `RekeyConf` is lost)
- Validate the `DevAddr` when switching session as a result of receiving `RekeyInd`.
- Error details for failed events in the Console.
- `Unknown` and `Other cluster` connection statuses to the gateways table in the Console.
- LoRaWAN 2.4 GHz band `ISM2400`.
- Unset end device fields using the CLI (see `--unset` option)
- Join EUI and Dev EUI columns to the end device table in the Console.
- CLI creates user configuration directory if it does not exist when generating configuration file.
- Upgrading guide in docs.
- Glossary.
- Event details in the Console traffic view.
- Gateway Server events for uplink messages now contain end device identifiers.
- Setting custom gateway attributes in the Console.
- Pub/Sub documentation.
- Return informative well-known errors for standard network and context errors.
- Error notification in list views in the Console.
- Latest "last seen" info and uplink frame counts for end devices in the Console.
- Latest "last seen" info for applications in the Console.

### Changed

- Conformed JavaScript to new code style guide.
- Removed login page of the Console (now redirects straight to the OAuth login).
- Network Server now records `LinkADRReq` rejections and will not retry rejected values.
- Improved `NewChannelReq`, `DLChannelReq` and `LinkADRReq` efficiency.
- For frames carrying only MAC commands, Network Server now attempts to fit them in FOpts omitting FPort, if possible, and sends them in FRMPayload with FPort 0 as usual otherwise.
- Submit buttons are now always enabled in the Console, regardless of the form's validation state.
- Disabled ADR for `ISM2400` band.
- Network Server will attempt RX1 for devices with `Rx1Delay` of 1 second, if possible.
- Network Server will not attempt to schedule MAC-only frames in ping slots or RXC windows.
- Network Server will only attempt to schedule in a ping slot or RXC window after RX2 has passed.
- Network Server will schedule all time-bound network-initiated downlinks at most RX1 delay ahead of time.
- Network Server now uses its own internal clock in `DeviceTimeAns`.
- Troubleshooting section of `DEVELOPMENT.md`
- Change console field labels from `MAC version` and `PHY version` to `LoRaWAN version` and `Regional Parameters version` and add descriptions

### Fixed

- Missing target ns and as in parameters in device claiming sdk claim request
- Handling of device unsetting the ADR bit in uplink, after ADR has been started.
- Invalid `oauth-server-address` in CLI config generated by `use` command when config file is already present.
- Network Server now properly handles FPort 0 data uplinks carrying FOpts.
- Data rate 4 in version `1.0.2-a` of AU915.
- Incorrect `TxOffset` values used by Network Server in some bands.
- OAuth authorization page crashing.
- Byte input in scheduling downlink view.
- OAuth client token exchange and refresh issues when using TLS with a RootCA.
- Join Server and Application Server device registries now return an error when deleting keys on `SET` operations. The operation was never supported and caused an error on `GET` instead.
- Clearing end device events list in the Console.
- Some views not being accessible in the OAuth app (e.g. update password).
- `LinkADRReq` scheduling.
- Unsetting NwkKey in Join Server.
- CSRF token validation issues preventing login and logout in some circumstances.
- Typo in Application Server configuration documentation (webhook downlink).
- Unset fields via CLI on Join Server, i.e. `--unset root-keys.nwk-key`.
- Reconnecting UDP gateways that were disconnected by a new gateway connection.
- ADR in US915-like bands.
- Apply missing context to Network Server Application Server APIConfig in Device Claiming Server.

## [3.7.2] - 2020-04-22

### Added

- CLI can now dump JSON encoded `grpc_payload` field for unary requests (see `--dump-requests` flag).
- Template ID column in the webhook table in the Console.
- Select all field mask paths in CLI get, list and search commands (see `--all` option).
- Create webhooks via webhook templates in the Console.
- `ns.up.data.receive` and `ns.up.join.receive` events, which are triggered when respective uplink is received and matched to a device by Network Server.
- `ns.up.data.forward` and `ns.up.join.accept.forward` events, which are triggered when respective message is forwarded from Network Server to Application Server.
- `ns.up.join.cluster.attempt` and `ns.up.join.interop.attempt` events, which are triggered when the join-request is sent to respective Join Server by the Network Server.
- `ns.up.join.cluster.success` and `ns.up.join.interop.success` events, which are triggered when Network Server's join-request is accepted by respective Join Server.
- `ns.up.join.cluster.fail` and `ns.up.join.interop.fail` events, which are triggered when Network Server's join-request to respective Join Server fails.
- `ns.up.data.process` and `ns.up.join.accept.process` events, which are triggered when respective message is successfully processed by Network Server.
- `ns.down.data.schedule.attempt` and `ns.down.join.schedule.attempt` events, which are triggered when Network Server attempts to schedule a respective downlink on Gateway Server.
- `ns.down.data.schedule.success` and `ns.down.join.schedule.success` events, which are triggered when Network Server successfully schedules a respective downlink on Gateway Server.
- `ns.down.data.schedule.fail` and `ns.down.join.schedule.fail` events, which are triggered when Network Server fails to schedule a respective downlink on Gateway Server.
- Specify gRPC port and OAuth server address when generating a CLI config file with `ttn-lw-cli use` (see `--grpc-port` and `--oauth-server-address` options).
- Guide to connect MikroTik Routerboard

### Changed

- Styling improvements to webhook and pubsub table in Console.
- Gateway location is updated even if no antenna locations had been previously set.
- Renamed `ns.application.begin_link` event to `ns.application.link.begin`.
- Renamed `ns.application.end_link` event to `ns.application.link.end`.
- `ns.up.data.drop` and `ns.up.join.drop` events are now triggered when respective uplink duplicate is dropped by Network Server.
- Network Server now drops FPort 0 data uplinks with non-empty FOpts.
- Frontend asset hashes are loaded dynamically from a manifest file instead of being built into the stack binary.
- Removed `Cache-Control` header for static files.
- Sort events by `time` in the Console.
- Restructure doc folder

### Removed

- `ns.up.merge_metadata` event.
- `ns.up.receive_duplicate` event.
- `ns.up.receive` event.

### Fixed

- End device claim display bug when claim dates not set.
- DeviceModeInd handling for LoRaWAN 1.1 devices.
- Do not perform unnecessary gateway location updates.
- Error display on failed end device import in the Console.
- Update password view not being accessible
- FOpts encryption and decryption for LoRaWAN 1.1 devices.
- Application Server returns an error when trying to delete a device that does not exist.
- Network Server returns an error when trying to delete a device that does not exist.
- Retrieve LNS Trust without LNS Credentials attribute.
- Too strict webhook base URL validation in the Console.
- Webhook and PubSub total count in the Console.
- DevEUI is set when creating ABP devices via CLI.
- CLI now shows all supported enum values for LoraWAN fields.
- Application Server does not crash when retrieving a webhook template that does not exist if no template repository has been configured.
- Application Server does not crash when listing webhook templates if no template repository has been configured.
- Error display on failed end device fetching in the Console.
- Various inconsistencies with Regional Parameters specifications.

## [3.7.0] - 2020-04-02

### Added

- Update gateway antenna location from incoming status message (see `update_location_from_status` gateway field and `--gs.update-gateway-location-debounce-time` option).
  - This requires a database migration (`ttn-lw-stack is-db migrate`) because of the added columns.
- Access Tokens are now linked to User Sessions.
  - This requires a database migration (`ttn-lw-stack is-db migrate`) because of the added columns.
- Edit application attributes in Application General Settings in the Console
- New `use` CLI command to automatically generate CLI configuration files.
- View/edit `update_location_from_status` gateway property using the Console.

### Changed

- Default DevStatus periodicity is increased, which means that, by default, DevStatusReq will be scheduled less often.
- Default class B and C timeouts are increased, which means that, by default, if the Network Server expects an uplink from the device after a downlink, it will wait longer before rescheduling the downlink.
- In case downlink frame carries MAC requests, Network Server will not force the downlink to be sent confirmed in class B and C.

### Fixed

- Fix organization collaborator view not being accessible in the Console.
- Error display on Data pages in the Console.
- Fix too restrictive MQTT client validation in PubSub form in the Console.
- Fix faulty display of device event stream data for end devices with the same ID in different applications.
- Trailing slashes handling in webhook paths.
- End device location display bug when deleting the location entry in the Console.
- GS could panic when gateway connection stats were updated while updating the registry.
- Local CLI and stack config files now properly override global config.
- Error display on failed end device deletion in the Console.

## [3.6.3] - 2020-03-30

### Fixed

- Limited throughput in upstream handlers in Gateway Server when one gateway's upstream handler is busy.

## [3.6.2] - 2020-03-19

### Fixed

- Entity events subscription release in the Console (Firefox).
- RekeyInd handling for LoRaWAN 1.1 devices.
- Network server deduplication Redis configuration.
- Change the date format in the Console to be unambiguous (`17 Mar, 2020`).
- Handling of uplink frame counters exceeding 65535.
- Gateway events subscription release in the Console.
- Panic when receiving a UDP `PUSH_DATA` frame from a gateway without payload.

### Security

- Admin users that are suspended can no longer create, view or delete other users.

## [3.6.1] - 2020-03-13

### Added

- New `list` and `request-validation` subcommands for the CLI's `contact-info` commands.
- Device Claim Authentication Code page in the Console.
- Gateway Server rate limiting support for the UDP frontend, see (`--gs.udp.rate-limiting` options).
- Uplink deduplication via Redis in Network Server.

### Changed

- Network and Application Servers now maintain application downlink queue per-session.
- Gateway Server skips setting up an upstream if the DevAddr prefixes to forward are empty.
- Gateway connection stats are now cached in Redis (see `--cache.service` and `--gs.update-connections-stats-debounce-time` options).

### Fixed

- Telemetry and events for gateway statuses.
- Handling of downlink frame counters exceeding 65535.
- Creating 1.0.4 ABP end devices via the Console.
- ADR uplink handling.
- Uplink retransmission handling.
- Synchronizing Basic Station concentrator time after reconnect or initial connect after long inactivity.

### Security

- Changing username and password to be not required in pubsub integration.

## [3.6.0] - 2020-02-27

### Added

- Class B support.
- WebSocket Ping-Pong support for Basic Station frontend in the Gateway Server.
- LoRaWAN 1.0.4 support.

### Changed

- Do not use `personal-files` plugin for Snap package.
- Network Server will never attempt RX1 for devices with `Rx1Delay` of 1 second.
- Improved efficiency of ADR MAC commands.
- Gateway Configuration Server will use the default WebSocket TLS port if none is set.

### Fixed

- End device events subscription release in the Console.
- Blocking UDP packet handling while the gateway was still connecting. Traffic is now dropped while the connection is in progress, so that traffic from already connected gateways keep flowing.
- Join-request transmission parameters.
- ADR in 72-channel regions.
- Payload length limits used by Network Server being too low.
- CLI ignores default config files that cannot be read.
- Device creation rollback potentially deleting existing device with same ID.
- Returned values not representing the effective state of the devices in Network Server when deprecated field paths are used.
- Downlink queue operations in Network Server for LoRaWAN 1.1 devices.

## [3.5.3] - 2020-02-14

### Added

- Display of error payloads in console event log.
- Zero coordinate handling in location form in the Console.

### Fixed

- Updating `supports_class_c` field in the Device General Settings Page in the Console.
- Updating MQTT pubsub configuration in the Console
- Handling multiple consequent updates of MQTT pubsub/webhook integrations in the Console.
- Displaying total device count in application overview section when using device search in the Console
- FQDN used for Backend Interfaces interoperability requests.
- Exposing device sensitive fields to unrelated stack components in the Console.
- CLI trying to read input while none available.
- Reconnections of gateways whose previous connection was not cleaned up properly. New connections from the same gateway now actively disconnects existing connections.
- `ttn-lw-stack` and `ttn-lw-cli` file permission errors when installed using snap.
  - You may need to run `sudo snap connect ttn-lw-stack:personal-files`
- Changing username and password to be not required in pubsub integration

### Security

## [3.5.2] - 2020-02-06

### Fixed

- Channel mask encoding in LinkADR MAC command.
- Frequency plan validation in Network Server on device update.
- Authentication of Basic Station gateways.

## [3.5.1] - 2020-01-29

### Added

- Responsive side navigation (inside entity views) to the Console.
- Overall responsiveness of the Console.
- Support for configuring Redis connection pool sizes with `redis.pool-size` options.
- Packet Broker Agent to subscribe to uplink traffic from and publish uplink traffic to Packet Broker. See `pba` configuration section.

### Fixed

- Crashes on Gateway Server start when traffic flow started while The Things Stack was still starting.
- Not detecting session change in Application Server when interop Join Server did not provide a `SessionKeyID`.

## [3.5.0] - 2020-01-24

### Added

- Support for releasing gateway EUI after deletion.
- Support in the Application Server for the `X-Downlink-Apikey`, `X-Downlink-Push` and `X-Downlink-Replace` webhook headers. They allow webhook integrations to determine which endpoints to use for downlink queue operations.
- `as.webhooks.downlinks.public-address` and `as.webhooks.downlinks.public-tls-address` configuration options to the Application Server.
- Support for adjusting the time that the Gateway Server schedules class C messages in advance per gateway.
  - This requires a database migration (`ttn-lw-stack is-db migrate`) because of the added columns.
- `end-devices use-external-join-server` CLI subcommand, which disassociates and deletes the device from Join Server.
- `mac_settings.beacon_frequency` end device field, which defines the default frequency of class B beacon in Hz.
- `mac_settings.desired_beacon_frequency` end device field, which defines the desired frequency of class B beacon in Hz that will be configured via MAC commands.
- `mac_settings.desired_ping_slot_data_rate_index` end device field, which defines the desired data rate index of the class B ping slot that will be configured via MAC commands.
- `mac_settings.desired_ping_slot_frequency` end device field, which defines the desired frequency of the class B ping slot that will be configured via MAC commands.
- Mobile navigation menu to the Console.
- View and edit all Gateway settings from the Console.
- `skip_payload_crypto` end device field, which makes the Application Server skip decryption of uplink payloads and encryption of downlink payloads.
- `app_s_key` and `last_a_f_cnt_down` uplink message fields, which are set if the `skip_payload_crypto` end device field is true.
- Support multiple frequency plans for a Gateway.
- Entity search by ID in the Console.

### Changed

- Gateway connection stats are stored in Redis (see `--gs.update-connection-stats-debounce-time` option)
- `resets_join_nonces` now applies to pre-1.1 devices as well as 1.1+ devices.
- Empty (`0x0000000000000000`) JoinEUIs are now allowed.

### Fixed

- Respect stack components on different hosts when connected to event sources in the Console.
- Pagination of search results.
- Handling OTAA devices registered on an external Join Server in the Console.
- RxMetadata Location field from Gateway Server.
- Channel mask encoding in LinkADR MAC command.
- Device location and payload formatter form submits in the Console.
- Events processing in the JS SDK.
- Application Server frontends getting stuck after their associated link is closed.

## [3.4.2] - 2020-01-08

### Added

- Forwarding of backend warnings to the Console.
- Auth Info service to the JavaScript SDK.
- Subscribable events to the JavaScript SDK.
- Include `gateway_ID` field in Semtech UDP configuration response from Gateway Configuration Server.
- Sorting feature to entity tables in the Console.

### Changed

- Increase time that class C messages are scheduled in advance from 300 to 500 ms to support higher latency gateway backhauls.

### Fixed

- Fix documentation for connecting and subscribing to the builtin Application Server MQTT server of The Things Enterprise Stack.
- Fix selection of pseudo wildcard rights being possible (leading to crash) in the Console even when such right cannot be granted.
- Fix loading spinner being stuck infinitely in gateway / application / organization overview when some rights aren't granted to the collaborator.
- Fix deadlock of application add form in the Console when the submit results in an error.
- Fix ttn-lw-cli sometimes refusing to update Gateway EUI.
- Fix data uplink deduplication when a message is received by several tenants.

### Security

## [3.4.1] - 2019-12-30

### Added

- Support for ordering in `List` RPCs.
- Detect existing Basic Station time epoch when the gateway was already running long before it (re)connected to the Gateway Server.

### Changed

- Reduce the downlink path expiry window to 15 seconds, i.e. typically missing three `PULL_DATA` frames.
- Reduce the connection expiry window to 1 minute.
- Reduce default UDP address block time from 5 minutes to 1 minute. This allows for faster reconnecting if the gateway changes IP address. The downlink path and connection now expire before the UDP source address is released.

### Fixed

- Fix class A downlink scheduling when an uplink message has been received between the triggering uplink message.

## [3.4.0] - 2019-12-24

### Added

- Downlink queue operation topics in the PubSub integrations can now be configured using the Console.
- `List` RPC in the user registry and related messages.
- User management for admins in the Console.
- `users list` command in the CLI.
- Support for getting Kerlink CPF configurations from Gateway Configuration Server.
- Support for Microchip ATECC608A-TNGLORA-C manifest files in device template conversion.

### Fixed

- Fix the PubSub integration edit page in the Console.
- Fix logout action in device claiming frontend.
- Fix updating and setting of webhook headers in the Console.
- Fix DevNonce checks for LoRaWAN 1.0.3.

## [3.3.2] - 2019-12-04

### Added

- Support for selecting gateways when queueing downlinks via CLI (see `class-b-c.gateways` option).
- Options `is.oauth.ui.branding-base-url` and `console.ui.branding-base-url` that can be used to customize the branding (logos) of the web UI.
- Extended branding config for branding text and cluster id, to be displayed in the webui headers.
- Email templates can now also be loaded from blob buckets.
- Support for pagination in search APIs.
- Search is now also available to non-admin users.
- Support for searching end devices within an application.
- Notification during login informing users of unapproved user accounts.
- Support maximum EIRP value from frequency plans sub-bands.
- Support duty-cycle value from frequency plans sub-bands.

### Changed

- Allow enqueuing class B/C downlinks regardless of active device class.

### Fixed

- Fix crashing of organization collaborator edit page.
- Avoid validating existing queue on application downlink pushes.
- Correct `AU_915_928` maximum EIRP value to 30 dBm in 915.0 – 928.0 MHz (was 16.15 dBm).
- Correct `US_902_928` maximum EIRP value to 23.15 dBm in 902.3 – 914.9 MHz (was 32.15 dBm) and 28.15 dBm in 923.3 – 927.5 MHz (was 32.15 dBm). This aligns with US915 Hybrid Mode.
- Correct `AS_923` maximum EIRP value to 16 dBm in 923.0 – 923.5 MHz (was 16.15 dBm).

### Security

- Keep session keys separate by `JoinEUI` to avoid conditions where session keys are retrieved only by `DevEUI` and the session key identifier. This breaks retrieving session keys of devices that have been activated on a deployment running a previous version. Since the Application Server instances are currently in-cluster, there is no need for an Application Server to retrieve the `AppSKey` from the Join Server, making this breaking change ineffective.
- Check tenant where the end device is registered in Network Server and Join Server.

## [3.3.1] - 2019-11-26

### Added

- Add support for Redis Sentinel (see `redis.failover.enable`, `redis.failover.master-name`, `redis.failover.addresses` options).

### Fixed

- Fix `AppKey` decryption in Join Server.

### Security

## [3.3.0] - 2019-11-25

### Added

- Add support for encrypting device keys at rest (see `as.device-kek-label`, `js.device-kek-label` and `ns.device-kek-label` options).
- The Network Server now provides the timestamp at which it received join-accept or data uplink messages.
- Add more details to logs that contain errors.
- Support for end device pictures in the Identity Server.
  - This requires a database migration (`ttn-lw-stack is-db migrate`) because of the added columns.
- Support for end device pictures in the CLI.

### Fixed

- Fix an issue causing unexpected behavior surrounding login, logout and token management in the Console.
- Fix an issue causing the application link page of the Console to load infinitely.

## [3.2.6] - 2019-11-18

### Fixed

- Fix active application link count being limited to 10 per CPU.
- The Application Server now fills the timestamp at which it has received uplinks from the Network Server.

## [3.2.5] - 2019-11-15

### Added

- Support for creating applications and gateway with an organization as the initial owner in the Console.
- Hide views and features in the Console that the user and stack configuration does not meet the necessary requirements for.
- Full range of Join EUI prefixes in the Console.
- Support specifying the source of interoperability server client CA configuration (see `interop.sender-client-ca.source` and related fields).

### Changed

- Reading and writing of session keys in Application and Network server registries now require device key read and write rights respectively.
- Implement redesign of entity overview title sections to improve visual consistency.

### Deprecated

- `--interop.sender-client-cas` in favor of `--interop.sender-client-ca` sub-fields in the stack.

### Fixed

- Fix gateway API key forms being broken in the Console.
- Fix MAC command handling in retransmissions.
- Fix multicast device creation issues.
- Fix device key unwrapping.
- Fix setting gateway locations in the Console.

### Security

## [3.2.4] - 2019-11-04

### Added

- Support LoRa Alliance TR005 Draft 3 QR code format.
- Connection indicators in Console's gateway list.
- TLS support for application link in the Console.
- Embedded documentation served at `/assets/doc`.

### Fixed

- Fix device creation rollback potentially deleting existing device with same ID.
- Fix missing transport credentials when using external NS linking.

### Security

## [3.2.3] - 2019-10-24

### Added

- Emails when the state of a user or OAuth client changes.
- Option to generate claim authentication codes for devices automatically.
- User invitations can now be sent and redeemed.
- Support for creating organization API keys in the Console.
- Support for deleting organization API keys in the Console.
- Support for editing organization API keys in the Console.
- Support for listing organization API keys in the Console.
- Support for managing organization API keys and rights in the JS SDK.
- Support for removing organization collaborators in the Console.
- Support for editing organization collaborators in the Console.
- Support for listing organization collaborators in the Console.
- Support for managing organization collaborators and rights in the JS SDK.
- MQTT integrations page in the Console.

### Changed

- Rename "bulk device creation" to "import devices".
- Move device import button to the end device tables (and adapt routing accordingly).
- Improve downlink performance.

### Fixed

- Fix issues with device bulk creation in Join Server.
- Fix device import not setting component hosts automatically.
- Fix NewChannelReq scheduling condition.
- Fix publishing events for generated MAC commands.
- Fix saving changes to device general settings in the Console.

## [3.2.2] - 2019-10-14

### Added

- Initial API and CLI support for LoRaWAN application packages and application package associations.
- New documentation design.
- Support for ACME v2.

### Deprecated

- Deprecate the `tls.acme.enable` setting. To use ACME, set `tls.source` to `acme`.

### Fixed

- Fix giving priority to ACME settings to remain backward compatible with configuration for `v3.2.0` and older.

## [3.2.1] - 2019-10-11

### Added

- `support-link` URI config to the Console to show a "Get Support" button.
- Option to explicitly enable TLS for linking of an Application Server on an external Network Server.
- Service to list QR code formats and generate QR codes in PNG format.
- Status message forwarding functions to upstream host/s.
- Support for authorizing device claiming on application level through CLI. See `ttn-lw-cli application claim authorize --help` for more information.
- Support for claiming end devices through CLI. See `ttn-lw-cli end-device claim --help` for more information.
- Support for converting Microchip ATECC608A-TNGLORA manifest files to device templates.
- Support for Crypto Servers that do not expose device root keys.
- Support for generating QR codes for claiming. See `ttn-lw-cli end-device generate-qr --help` for more information.
- Support for storage of frequency plans, device repository and interoperability configurations in AWS S3 buckets or GCP blobs.

### Changed

- Enable the V2 MQTT gateway listener by default on ports 1881/8881.
- Improve handling of API-Key and Collaborator rights in the console.

### Fixed

- Fix bug with logout sometimes not working in the console.
- Fix not respecting `RootCA` and `InsecureSkipVerify` TLS settings when ACME was configured for requesting TLS certificates.
- Fix reading configuration from current, home and XDG directories.

## [3.2.0] - 2019-09-30

### Added

- A map to the overview pages of end devices and gateways.
- API to retrieve MQTT configurations for applications and gateways.
- Application Server PubSub integrations events.
- `mac_settings.desired_max_duty_cycle`, `mac_settings.desired_adr_ack_delay_exponent` and `mac_settings.desired_adr_ack_limit_exponent` device flags.
- PubSub integrations to the console.
- PubSub service to JavaScript SDK.
- Support for updating `mac_state.desired_parameters`.
- `--tls.insecure-skip-verify` to skip certificate chain verification (insecure; for development only).

### Changed

- Change the way API key rights are handled in the `UpdateAPIKey` rpc for Applications, Gateways, Users and Organizations. Users can revoke or add rights to api keys as long as they have these rights.
- Change the way collaborator rights are handled in the `SetCollaborator` rpc for Applications, Gateways, Clients and Organizations. Collaborators can revoke or add rights to other collaborators as long as they have these rights.
- Extend device form in the Console to allow creating OTAA devices without root keys.
- Improve confirmed downlink operation.
- Improve gateway connection status indicators in Console.
- Upgrade Gateway Configuration Server to a first-class cluster role.

### Fixed

- Fix downlink length computation in the Network Server.
- Fix implementation of CUPS update-info endpoint.
- Fix missing CLI in `deb`, `rpm` and Snapcraft packages.

## [3.1.2] - 2019-09-05

### Added

- `http.redirect-to-host` config to redirect all HTTP(S) requests to the same host.
- `http.redirect-to-tls` config to redirect HTTP requests to HTTPS.
- Organization Create page in the Console.
- Organization Data page to the console.
- Organization General Settings page to the console.
- Organization List page.
- Organization Overview page to the console.
- Organizations service to the JS SDK.
- `create` method in the Organization service in the JS SDK.
- `deleteById` method to the Organization service in the JS SDK.
- `getAll` method to the Organizations service.
- `getAll` method to the Organization service in the JS SDK.
- `getById` method to the Organization service in the JS SDK.
- `openStream` method to the Organization service in the JS SDK.
- `updateById` method to the Organization service in the JS SDK.

### Changed

- Improve compatibility with various Class C devices.

### Fixed

- Fix root-relative OAuth flows for the console.

## [3.1.1] - 2019-08-30

### Added

- `--tls.acme.default-host` flag to set a default (fallback) host for connecting clients that do not use TLS-SNI.
- AS-ID to validate the Application Server with through the Common Name of the X.509 Distinguished Name of the TLS client certificate. If unspecified, the Join Server uses the host name from the address.
- Defaults to `ttn-lw-cli clients create` and `ttn-lw-cli users create`.
- KEK labels for Network Server and Application Server to use to wrap session keys by the Join Server. If unspecified, the Join Server uses a KEK label from the address, if present in the key vault.
- MQTT PubSub support in the Application Server. See `ttn-lw-cli app pubsub set --help` for more details.
- Support for external email templates in the Identity Server.
- Support for Join-Server interoperability via Backend Interfaces specification protocol.
- The `generateDevAddress` method in the `Ns` service.
- The `Js` service to the JS SDK.
- The `listJoinEUIPrefixes` method in the `Js` service.
- The `Ns` service to the JS SDK.
- The new The Things Stack branding.
- Web interface for changing password.
- Web interface for requesting temporary password.

### Changed

- Allow admins to create temporary passwords for users.
- CLI-only brew tap formula is now available as `TheThingsNetwork/lorawan-stack/ttn-lw-cli`.
- Improve error handling in OAuth flow.
- Improve getting started guide for a deployment of The Things Stack.
- Optimize the way the Identity Server determines memberships and rights.

### Deprecated

- `--nats-server-url` in favor of `--nats.server-url` in the PubSub CLI support.

### Removed

- `ids.dev_addr` from allowed field masks for `/ttn.lorawan.v3.NsEndDeviceRegistry/Set`.
- Auth from CLI's `forgot-password` command and made it optional on `update-password` command.
- Breadcrumbs from Overview, Application and Gateway top-level views.

### Fixed

- Fix `grants` and `rights` flags of `ttn-lw-cli clients create`.
- Fix a bug that resulted in events streams crashing in the console.
- Fix a bug where uplinks from some Basic Station gateways resulted in the connection to break.
- Fix a security issue where non-admin users could edit admin-only fields of OAuth clients.
- Fix an issue resulting in errors being unnecessarily logged in the console.
- Fix an issue with the `config` command rendering some flags and environment variables incorrectly.
- Fix API endpoints that allowed HTTP methods that are not part of our API specification.
- Fix console handling of configured mount paths other than `/console`.
- Fix handling of `ns.dev-addr-prefixes`.
- Fix incorrect error message in `ttn-lw-cli users oauth` commands.
- Fix propagation of warning headers in API responses.
- Fix relative time display in the Console.
- Fix relative time display in the Console for IE11, Edge and Safari.
- Fix unable to change LoRaWAN MAC and PHY version.
- Resolve flickering display issue in the overview pages of entities in the console.

## [3.1.0] - 2019-07-26

### Added

- `--headers` flag to `ttn-lw-cli applications webhooks set` allowing users to set HTTP headers to add to webhook requests.
- `getByOrganizationId` and `getByUserId` methods to the JS SDK.
- A new documentation system.
- A newline between list items returned from the CLI when using a custom `--output-format` template.
- An `--api-key` flag to `ttn-lw-cli login` that allows users to configure the CLI with a more restricted (Application, Gateway, ...) API key instead of the usual "all rights" OAuth access token.
- API for getting the rights of a single collaborator on (member of) an entity.
- Application Payload Formatters Page in the console.
- Class C and Multicast guide.
- CLI support for enabling/disabling JS, GS, NS and AS through configuration.
- Components overview in documentation.
- Device Templates to create, convert and map templates and assign EUIs to create large amounts of devices.
- Downlink Queue Operations guide.
- End device level payload formatters to console.
- Event streaming views for end devices.
- Events to device registries in the Network Server, Application Server and Join Server.
- Functionality to delete end devices in the console.
- Gateway General Settings Page to the console.
- Getting Started guide for command-line utility (CLI).
- Initial overview page to console.
- Native support to the Basic Station LNS protocol in the Gateway Server.
- NS-JS and AS-JS Backend Interfaces 1.0 and 1.1 draft 3 support.
- Option to revoke user sessions and access tokens on password change.
- Support for NS-JS and AS-JS Backend Interfaces.
- Support for URL templates inside the Webhook paths ! The currently supported fields are `appID`, `appEUI`, `joinEUI`, `devID`, `devEUI` and `devAddr`. They can be used using RFC 6570.
- The `go-cloud` integration to the Application Server. See `ttn-lw-cli applications pubsubs --help` for more details.
- The `go-cloud` integration to the Application Server. This integration enables downlink and uplink messaging using the cloud pub-sub by setting up the `--as.pubsub.publish-urls` and `--as.pubsub.subscribe-urls` parameters. You can specify multiple publish endpoints or subscribe endpoints by repeating the parameter (i.e. `--as.pubsub.publish-urls url1 --as.pubsub.publish-urls url2 --as.pubsub.subscribe-urls url3`).
- The Gateway Data Page to the console.
- View to update the antenna location information of gateways.
- View to update the location information of end devices.
- Views to handle integrations (webhooks) to the console.
- Working with Events guide.

### Changed

- Change database index names for invitation and OAuth models. Existing databases are migrated automatically.
- Change HTTP API for managing webhooks to avoid conflicts with downlink webhook paths.
- Change interpretation of frequency plan's maximum EIRP from a ceiling to a overriding value of any band (PHY) settings.
- Change the prefix of Prometheus metrics from `ttn_` to `ttn_lw_`.
- Rename the label `server_address` of Prometheus metrics `grpc_client_conns_{opened,closed}_total` to `remote_address`
- Resolve an issue where the stack complained about sending credentials on insecure connections.
- The Events endpoint no longer requires the `_ALL` right on requested entities. All events now have explicit visibility rules.

### Deprecated

- `JsEndDeviceRegistry.Provision()` rpc. Please use `EndDeviceTemplateConverter.Convert()` instead.

### Removed

- Remove the address label from Prometheus metric `grpc_server_conns_{opened,closed}_total`.

### Fixed

- Fix Basic Station CUPS LNS credentials blob.
- Fix a leak of entity information in List RPCs.
- Fix an issue that resulted in some event errors not being shown in the console.
- Fix an issue where incorrect error codes were returned from the console's OAuth flow.
- Fix clearing component addresses on updating end devices through CLI.
- Fix CLI panic for invalid attributes.
- Fix crash when running some `ttn-lw-cli organizations` commands without `--user-id` flag.
- Fix dwell-time issues in AS923 and AU915 bands.
- Fix occasional issues with downlink payload length.
- Fix the `x-total-count` header value for API Keys and collaborators.
- Fix the error that is returned when deleting a collaborator fails.

### Security

- Update node packages to fix known vulnerabilities.

## [3.0.4] - 2019-07-10

### Fixed

- Fix rights caching across multiple request contexts.

## [3.0.3] - 2019-05-10

### Added

- Support for getting automatic Let's Encrypt certificates. Add the new config flags `--tls.acme.enable`, `--tls.acme.dir=/path/to/storage`, `--tls.acme.hosts=example.com`, `--tls.acme.email=you@example.com` flags (or their env/config equivalent) to make it work. The `/path/to/storage` dir needs to be `chown`ed to `886:886`. See also `docker-compose.yml`.
- `GetApplicationAPIKey`, `GetGatewayAPIKey`, `GetOrganizationAPIKey`, `GetUserAPIKey` RPCs and related messages.
- "General Settings" view for end devices.
- `--credentials-id` flag to CLI that allows users to be logged in with mulitple credentials and switch between them.
- A check to the Identity Server that prevents users from deleting applications that still contain end devices.
- Application Collaborators management to the console.
- Checking maximum round-trip time for late-detection in downlink scheduling.
- Configuration service to JS SDK.
- Device list page to applications in console.
- Events to the application management pages.
- Round-trip times to Gateway Server connection statistics.
- Support for the value `cloud` for the `--events.backend` flag. When this flag is set, the `--events.cloud.publish-url` and `--events.cloud.subscribe-url` are used to set up a cloud pub-sub for events.
- Support for uplink retransmissions.
- Using median round-trip time value for absolute time scheduling if the gateway does not have GPS time.

### Changed

- Change encoding of keys to hex in device key generation (JS SDK).
- Change interpretation of absolute time in downlink messages from time of transmission to time of arrival.
- Improve ADR algorithm performance.
- Improve ADR performance.
- Make late scheduling default for gateways connected over UDP to avoid overwriting queued downlink.
- Make sure that non-user definable fields of downlink messages get discarded across all Application Server frontends.
- Prevent rpc calls to JS when the device has `supports_join` set to `false` (JS SDK).
- Update the development tooling. If you are a developer, make sure to check the changes in CONTRIBUTING.md and DEVELOPMENT.md.

### Fixed

- Fix `AppAs` not registered for HTTP interfacing while it is documented in the API.
- Fix absolute time scheduling with UDP connected gateways
- Fix authentication of MQTT and gRPC connected gateways
- Fix connecting MQTT V2 gateways
- Fix faulty composition of default values with provided values during device creation (JS SDK)
- Fix preserving user defined priority for application downlink
- Fix UDP downlink format for older forwarders
- Fix usage of `URL` class in browsers (JS SDK)

## [3.0.2] - 2019-04-12

### Changed

- Upgrade Go to 1.12

### Fixed

- Fix streaming events over HTTP with Gzip enabled.
- Fix resetting downlink channels for US, AU and CN end devices.
- Fix rendering of enums in JSON.
- Fix the permissions of our Snap package.

## [3.0.1] - 2019-04-10

### Added

- `dev_addr` to device fetched from the Network Server.
- `received_at` to `ApplicationUp` messages.
- `ttn-lw-cli users oauth` commands.
- Event payload to `as.up.forward`, `as.up.drop`, `as.down.receive`, `as.down.forward` and `as.down.drop` events.
- Event payload to `gs.status.receive`, `gs.up.receive` and `gs.down.send` events.
- OAuth management in the Identity Server.

### Changed

- Document places in the CLI where users can use arguments instead of flags.
- In JSON, LoRaWAN AES keys are now formatted as Hex instead of Base64.
- Make device's `dev_addr` update when the session's `dev_addr` is updated.

### Removed

- Remove end device identifiers from `DownlinkMessage` sent from the Network Server to the Gateway Server.

### Fixed

- Fix `dev_addr` not being present in upstream messages.

<!--
NOTE: These links should respect backports. See https://github.com/TheThingsNetwork/lorawan-stack/pull/1444/files#r333379706.
-->
[unreleased]: https://github.com/TheThingsNetwork/lorawan-stack/compare/v3.10.6...v3.10
[3.10.6]: https://github.com/TheThingsNetwork/lorawan-stack/compare/v3.10.5...v3.10.6
[3.10.5]: https://github.com/TheThingsNetwork/lorawan-stack/compare/v3.10.4...v3.10.5
[3.10.4]: https://github.com/TheThingsNetwork/lorawan-stack/compare/v3.10.3...v3.10.4
[3.10.3]: https://github.com/TheThingsNetwork/lorawan-stack/compare/v3.10.2...v3.10.3
[3.10.2]: https://github.com/TheThingsNetwork/lorawan-stack/compare/v3.10.1...v3.10.2
[3.10.1]: https://github.com/TheThingsNetwork/lorawan-stack/compare/v3.10.0...v3.10.1
[3.10.0]: https://github.com/TheThingsNetwork/lorawan-stack/compare/v3.9.4...v3.10.0
[3.9.4]: https://github.com/TheThingsNetwork/lorawan-stack/compare/v3.9.3...v3.9.4
[3.9.3]: https://github.com/TheThingsNetwork/lorawan-stack/compare/v3.9.1...v3.9.3
[3.9.1]: https://github.com/TheThingsNetwork/lorawan-stack/compare/v3.9.0...v3.9.1
[3.9.0]: https://github.com/TheThingsNetwork/lorawan-stack/compare/v3.8.6...v3.9.0
[3.8.6]: https://github.com/TheThingsNetwork/lorawan-stack/compare/v3.8.5...v3.8.6
[3.8.5]: https://github.com/TheThingsNetwork/lorawan-stack/compare/v3.8.4...v3.8.5
[3.8.4]: https://github.com/TheThingsNetwork/lorawan-stack/compare/v3.8.3...v3.8.4
[3.8.3]: https://github.com/TheThingsNetwork/lorawan-stack/compare/v3.8.2...v3.8.3
[3.8.2]: https://github.com/TheThingsNetwork/lorawan-stack/compare/v3.7.2...v3.8.2
[3.7.2]: https://github.com/TheThingsNetwork/lorawan-stack/compare/v3.7.0...v3.7.2
[3.7.0]: https://github.com/TheThingsNetwork/lorawan-stack/compare/v3.6.0...v3.7.0
[3.6.3]: https://github.com/TheThingsNetwork/lorawan-stack/compare/v3.6.2...v3.6.3
[3.6.2]: https://github.com/TheThingsNetwork/lorawan-stack/compare/v3.6.1...v3.6.2
[3.6.1]: https://github.com/TheThingsNetwork/lorawan-stack/compare/v3.6.0...v3.6.1
[3.6.0]: https://github.com/TheThingsNetwork/lorawan-stack/compare/v3.5.3...v3.6.0
[3.5.3]: https://github.com/TheThingsNetwork/lorawan-stack/compare/v3.5.2...v3.5.3
[3.5.2]: https://github.com/TheThingsNetwork/lorawan-stack/compare/v3.5.1...v3.5.2
[3.5.1]: https://github.com/TheThingsNetwork/lorawan-stack/compare/v3.5.0...v3.5.1
[3.5.0]: https://github.com/TheThingsNetwork/lorawan-stack/compare/v3.4.2...v3.5.0
[3.4.2]: https://github.com/TheThingsNetwork/lorawan-stack/compare/v3.4.1...v3.4.2
[3.4.1]: https://github.com/TheThingsNetwork/lorawan-stack/compare/v3.4.0...v3.4.1
[3.4.0]: https://github.com/TheThingsNetwork/lorawan-stack/compare/v3.3.2...v3.4.0
[3.3.2]: https://github.com/TheThingsNetwork/lorawan-stack/compare/v3.3.1...v3.3.2
[3.3.1]: https://github.com/TheThingsNetwork/lorawan-stack/compare/v3.3.0...v3.3.1
[3.3.0]: https://github.com/TheThingsNetwork/lorawan-stack/compare/v3.2.6...v3.3.0
[3.2.6]: https://github.com/TheThingsNetwork/lorawan-stack/compare/v3.2.5...v3.2.6
[3.2.5]: https://github.com/TheThingsNetwork/lorawan-stack/compare/v3.2.4...v3.2.5
[3.2.4]: https://github.com/TheThingsNetwork/lorawan-stack/compare/v3.2.3...v3.2.4
[3.2.3]: https://github.com/TheThingsNetwork/lorawan-stack/compare/v3.2.2...v3.2.3
[3.2.2]: https://github.com/TheThingsNetwork/lorawan-stack/compare/v3.2.1...v3.2.2
[3.2.1]: https://github.com/TheThingsNetwork/lorawan-stack/compare/v3.2.0...v3.2.1
[3.2.0]: https://github.com/TheThingsNetwork/lorawan-stack/compare/v3.1.2...v3.2.0
[3.1.2]: https://github.com/TheThingsNetwork/lorawan-stack/compare/v3.1.1...v3.1.2
[3.1.1]: https://github.com/TheThingsNetwork/lorawan-stack/compare/v3.1.0...v3.1.1
[3.1.0]: https://github.com/TheThingsNetwork/lorawan-stack/compare/v3.0.4...v3.1.0
[3.0.4]: https://github.com/TheThingsNetwork/lorawan-stack/compare/v3.0.3...v3.0.4
[3.0.3]: https://github.com/TheThingsNetwork/lorawan-stack/compare/v3.0.2...v3.0.3
[3.0.2]: https://github.com/TheThingsNetwork/lorawan-stack/compare/v3.0.1...v3.0.2
[3.0.1]: https://github.com/TheThingsNetwork/lorawan-stack/compare/v3.0.0...v3.0.1<|MERGE_RESOLUTION|>--- conflicted
+++ resolved
@@ -11,32 +11,12 @@
 
 ### Added
 
-<<<<<<< HEAD
 - Reset functionality in Network Server, which resets session context and MAC state (see `ttn-lw-cli end-devices reset` command). For OTAA all data is wiped and device must rejoin, for ABP session keys, device address and downlink queue are preserved, while MAC state is reset.
 - Pub/Sub providers may now be disabled, or marked for deprecation via `--as.pubsub.providers`.
 - Store and retrieve Gateway Claim Authentication Code from database.
   - This requires a database schema migration (`ttn-lw-stack is-db migrate`) because of the added column.
   - This uses the same encryption key set using the `is.gateways.encryption-key-id` configuration option.
 - Improved handling of connection issues in the Console, as well as automatic reconnects.
-=======
-### Changed
-
-### Deprecated
-
-### Removed
-
-### Fixed
-
-### Security
-
-## [3.10.6] - 2021-01-12
-
-### Added
-
-- Configuration option `is.admin-rights.all` to grant admins all rights, including `_KEYS` and `_ALL`.
-- Configuration option `is.user-registration.contact-info-validation.token-ttl` to customize the validity of contact information validation tokens.
-- `ttn-lw-stack` CLI command for creating an API Key with full rights on a user.
->>>>>>> fd67ec7c
 
 ### Changed
 
@@ -50,22 +30,41 @@
 
 ### Deprecated
 
-<<<<<<< HEAD
 ### Removed
 
 - Application Server linking. The Network Server now pushes data to the cluster Application Server instead.
   - Applications which desire to handle payload decryption within their own domains should disable payload decryption at application or device level and decrypt the payload on their own end.
   - While not backwards compatible, the decision to remove linking was heavily motivated by scalability concerns - the previous linking model scales poorly when taking high availability and load balancing concerns into account.
-=======
-- Packet Broker mutual TLS authentication: use OAuth 2.0 client credentials instead; set `pba.authentication-mode` to `oauth2` and configure `pba.oauth2`.
-- Packet Broker forwarder blacklist setting `pba.home-network.blacklist-forwarder` has become ineffective.
->>>>>>> fd67ec7c
 
 ### Fixed
 
 - Uplink frame counter reset handling.
 - Uplink retransmission handling in Network Server.
 - Network Server DevStatusReq scheduling conditions in relation to frame counter value.
+
+### Security
+
+## [3.10.6] - 2021-01-12
+
+### Added
+
+- Configuration option `is.admin-rights.all` to grant admins all rights, including `_KEYS` and `_ALL`.
+- Configuration option `is.user-registration.contact-info-validation.token-ttl` to customize the validity of contact information validation tokens.
+- `ttn-lw-stack` CLI command for creating an API Key with full rights on a user.
+
+### Changed
+
+- Packet Broker API version to `v3.2.0-tts` and routing API to `v1.0.2-tts`.
+- Emails with temporary tokens now also show when these tokens expire. Custom email templates can use `{{ .TTL }}` and `{{ .FormatTTL }}` to render the expiry durations.
+
+### Deprecated
+
+- Packet Broker mutual TLS authentication: use OAuth 2.0 client credentials instead; set `pba.authentication-mode` to `oauth2` and configure `pba.oauth2`.
+- Packet Broker forwarder blacklist setting `pba.home-network.blacklist-forwarder` has become ineffective.
+
+### Fixed
+
+- Do not initiate new contact info validations when old validations are still pending.
 
 ## [3.10.5] - 2020-12-23
 
