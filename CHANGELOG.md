# Changelog

All notable changes to this project are documented in this file.

The format is based on [Keep a Changelog](https://keepachangelog.com/en/1.0.0/),
with the exception that this project **does not** follow Semantic Versioning.

For details about compatibility between different releases, see the **Commitments and Releases** section of our README.

## [Unreleased]

### Added

- Add more specific rights for OAuth clients.

### Changed

- The flow for adding end devices has been updated in the Console.
  - Device QR codes can now be scanned to speed up end device onboarding.
  - Claiming end devices from external Join Servers is now possible seemlessly from the same onboarding flow.
- LoRa coding rate now defined in `DataRate` instead of `Band`.
- The Network Server will now schedule a potentially empty downlink in order to stop end devices from sending sticky MAC commands.
- Factory preset frequencies may now be provided for bands with fixed channel plans, such as US915 or AU915. The factory preset frequencies are interpreted as the only channels which are enabled at boot time.
- `TxParamSetupReq` MAC command priority has been increased.
- `DevStatusReq` MAC command priority has been lowered.

### Deprecated

### Removed

- Removed coding rate from `TxSettings` as it is now defined in `DataRate`.

### Fixed

- `--mac-settings.adr.mode.disabled`, `--mac-settings.adr.mode.dynamic` and `--mac-settings.adr.mode.static` flags of the `end-device update` command.
- Pagination in `sessions` and `access tokens` tables in the Console.
- `LinkADRReq` MAC command generation for LoRaWAN 1.0 and 1.0.1 end devices.
- `LinkADRReq` no longer attempts to enable channels which have not yet been negotiated with the end device.
<<<<<<< HEAD
- Issues with byte inputs in the Console.
  - Pasting values into the input leading to issues in some cases.
  - Values being typed double on android phones.
=======
- Downlink path selection for uplinks which are not LoRa modulated.
>>>>>>> 857835d1

### Security

## [3.21.2] - 2022-09-14

### Added

- New `ListBands` RPC on the `Configuration` service.
  - Added support to CLI. Available via the `end-devices list-bands` command.
- CLI support for listing PHY versions via the `end-devices list-phy-versions` CLI command.
- New `NetID` and `DeviceAddressPrefixes` RPC on the `NS` service.
  - Added support on CLI. Available via the `end-devices get-net-id` and `end-devices get-dev-addr-prefixes` commands.
- Support for loading end device template from Device Repository when importing devices using a CSV file.
- Experimental support for normalized payload.
- Support management of deleted users in the Console.
- Decoded payloads are now visible for downlinks in the Console.
- Support for dynamic ping slot frequencies, as used by the US915 and AU915 bands.
- Support for LoRa Basics Station beaconing.

### Changed

- Deprecated `attributes` from `GatewayAntenna` definition. While it was present in the API it was never stored in the database.
- Absolute time downlinks (such as class B ping slots or class C absolute time downlinks) are now using the native class B downlink API of LoRa Basics Station.
- Only gateways which are guaranteed to be GPS capable may now be used for absolute time downlinks. This ensures that gateways that have an unknown time source are not used for absolute time scheduling.
- The static ADR mode may now steer the end device to use custom data rates such as SF7BW250, FSK and LR-FHSS.
- The Console will try to resolve invalid state errors during login with an automatic refresh.
- Error details are now displayed in a modal instead of within the notification element in the Console.

### Removed

- Experimental support for `LoRa Basics Station` gateway GPS timestamps which use the wrong precision (milliseconds instead of microseconds). Please ensure that your gateway has been updated to the latest firmware.

### Fixed

- The Gateway Server scheduler no longer considers the absolute time of a downlink to be the time of arrival.
- The Network Server now correctly handles the command that may succeed a `LinkADRAns` response.
- LR-FHSS data rate matching.
- Console data rate rendering of non-LoRa modulations.

### Security

- End device network layer form crashing in some situations in the Console device general settings.
- End device overview crashing in some situations in the Console.
- Device import when using Join Server-only deployments.
- QRG can generate QR Codes without the claim authentication code.

## [3.21.1] - 2022-08-24

### Added

- New `SearchAccounts` RPC on the `EntityRegistrySearch` service.
- Prompt user to confirm navigation when changes have not been saved in the payload formatter form to prevent big change-drafts from getting lost.
- Event data pushed by webhooks can now be filtered with field masks.
  - Support for the field mask setup was added for both CLI and Console.

### Changed

- Gateway registration in the Console has been updated to simplify the onboarding experience.

### Fixed

- CLI command `end-device template create` no longer breaks when providing field mask values.
- Device repository services no longer require ApplicationID in its request URL.
- Importing ABP devices via the CSV format now correctly handles the missing session key ID.

## [3.21.0] - 2022-08-11

### Added

- Component selector for Join Server interoperability configuration. This allows administrators to declare separate Network Server and Application Server configuration for the same JoinEUI ranges in the same interoperability configuration. See [documentation](https://www.thethingsindustries.com/docs/reference/interop-repository/).
- `BatchGetGatewayConnectionStats` RPC to fetch Gateway Connection Stats for a batch of gateways.
- The ability to disable the downlink scheduling mechanism for individual end devices (`mac-settings.schedule-downlinks`).
  - This option is useful during a migration procedure in order to force the end device to join the new network. The Network Server will no longer schedule any data downlinks or MAC commands, and will stop answering potential join requests.
- A new implementation of the Identity Server storage layer. In v3.21.0 the new implementation is not yet used by default, but it can be enabled with the `is.bunstore` feature flag. A new database driver can be enabled with the `is.pgdriver` feature flag.
  - This requires a database schema migration (`ttn-lw-stack is-db migrate`) because of added columns and views.
- Support for comma-separated (`,`) values in The Things Stack CSV file format for importing end devices.
- Support for the `RxParamSetup`, `RxTimingSetup`, `TxParamSetup`, and `DlChannel` sticky answer mechanism. The commands were supported previously, but subsequent sticky responses would cause the Network Server to drop the MAC command buffer in certain situations.

### Changed

- Deleted users are no longer included in primary email addresses uniqueness checks. This allows a user to create a new account which uses the email address of a deleted account.
  - This requires a database schema migration (`ttn-lw-stack is-db migrate`) due to updated indices.
- The CLI settings fields `retry-config.enable_metadata` and `retry-config.default_timeout` have been renamed to `retry.enable-metadata` and `retry.default-timeout` for consistency reasons.
- Generated device ID based on a DevEUI from an imported CSV file is now prepended by `eui-`. This is consistent with generated device IDs by the Console.
- The Claim Authentication Code (CAC) field is stored in the Identity Server instead of the Join Server.
  - This requires a database schema migration (`ttn-lw-stack is-db migrate`) because of the added columns.
  - CAC values stored currently in the Join Server should be migrated to the Identity Server. One method is to run the following CLI commands on each device with a CAC.
    - Read the current values using `ttn-lw-cli dev get <application-id> <device-id> --claim-authentication-code`. This will fetch the value stored in the Join Server as a fallback.
    - Write back the value read `ttn-lw-cli dev set <application-id> <device-id> --claim-authentication-code.valid_from [xxx] --claim-authentication-code.valid_to [xxx] --claim-authentication-code.value <xxx>`. This will by default write to the Identity Server.
    - Note that this requires a minimum CLI version of 3.21.0.
- Device Repository no longer uses the `ApplicationID` for validating requests. Authentication is still necessary, but the `ApplicationID` field has been deprecated in the Device Repository API.

### Fixed

- Console showing `404 Not Found` errors for pages containing user IDs in the path, when the user ID has a length of two.
- CLI no longer panics when deleting a device without JoinEUI, this scenario only occurred when deleting a device that uses ABP.
- Console crashing when navigating to certain Packet Broker network configuration pages.
- Packet Broker network pages becoming inaccessible until refreshing after a user navigates to a non-existing network.
- The batch update query for `EndDevice.LastSeenAt` field now specifies the data type of the placeholders.
  - This resolves an issue in the Console where `Last activity` values were inconsistent.

## [3.20.2] - 2022-07-20

### Added

- More fields were added to the csv end-device migration procedure. The details on which fields were added can be found [here](https://www.thethingsindustries.com/docs/getting-started/migrating/device-csv/).
- Authorization management in the Account app.
- Gateway remote address to gateway connection statistics.

### Fixed

- Encoding of DevAddr, EUI and similar fields in `text/event-stream` responses.
- GPS time leap second calculations taking a new leap second into consideration for 6th of July 2022.

## [3.20.1] - 2022-06-29

### Added

- Support inviting users in the Console.

### Changed

- In AS923 frequency plans, the Network Server will skip the RX1 window if the data rate is ambiguous.
  - This change occurs in old Regional Parameters versions in which the initial downlink dwell time setting of the end device is not specified. The end device may have the downlink dwell time setting either enabled or disabled, and due to this the data rate of the RX1 window is ambiguous.
  - This ambiguity exists until the Network Server is successful in negotiating the dwell time limitations using the TxParamSetupReq MAC command. This will occur automatically and does not require any external input.
  - If you already know the boot dwell time settings of your end device, you may provide them via the `--mac-settings.downlink-dwell-time` and `--mac-settings.uplink-dwell-time` MAC settings. This will ensure that RX1 transmissions are available from the first uplink of the session.

### Removed

- Sorting on associated rights in the API keys table.

### Fixed

- `last activity` not updating when an end device joins for the first time in the Console.
- A bug that would show the "Status count periodicity"-field in the Console as `200` when actually set to `0`.
- A bug causing map viewports to be set in odd locations when setting end device/gateway locations.
- Console crashing when sorting by associated rights in the API keys table.

## [3.20.0] - 2022-06-15

### Added

- OAuth client management in the account app.
- Support claim protection when claiming end devices on The Things Join Server.
- CLI commands `notifications list` and `notifications set-status` to manage user notifications.
- Support for class B and C downlink transmissions through multiple gateways simultaneously.

### Changed

- Entities are now fully validated when updated in the stores.
  - Previously only the updated paths where validated. This lead to situations in which a partial update could cause the entity as a whole to reach an invalid state.
- Application, gateway, end device and organization-tables in the Console are now sorted by creation time by default (newest first).
- Collaborator and API Key tables can now be sorted in the Console.
- The application table in the Console now shows the amount of end devices.
- The organizations table in the Console now shows the amount of collaborators.
- Table layouts for several entities have been improved on the Console.

### Fixed

- End devices running on MAC versions higher or equal to 1.1 showing network downlink frame counters instead of application downlink frame counters.
- Wrong representation of time values between midnight and 1am (eg. 24:04:11) in the Console in some cases.

## [3.19.2] - 2022-05-25

### Added

- Allow setting an expiry date for API keys in the Console
- New event type `gs.gateway.connection.stats` with connection statistics. A new event is sent at most every `gs.update-connection-stats-debounce-time` time and at least every `gs.update-connection-stats-interval` time.
- Button to export as JSON end device `mac-settings` and `mac-state` in the Console.
- Support for the `FOpts encryption, usage of FCntDwn` LoRaWAN 1.1 erratum.

### Changed

- Event type for `gs.up.receive` event to `GatewayUplinkMessage`.
- Default debounce time for updating connection stats in de Gateway Server (configuration setting `gs.update-connection-stats-debounce-time`) is now 30 seconds.
- Error code when importing CSV file with invalid LoRaWAN or Regional Parameters version.
- Emails sent by the Identity Server now also contain HTML versions.
  - For the images in these emails to work, an absolute `is.email.network.assets-base-url` (and optionally `is.email.network.branding-base-url`) needs to be set in configuration.
- Notification emails are now sent through the Notification Service of the Identity Server.
- "Last activity"-information in the Console is now sourced as a single aggregate from the Identity Server.
- End device overview in the Console.
  - Showing MAC/PHY versions and used frequency plan.
  - Hiding the entity description if not set.
  - Showing information of pending sessions.
  - Automatically updating session info (no refresh necessary to schedule downlinks after a device has joined).
  - Showing session start time.
- The Things Stack is now built with Go 1.18.
- Layout of webhook and Pub/Sub forms to improve UX.
- The Network Server Address used for End Device Claiming is fetched from the configuration instead of client input.

### Removed

- The ability to create custom email templates.

### Fixed

- Support `app_eui` as alias for `join_eui` in CSV file import, per documentation.
- End devices frame counts being displayed as `n/a` when event stream contained historical data message events.
- Gateway general settings (Basic settings) not saving changes in some cases.
- Contact info validation not possible when user is already logged in.
- CLI not allowing devices to be created or updated.
- End device creation no longer errors on missing application info rights.
- Missing success notification when successfully deleting an application in the Console.
- CLI create commands for applications, gateways and clients no longer have their decoded ID emptied when using the `--user-id` flag.
- Metric `ttn_lw_events_channel_dropped_total` not getting updated.
- Dropped events when calling the Stream RPC with a long tail.

### Security

- Security fix for an issue where the description and list of rights of arbitrary API keys could be retrieved by any logged-in user if the 24-bit random API key ID was known.

## [3.19.1] - 2022-05-04

### Changed

- Application Server now decodes downlink if a downlink decoder is present and binary payload is scheduled.

### Fixed

- End devices frame counts being displayed as `n/a` when event stream contained historical data message events.
- Gateway general settings (Basic settings) not saving changes in some cases.

## [3.19.0] - 2022-04-21

### Added

- Session management page in Account App.
- Status page references in the Console.
- Notification Service API that will allow users to receive notifications about their registered entities.
  - This requires a database schema migration (`ttn-lw-stack is-db migrate`) because of the added tables.
- Add `network_server_address`, `application_server_address` and `join_server_address` to applications.
  - This requires a database schema migration (`ttn-lw-stack is-db migrate`) because of the added columns.
- New ADR settings API, which allows stronger control over the ADR algorithm.
  - The new settings fields can be found under `mac-settings.adr`, and are mutually exclusive with `use-adr` and `adr-margin`. The legacy settings need to be unset before the new API options may be used.
  - `mac-settings.adr.mode.disabled` completely disables the ADR algorithm.
  - `mac-settings.adr.mode.static.data-rate-index`, `mac-settings.adr.mode.static.nb-trans`, `mac-settings.adr.mode.static.tx-power-index` allow the user to provide static ADR parameters to be negotiated with the end device. These options persist over multiple sessions and do not require a session reset in order to be propagated to the current session.
  - `mac-settings.adr.mode.dynamic.min-data-rate-index` and `mac-settings.adr.mode.dynamic.max-data-rate-index` control the data rate index range which the Network Server will attempt to negotiate with the end device. Note that if the provided interval is disjoint with the available data rate indices, no negotiation will take place.
  - `mac-settings.adr.mode.dynamic.min-tx-power-index` and `mac-settings.adr.mode.dynamic.max-tx-power-index` have similar behavior, but for transmission power indices.
  - `mac-settings.adr.mode.dynamic.min-nb-trans` and `mac-settings.adr.mode.dynamic.max-nb-trans` have similar behavior, but for NbTrans.
  - `mac-settings.adr.mode.dynamic.margin` may be used to provide the margin of the ADR algorithm. It replaces the old `adr-margin` setting.
  - `use-adr` and `adr-margin` are still supported, but deprecated. Any future API usage should instead use the `mac-settings.adr` settings.
- Service to parse QR codes and return the data within.

### Changed

- Sortable tables are now sorted by default in the Console

### Fixed

- Console determining gateways as "Other cluster" even though using the same host if server addresses not matching exactly (e.g. due to using different host or scheme).
- Inconsistency in setting gateway's LNS Auth key in the Console.
- CLI no longer informs the user that is using the default JoinEUI when passing its value via flags.
- Generating device ID from a DevEUI when importing a CSV file.
- The `is-db migrate` command that failed when running on databases created by `v3.18`.
- Some error messages being displayed as `error:undefined:undefined` in the Console, e.g. in the live data view.
- Missing `query` flag on CLI search commands.

## [3.18.2] - 2022-03-29

### Added

- Support for importing end devices using a CSV file. See [documentation](https://www.thethingsindustries.com/docs/reference/data-formats/#csv) for the data format.
- Support claiming end devices in an external Join Server (ex: The Things Join Server).
- Support to fetch LoRaWAN end device profiles using numeric identifiers.

### Changed

- Replace `as.down.data.forward` to `as.down.data.receive` in default event filter, so that decrypted and decoded dowlink payload can be examined in the Console.

### Fixed

- Join-accept scheduling if it took more than ~1.2 seconds to process the device activation with default configuration. These slow device activations can be observed when using external Join Servers.
- Fix issues in the webhook forms causing webhooks to be created with all message types enabled and no way of deactivating message types.
- Fix validation issue in the webhook form not detecting message type paths with more than 64 characters.
- Fix "reactivate"-webhook button in the Console.
- Port returned by the LBS LNS discovery message if standard 80/443 ports are used.

## [3.18.1] - 2022-03-09

### Added

- Add HTTP basic authentication configuration to the webhooks form in the Console.
- Show repository formatter code in the payload formatter form in the Console and allow pasting the application and payload formatter code when using the JavaScript option.
- gRPC service to Gateway Configuration Server so that gateway configurations can be obtained via gRPC requests.
- The option to configure the Redis idle connection pool timeout, using the `redis.idle-timeout` setting.
- New RP002 regional parameters as options during device registration in the Console.
- Default gateway visibility configuration in Packet Broker agent in the Console.

### Changed

- The custom webhook option is now shown at the top of the list in the Console when adding new webhooks.
- Wording around webhook statuses to `Healthy`, `Requests failing` and `Pending`.
- The uplink event preview in the Console now shows the highest SNR.
- When scheduling downlink messages with decoded payload, the downlink queued event now contains the encoded, plain binary payload.
- When Application Server forwards downlink messages to Network Server, the event payload now contains the encrypted LoRaWAN `FRMPayload`.
- The Network Server will now match downlink acknowledgements on the `cache` redis cluster (previously the `general` cluster was used).
- Gateway Connection statistics updates are now debounced. The debounce period occurs before the statistics are stored, and can be configured using the `gs.update-connection-stats-debounce-time` setting (default 5 seconds).
- Payload formatter form layout in the Console.
- Event publication when the Redis backend is used may no longer block the hot path. Instead, the events are now asynchronously published, which may render their ordering to change.
  - The events are queued and published using the worker pool mechanism, under the `redis_events_transactions` pool.
  - The length of the queue used by the pool may be configured using the `events.redis.publish.queue-size` setting.
  - The maximum worker count used by the pool may be configured using the `events.redis.publish.max-workers` setting.

### Removed

- Ability to select the `Repository` payload formatter type for end devices that have no Device Repository association or have no associated repository payload formatter.

### Fixed

- Consistent ordering of entities with equal values for the sort field.
- Fix `xtime` sent to LBS gateways for Class C downlinks.

## [3.18.0] - 2022-02-23

### Added

- Retain at most 10 recent session keys in the Join Server. This avoids a slowly growing number of session keys in the Join Server's database.
  - This requires a database migration (`ttn-lw-stack js-db migrate`).
- Add TTL for gateway connection stats. Can be configured with the option `gs.connection-stats-ttl`.
- Add `query` field to search requests, allowing to search for a string in any of ID, Name, Description and EUI (for entities that have EUIs).
- Added fallback values for end device import in the Console.

### Changed

- The minimum required Redis version is now 6.2.
- Applications on other cluster will be hidden in Applications list in the Console.

### Deprecated

- Gateway Server setting `gs.update-connection-stats-debounce-time` is no longer valid.

### Fixed

- Webhook statuses being shown as pending regardless of their actual condition.
- Device activation flow with a LoRaWAN Backend Interfaces 1.1 capable Join Server.
  - Join Servers using Backend Interfaces 1.1 (protocol `BI1.1`) must be configured with a `sender-ns-id` containing the EUI of the Network Server.
- Fix `time.Duration` flags in CLI.
- Gateway Server will no longer leave permanent gateway connection stats data on the registry when crashing.

## [3.17.2] - 2022-01-30

### Added

- Add configurable storage limit to device's DevNonce in the JoinServer. Can be configured using the option `js.dev-nonce-limit`.
- Fix copy button in API key modal in the Console.
- Enable copying and format transformations of byte values in the event previews in the Console.
- Attribute `administrative_contact` on "gateway eui taken" error to help users resolve gateway EUI conflicts.
- Add retry capability for cli requests. Can be configured with the options found in `retry-config`, some of the configuration options are `retry-config.max` and `retry-config.default-timeout`.

### Changed

- Webhook maximum header value length extended to 4096 characters.
- Limited the end device event types that are included in application event streams to only application layer events, errors and warnings. Other end device events can still be received when subscribing to end device device events.
- Several small improvements to the styling, structuring and input logic of forms in the Console.

### Fixed

- CLI Completion and Documentation commands no longer try to make a server connection.
- When an end device has both `NwkKey` and `AppKey` provisioned in the Join Server, `NwkKey` is used for MIC and session key derivation when activating the device in LoRaWAN 1.0.x. This is per LoRaWAN 1.1 specification.
- Gateway Server will no longer report the gateways as being both connected and disconnected at the same time.

## [3.17.1] - 2022-01-12

### Changed

- Gateways are removed from the Packet Broker Mapper API when unsetting the location public setting. This is to remove gateways from the map. Previously, the location was still set, but it did not get updated.

### Fixed

- Rate limiting of cluster authenticated RPCs.
- CLI panic when setting end devices.

## [3.17.0] - 2022-01-07

### Added

- Support reading the Join Server's default JoinEUI and using this in the CLI for end device creation.
  - The Join Server has a new API `GetDefaultJoinEUI`.
  - The default JoinEUI can be configured on the Join Server using the option `--js.default-join-eui`.
- Filtering of end device frequency plans in end device forms based on band id in the Console.
- Showing automatically set entity locations in the Console.
- Applications, OAuth clients, gateways and organizations now have an `administrative_contact` and `technical_contact`.
  - This requires a database schema migration (`ttn-lw-stack is-db migrate`) because of the added columns.

### Deprecated

- The `contact_info` fields of applications, OAuth clients, gateways, organizations and users.

### Fixed

- CLI panic when getting devices.
- Application uplink processing serialization behavior in the Application Server.

## [3.16.2] - 2021-12-17

### Added

- User defined antenna gain for LBS gateways.
- Webhooks now have a health status associated with them. Webhooks that fail successively are now disabled for a period of time.
  - Failure in this context means that the HTTP endpoint returned a non-2xx status code.
  - A successful HTTP request will reset the failure counter.
  - The number of allowed successive failures and cooldown period can be configured using the `--as.webhooks.unhealthy-attempts-threshold` and `--as.webhooks.unhealthy-retry-interval` configuration options.
- Webhook enabled path validation in the Console.

### Changed

- Increased the maximum gRPC message size to 16MB.
- Gateways which have been deleted are now automatically disconnected by the Gateway Server.
- Mark off and hide and restrict access to end devices that are registered on a different cluster in the Console.
- Show more detailed last activity information inside tooltip info in the Console.
- Add a button to allow exporting the event log in the Console.

### Fixed

- Access to application payload formatters for users with `RIGHT_APPLICATION_SETTINGS_BASIC` right.
- End device mac settings handling in the Console.
- Uplink and downlink counters display on end device activity in the Console.
- Join settings handling in JS-only deployments in the Console.
- Configuring Packet Broker listed option when Packet Broker Agent is configured with a Packet Broker tenant API key.
- Contact info validation through the Account app.

## [3.16.1] - 2021-11-26

### Added

- Support for fine timestamps and frequency offsets sent by gateways with SX1303 concentrator using the legacy UDP protocol.
- Support for resetting end device session context and MAC state in the Console.
- The Content-Security-Policy header (that was previously behind the `webui.csp` feature flag) is now enabled by default.
- Default `Cache-Control: no-store` headers.
- `Cache-Control: public, max-age=604800, immutable` headers for hashed static files.
- Experimental support for BasicStation GPS timestamps which use the wrong precision (milliseconds instead of microseconds).
  - The Gateway Server will attempt to determine the correct GPS timestamp from the provided `gpstime` based on the time at which the upstream message has been received.
  - This workaround will be available until the related gateway vendors will release patches for this issue.
- Firmware version of The Things Kickstarter Gateway are written to the gateway attributes upon receiving a valid status message.
- Desired mac settings to end device general settings in the Console.
- Experimental support for Azure Blob Storage. Only authentication via Managed Identity is supported.

### Changed

- Gateway server disconnects LoRa Basics Station gateways that stop sending pongs to server pings. This does not apply to gateways that don't support pongs.
- The new plugin for reading/writing JSON in our API (that was previously behind the `jsonpb.jsonplugin` feature flag) is now enabled by default. All API responses should be equivalent, but in some cases object fields may be in a different order.

### Fixed

- The reported sub-band's `downlink_utilization` in gateway connection stats now represents the utilization of the available duty-cycle time.
- Missing fields when admins list non-owned entities.
- Using the correct timestamp when retreiving the "Last activity" data point for Gateways on initial page loads in the Console.
- Events reappearing in the end device data view after clearing them when navigating back and forth.

## [3.16.0] - 2021-11-12

### Added

- `ttn_lw_as_subscription_sets_publish_success_total` and `ttn_lw_as_subscription_sets_publish_failed_total` metrics to track the number of subscription set publish attempts.
- Application Server advanced distribution settings:
  - `as.distribution.global.individual.subscription-blocks` controls if the Application Server should block while publishing traffic to individual global subscribers (such as MQTT clients).
  - `as.distribution.global.individual.subscription-queue-size` controls how many uplinks the Application Server should buffer for an individual global subscriber. Note that when the buffer is full, the Application Server will drop the uplinks if `--as.distribution.global.individual.subscription-blocks` is not enabled. Use a negative value in order to disable the queue.
  - `as.distribution.local.broadcast.subscription-blocks` controls if the Application Server should block while publishing traffic to broadcast local subscribers (such as webhooks and application packages matching).
  - `as.distribution.local.broadcast.subscription-queue-size` controls how many uplinks the Application Server should buffer for an broadcast local subscriber. Has the same semantics as `--as.distribution.global.individual.subscription-queue-size`.
  - `as.distribution.local.individual.subscription-blocks` controls if the Application Server should block while publishing traffic to individual local subscribers (such as PubSub integrations).
  - `as.distribution.local.individual.subscription-queue-size` controls how many uplinks the Application Server should buffer for an individual local subscriber. Has the same semantics as `--as.distribution.global.individual.subscription-queue-size`.
- `ttn_lw_gs_txack_received_total`, `ttn_lw_gs_txack_forwarded_total` and `ttn_lw_gs_txack_dropped_total` metrics, which track the transmission acknowledgements from gateways.
- `gs.txack.receive`, `gs.txack.drop` and `gs.txack.forward` events, which track the transmission acknowledgements from gateways.
- `ttn-lw-stack as-db migrate` command to migrate the Application Server database. This command records the schema version and only performs migrations if on a newer version.
  - Use the `--force` flag to force perform migrations.
- Server-side event filtering with the `names` field.

### Changed

- Gateway Server default UDP worker count has been increased to 1024, from 16.
- Application Server webhooks and application packages default worker count has been increased to 1024, from 16.
- Application Server no longer sets the end device's `session.started_at` and `pending_session.started_at`. The session start time should be retrieved from the Network Server, per API specification.
  - This requires an Application Server database migration (`ttn-lw-stack as-db migrate`) to clear the `started_at` field in existing (pending) sessions.
- Console changing to server-side event filtering (used to be client-side).

### Removed

- The `ttn_lw_gs_status_failed_total`, `ttn_lw_gs_uplink_failed_total` metrics. `ttn_lw_gs_status_dropped_total` and `ttn_lw_gs_uplink_dropped_total` should be used instead, as they contain the failure cause.
- The `gs.status.fail` and `gs.up.fail` events. `gs.status.drop` and `gs.up.drop` should be used instead, as they contain the failure cause.
- The `data_rate_index` field in uplink message metadata. Observe the fully described data rate in the `data_rate` field instead.
- LoRaWAN data rate index reported to LoRa Cloud DMS.
- Dockerfile doesn't define environmental variables `TTN_LW_BLOB_LOCAL_DIRECTORY`, `TTN_LW_IS_DATABASE_URI` and `TTN_LW_REDIS_ADDRESS` anymore. They need to be set when running the container: please refer to `docker-compose.yml` for example values.
- `CockroachDB` from development tooling as well as config option within `docker-compose.yml`.
  - This also changes the default value of the `--is.database-uri` option, so it can connect to the development Postgres database by default.

### Fixed

- Handling of NaN values in our JSON API.
- Receiver metadata from more than one antenna is now available in messages received from Packet Broker.
- Unhelpful error message when aborting the OIDC Login in the Console.
- Parsing of multi-word description search queries.

## [3.15.3] - 2021-10-26

### Fixed

- Gateway disconnection when location updates from status messages are enabled.
- Table entries not allowing to be opened in new tabs in the Console.
- Right clicking on table entries navigating to respective entity in the Console.

## [3.15.2] - 2021-10-22

### Added

- `tls.cipher-suites` config option to specify used cipher suites.
- Support for enhanced security policies of Packet Broker services.
- Handling of MAC and PHY versions in end device forms based on selected frequency plan in the Console.
- Support for scheduling downlink messages as JSON in the Console.
- Support for Packet Broker authentication through LoRaWAN Backend Interfaces. This adds the following configuration options:
  - `interop.public-tls-address`: public address of the interop server. The audience in the incoming OAuth 2.0 token from Packet Broker is verified against this address to ensure that other networks cannot impersonate as Packet Broker;
  - `interop.packet-broker.enabled`: enable Packet Broker to authenticate;
  - `interop.packet-broker.token-issuer`: the issuer of the incoming OAuth 2.0 token from Packet Broker is verified against this value.
- Support for LoRaWAN Backend Interfaces in Identity Server to obtain an end device's NetID, tenant ID and Network Server address with the use of a vendor-specifc extension (`VSExtension`). This adds the following configuration options:
  - `is.network.net-id`: the NetID of the network. When running a Network Server, make sure that this is the same value as `ns.net-id`.
  - `is.network.tenant-id`: the Tenant ID in the host NetID. Leave blank if the NetID that you use is dedicated for this Identity Server.
- Configuration option `experimental.features` to enable experimental features.
- Tooltip descriptions for "Last activity" values (formerly "Last seen") and uplink/downlink counts in the Console.
- Status pulses being triggered by incoming data in the Console.
- Packet broker page crashing when networks with a NetID of `0` are present.
- Allowing to toggle visibility of sensitive values in text inputs in the Console.
- Webhook failed event.

### Changed

- Searching for entity IDs is now case insensitive.
- Renamed entitie's "Last seen" to "Last activity" in the Console.
- The database queries for determining the rights of users on entities have been rewritten to reduce the number of round-trips to the database.
- The default downlink path expiration timeout for UDP gateway connections has been increased to 90 seconds, and the default connection timeout has been increased to 3 minutes.
  - The original downlink path expiration timeout was based on the fact that the default `PULL_DATA` interval is 5 seconds. In practice we have observed that most gateways actually send a `PULL_DATA` message every 30 seconds instead in order to preserve data transfer costs.
- The default duration for storing (sparse) entity events has been increased to 24 hours.

### Removed

- Option to select targeted stack components during end device import in the Console.

### Fixed

- LoRaWAN Backend Interfaces 1.1 fields that were used in 1.0 (most notably `SenderNSID` and `ReceiverNSID`). Usage of `NSID` is now only supported with LoRaWAN Backend Interfaces 1.1 as specified.
- Connection status not being shown as toast notification.
- Registering and logging in users with 2 character user IDs in the Account App.
- Frequency plan display for the gateway overview page in the Console.
- Profile settings link not being present in the mobile menu in the Console.
- Calculation of "Last activity" values not using all available data in the Console.
- Layout jumps due to length of "Last activity" text.
- Invalid `session` handling in Network Layer settings form in the Console.

### Security

- Network Servers using LoRaWAN Backend Interfaces to interact with the Join Server can now provide a single Network Server address in the X.509 Common Name of the TLS client certificate (the old behavior) or multiple Network Server addresses in the X.509 DNS Subject Alternative Names (SANs). DNS names have precedence over an address in the Common Name.

## [3.15.1] - 2021-10-01

### Added

- Packet Broker gateway visibility management (default settings only). See `ttn-lw-cli packetbroker home-networks gateway-visibilities --help` for more information.

### Changed

- The Gateway Server worker pools may now drop workers if they are idle for too long.
- FPort = 0 uplinks are no longer decoded by the Application Server, and the Network Server no longer provides the frame payload to the Application Server for these messages.

### Fixed

- Emails to admins about requested OAuth clients.
- `session` handling for joined OTAA end devices in the Console.
- Empty Join Server address handling in end device creation form in the Console.
- Data Rate to data rate index matching for uplinks and downlinks.

## [3.15.0] - 2021-09-17

### Added

- RPC to query supported PHY versions for a given Band ID.
- Non-TLS LNS endpoint support.

### Changed

- Update to Go 1.17.
- LBS timestamp rollover threshold.
- Layout of error pages.
- The Application Server worker pools may now drop workers if they are idle for too long.
- Improved error page UX in the Console.

### Fixed

- Entity purge handling for non-admin users in the Console.
- URL field validation in webhook forms in the Console when value is not trimmed.
- Not rendering site header and footer for error pages in some situations.
- Not providing a copy button for error pages in some situations.
- Improved errors for invalid URLs.
- Limit length of search queries within tables in the Console to 50 to comply with API validation.
- External Join Server address handling in end device creation form in the Console.
- Updating `supports_class_b` field in the end device general settings page in the Console.

## [3.14.2] - 2021-08-27

### Added

- CLI warnings about insecure connections.
- CLI warnings about using the `--all` flag.
- Packet Broker network listed switch in the Console.
- Improved errors for invalid command-line flags.
- Validation of entity attributes in the Console, with regards to maximum length for keys and values.
- CLI command to decode raw LoRaWAN frames (`ttn-lw-cli lorawan decode`), useful for debugging purposes.
- Options to restore or purge deleted applications, gateways and organizations in the Console.
- Handling of default mac settings values when manually registering end devices in the Console.
- Add a new `class_b_c_downlink_interval` field that can be configured to set the minimum interval between a network initiated downlink (Class B & Class C) and an arbitrary downlink per device.
- Retrieve count of upstream messages from the Storage Integration by end device.
  - See the new `GetStoredApplicationUpCount` RPC.
  - See the new `ttn-lw-cli applications storage count` and `ttn-lw-cli end-devices storage count` CLI commands.

### Changed

- The Identity Server now returns a validation error when trying to update the EUIs of an end device.
- Network Server no longer accepts RX metadata from Packet Broker if the originating forwarder network equals the current Network Server (by NetID and cluster ID, based on`ns.net-id` and `ns.cluster-id` configuration). This avoids duplicate RX metadata as well as redundant downlink scheduling attempts through Packet Broker after the cluster's Gateway Server already failed to schedule.
- Usability of the end device import function in the Console.
  - Show a per-device report when errors occur.
  - More structural changes to the process to improve UX.

### Removed

- Packet Broker mutual TLS authentication; only OAuth 2.0 is supported now.
- `request_details` from errors in the Console.

### Fixed

- Generated CLI configuration for The Things Stack Community Edition.
- End device access with limited rights in the Console.
- Parsing of ID6 encoded EUIs from Basic Station gateways.
- Warnings about unknown fields when getting or searching for gateways.
- Internal Server Errors from `pkg/identityserver/store`.
- Console rendering blank pages in outdated browsers due to missing or incomplete internationalization API.
- Error in edit user form (Console) when submitting without making any changes.
- `description` field not being fetched in edit user form (admin only) in the Console.
- Ignore invalid configuration when printing configuration with `ttn-lw-cli config` or `ttn-lw-stack config`.
- Emails about API key changes.
- Avoid rendering blank pages in the Console for certain errors.
- Blank page crashes in the Console for certain browsers that do not fully support `Intl` API.
- End device session keys handling in the Console.
- Byte input width in Safari in the Console.

## [3.14.1] - 2021-08-06

### Added

- New config option `--as.packages.timeout` to control the message processing timeout of application packages.
- Option to view and copy error details in full view errors in the Console.
- Metrics for CUPS requests.
- Language chooser in the footer in the Console.
- Japanese language support in the Console.

### Changed

- Cache Root CA for client TLS configuration.
- Identity Server no longer allows removing the `_ALL` right from entity collaborators if that leaves the entity without any collaborator that has the `_ALL` right.
- The Network Server application uplink queue may now be skipped if the Application Server peer is available at enqueue time.
- The interval for updating gateways in Packet Broker is now 10 minutes (was 5 minutes) and the timeout is 5 seconds (was 2 seconds).

### Fixed

- Improved errors when ordering search requests by non-existent fields.
- LNS authentication key handling for gateways in the Console.

## [3.14.0] - 2021-07-23

### Added

- Gateway antenna placement; unknown, indoor or outdoor. This can now be specified with CLI, e.g. for the first antenna: `ttn-lw-cli gateways set <gateway-id> --antenna.index 0 --antenna.placement OUTDOOR`. The antenna placement will be reported to Packet Broker Mapper.
  - This requires a database schema migration (`ttn-lw-stack is-db migrate`) because of the added columns.
- Payload formatter length validation in the Console.
- User session management (listing and deleting) in the Identity Server and the CLI.
- Improved logging for the OAuth server.
- LR-FHSS modulation
  - Additional fields for the Gateway and Rx Metadata API. This requires a database schema migration (`ttn-lw-stack is-db migrate`) because of the added columns.
  - Support for LR-FHSS fields when translating uplink messages with the UDP protocol.
- Network Server now appends network identifiers in forwarded uplink messages. These are populated from the `ns.net-id` and the new `ns.cluster-id` configuration option.
  - See the new `uplink_message.network_identifiers.net_id`, `uplink_message.network_identifiers.cluster_id` and `uplink_message.network_identifiers.tenant_id` fields.
  - This can be useful for HTTP webhooks to determine the Network Server that received and forwarded an uplink message.
- `GetDefaultMACSettings` RPC for requesting the default and desired MAC settings for a Band (Frequency Plan) and LoRaWAN regional parameters version.
- Error handling for missing templates in device repository form in the Console.
- Opt out of Packet Broker for individual gateways, see the new `disable_packet_broker_forwarding` gateway option.
  - This requires a database schema migration (`ttn-lw-stack is-db migrate`) because of the added columns.
  - This is only relevant when Packet Broker is enabled and configured by the network operator.
- Gateways are now disconnected when settings affecting the connection with Gateway Server change. Use the `gs.fetch-gateway-interval` and `gs.fetch-interval-jitter` to configure how often the gateway is fetched from the entity registry.
- Small UX improvements to the LoRaCloud DAS forms in the Console.
- End device first activation timestamp in the Identity Server end device store.
  - This requires a database schema migration (`ttn-lw-stack is-db migrate`) because of the added columns.
- `AppJs` interface for applications to get the LoRaWAN AppSKey directly from the Join Server.
- Console support for DevEUI generation from the configured DevEUI address block.
  - This requires `console.ui.dev-eui-issuing-enabled` and `console.ui.dev-eui-app-limit` to be set with the same values as in the Identity Server configuration.
- Gateway antenna placement selection in the Console.

### Changed

- When a gateway uplink message contains duplicate data uplinks, only the one with the highest RSSI are forwarded.
- The HTTP port now allows HTTP/2 connections over cleartext (h2c).
- `ttn-lw-stack ns-db migrate` command records the schema version and only performs migrations if on a newer version.
  - Use the `--force` flag to force perform migrations.
- Any authenticated user in the network can now list the collaborators of entities in the network.
- The search RPCs no longer require fields to be specified in the field mask when those fields are already specified as filters.
- When generating client configuration with the CLI `use` command, automatically set the correct Identity Server and OAuth Server addresses for The Things Stack Cloud and The Things Stack Community Edition.

### Removed

- The `old` log format.

### Fixed

- Network Server ADR algorithm data rate adjustment behavior on negative margin.
- CLI `gateway set --antenna.remove` command failing to remove gateway antennas in some cases.
- CLI `gateway set --antenna.gain <gain>` command crashing when no gateway antennas are present.
- Webhook template path variable expansion of query parameters.
- LBS LNS Auth Secret displays garbage value when updated.
- Transmit confirmation messages for LoRa Basics Station gateways.
- Instability and frequent crashes when internet connection is lost in the Console.
- Panic in GCS when CUPS rotation is set without a key.
- Rate limiting for `GatewayRegistry.GetGatewayIdentifiersForEUI` is now applied per gateway EUI.
- Network Server ensures that the Band ID in the end device version identifiers match the configured Frequency Plan of the device.

## [3.13.3] - 2021-07-02

### Added

- Email sent to admins when an OAuth client is requested by a non-admin user.
- Packet Broker UI in the Console (admin only).
- New config option `--console.oauth.cross-site-cookie` to control access to OAuth state cookie between origins.
  - This option needs to be set to `true` (default is `false`) in multi-cluster deployments in order to support OAuth clients that use POST callbacks.
- Application Server forwards upstream messages of type `ApplicationDownlinkSent` for application downlink messages that were acknowledged with a TxAck message from the gateway.
  - MQTT clients can subscribe to the topic `v3/{application-id}/devices/{device-id}/down/sent`.
  - For HTTP webhooks, make sure that the **Downlink Sent** messages are enabled.
- Query for the most recent application messages from the Storage Integration API with the new `last` parameter (for example, `?last=10m` or `?last=2h`). See also `--last` argument for the `ttn-lw-cli applications storage get` and `ttn-lw-cli end-devices storage get` commands.
- A location solved message is published automatically by Application Server when the decoded payload contains coordinates (e.g. `latitude` and `longitude`, among other combinations, as well as support for accuracy and altitude).
- Configuration option to include Packet Broker metadata in uplink messages: `pba.home-network.include-hops`. By default, this is now disabled.
- Update gateway identity, status, antennas, frequency plan, location and receive and transmit rates to Packet Broker Mapper. Mapping is enabled when the Forwarder role is enabled. The following new configuration options are introduced to change the default behavior:
  - `gs.packetbroker.update-gateway-interval`: Update gateway interval
  - `gs.packetbroker.update-gateway-jitter`: Jitter (fraction) to apply to the update interval to randomize intervals
  - `gs.packetbroker.online-ttl-margin`: Time to extend the online status before it expires
  - `pba.mapper-address`: Address of Packet Broker Mapper
  - `pba.forwarder.gateway-online-ttl`: Time-to-live of online status reported to Packet Broker

### Changed

- Low-level log messages from the `go-redis` library are printed only when the log level is set to `DEBUG`.
- GS will discard repeated gateway uplink messages (often received due to buggy gateway forwarder implementations). A gateway uplink is considered to be repeated when it has the same payload, frequency and antenna index as the last one.
  - The new `gs_uplink_repeated_total` metric counts how many repeated uplinks have been discarded.
  - A `gs.up.repeat` event is emitted (once per minute maximum) for gateways that are stuck in a loop and forward the same uplink message.
- For ABP sessions, the CLI now requests a DevAddr from the Network Server instead of generating one from the testing NetID.
- Descriptions, tooltips and defaults for checkboxes for public gateway status and location in the Console.
- All HTTP requests made by The Things Stack now contain a `User-Agent` header in the form of `TheThingsStack/{version}`.
- No connection to Packet Broker is being made when neither the Forwarder nor the Home Network role is enabled.
- Increase the default size limit for payload formatter scripts to 40KB (up from 4KB). The maximum size enforced at API level is 40KB (up from 16KB).
  - For more context see [issue #4053](https://github.com/TheThingsNetwork/lorawan-stack/issues/4053) and [issue #4278](https://github.com/TheThingsNetwork/lorawan-stack/issues/4278).

### Fixed

- Parse error in Webhook Templates.
- Application deletion handling in the Console.
- Error when logging into the Console when using connections without TLS.
- Account for antenna gain when the gateway is not authenticated (i.e. UDP gateway).
- Preserve antenna gain when the gateway status message contains GPS coordinates.
- Location map coordinate selection in the Console.
- Rights required for reading scheduled downlinks.

## [3.13.2] - 2021-06-17

### Added

- Configurable log formats with the `log.format` configuration option.
  - The `console` format that prints logs as more human-friendly text. This is the new default.
  - The `json` format that prints logs as JSON. This is the recommended format for production deployments.
  - The `old` format (deprecated). This can be used if you need to adapt your log analysis tooling before v3.14.
- `ttn_lw_gs_ns_uplink_latency_seconds`, `ttn_lw_ns_as_uplink_latency_seconds` and `ttn_lw_gtw_as_uplink_latency_seconds` metrics to track latency of uplink processing.
- Signing of releases.
- Hard delete option to delete applications, gateways and organizations in the Console.

### Changed

- Relaxed the cookie policy for cross-origin requests from Strict to Lax.
- Changed the cookie policy for OAuth state to None.

### Deprecated

- The `old` log format is deprecated and will be removed in v3.14.

### Fixed

- Permissions issue for reading and writing gateway secrets in the Console.
- Current and future rights selection for organization collaborators in the Console.
- Current and future rights selection for user api keys in the Console.
- Low or no throughput of message handling from Packet Broker when the ingress is high when Packet Broker Agent starts.
- Unset ADR bit in downlink messages to multicast devices.

## [3.13.1] - 2021-06-04

### Added

- More contextual tooltips to end device and gateway form fields in the Console.
- Warnings in the Console when changing or revoking your own access to an entity.

### Changed

- Do not print error line logs for rate limited gRPC and HTTP API requests.
- The `ttn_lw_log_log_messages_total` metric was renamed to `ttn_lw_log_messages_total` and has an additional `error_name` label.
- Authenticated users now have access to gateway status and location when those are set to public.
- Cookies are no longer allowed in cross-origin requests to the HTTP API. Applications must instead use Bearer tokens in the Authorization header.

### Fixed

- Downlink queue eviction on FCnt mismatch.
- End device payload formatter view crashing in the Console.
- End device overview frequently crashing in the Console.
- Panic on empty downlink in zero indexed downlink token.

## [3.13.0] - 2021-05-20

### Added

- Searching Packet Broker networks with `--tenant-id-contains` and `--name-contains` flags.
- Listing all listed Packet Broker networks with `ttn-lw-cli packetbroker networks list`.
- Include end device version identifiers in upstream messages (see `uplink_message.version_ids.brand_id`, `uplink_message.version_ids.model_id`, `uplink_message.version_ids.firmware_version`, `uplink_message.version_ids.hardware_version` and `uplink_message.version_ids.band_id` fields).
- Reporting uplink and downlink message delivery state changes to Packet Broker. This will be used for statistical purposes (e.g. which message is processed successfully or why it errored) as well as LoRaWAN roaming (the `XmitDataAns` result code).
- Setting API key expiry via `--api-key-expiry` flag using RFC3339 format.
  - This requires a database schema migration (`ttn-lw-stack is-db migrate`) because of the added columns.
- Events storage in the Redis events backend. This can be enabled with the new `events.redis.store.enable` option. The new options `events.redis.store.ttl`, `events.redis.store.entity-ttl`, `events.redis.store.entity-count` and `events.redis.store.correlation-id-count` can be used to configure retention.
- RPC to find related events by correlation ID.
- CLI command `events find-related`.
- Support for loading Device Repository profiles from different vendors if specified. This allows reusing standard end device profiles from module makers and LoRaWAN end device stack vendors.
- Filtering out verbose events in the event views in the Console.
- The `gs.up.forward` event now includes the host an uplink was forwarded to.
- Previews for `*.update` events in the Console.
- The Console can now show recent historical events in networks that have events storage enabled.
- Add a new `mac_settings.desired_max_eirp` field that can be configured to set the desired MaxEIRP value per device.
- Support loading rate limiting profile configuration from external sources. When set, they will override embedded configuration. See `rate-limiting.config-source`, `rate-limiting.directory`, `rate-limiting.url` and `rate-limiting.blob.*` configuration options.
- `IssueDevEUI` RPC for requesting a DevEUI from a configured IEEE MAC block for devices per application.
  - This requires a database schema migration (`ttn-lw-stack is-db migrate`) because of the added `eui_blocks` table and `dev_eui_counter`
    column in applications table.
  - This requires a new `dev-eui-block` configuration setting.

### Changed

- User IDs now have a minimum length of 2 instead of 3, so that more users coming from v2 can keep their username.
- Disabled device uplink simulation and downlink message sending when skipping payload crypto.
- The UpdateAPIKey RPCs now take a fieldmask.
- The Gateway Server no longer sends `gs.up.drop` event if the Network Server does not handle an uplink message, or if the uplink does not match the DevAddr prefix of an upstream.
- Maximum size for user-defined payload formatter scripts.
  - The default cap is at 4KB, see the new `as.formatters.max-parameter-length` config option.
  - A maximum cap of 16KB per script is set at the API level.
  - This only prevents setting large payload formatter scripts for new devices and applications; it does not remove payload formatters from existing applications and devices. Scripts sourced from the Device Repository are not affected. See [issue #4053](https://github.com/TheThingsNetwork/lorawan-stack/issues/4053) for more context on this change.
- LoRa Basics Station `router_config` message omits hardware specific fields.
- Showing "Last seen" information in end device tables (replacing "Created").

### Removed

- The `gs.status.forward` event.

### Fixed

- OAuth token exchange for OAuth clients that use Basic auth.
- The CLI now properly returns a non-zero exit status code on invalid commands.
- Gateway connection requests with zero EUI are rejected.
- End device payload formatter reset to `FORMATTER_NONE` in the Console.
- Memory issues when importing end devices in the Console.

## [3.12.3] - 2021-05-06

### Changed

- Optimized storage of recent application uplinks in Application Server.

### Fixed

- Validation of OAuth token exchange requests from the CLI.
- Validation of join-request types when using the Crypto Server backend.
- Application Server session recovery functionality for imported devices.
- Fetching AppSKey when the session is rebuilt but the identifier did not change.

## [3.12.2] - 2021-04-30

### Added

- Contextual tooltips to form fields in the Console.
- C-Style uint32_t representation for end device address field.
- Gateway Configuration Server to the cluster package.
  - This introduces a new config option `cluster.gateway-configuration-server` that needs to be set in multi-instance deployments.
- Uplink storage for integrations in the Application Server. The number of uplinks stored per end device may be configured via the config option `as.uplink-storage.limit`.
- LoRaCloud GLS multi frame request support.
- LoRaCloud GNSS request support.
- LoRaCloud WiFi request support.

### Changed

- Allow the LinkADRReq commands to lower the data rate used by the end devices.

### Fixed

- Occasional crashes in the ratelimit middleware.
- Handling of zero EUI CUPS update-info requests.
- Backend validation messages for some forms.
- Gateway downlink message previews not displaying correctly in the event view of the Console.
- Importing end devices from the Console would occasionally ignore some device MAC settings fields.

## [3.12.1] - 2021-04-15

### Added

- Payload formatter testing functionality in the Console.
- Options in the Identity Server to reject passwords that contain the user ID (`is.user-registration.password-requirements.reject-user-id`) or common passwords (`is.user-registration.password-requirements.reject-common`).

### Changed

- Network Server now takes uplink data rate index for ADR.
- Event streams are now closed when the callers rights are revoked.

### Fixed

- It is no longer possible to accidentally create API keys without any rights.
- Application overview page crashing for collaborators without certain rights.
- `mac_settings.factory_preset_frequencies` handling in US-like bands.

### Security

- This release fixes an issue that prevented some request messages from being validated correctly, allowing invalid values in certain fields.

## [3.12.0] - 2021-04-06

### Added

- API and CLI commands for listing, searching for and restoring recently deleted applications, OAuth clients, gateways, organizations and users.
- State Description fields for adding context to the (rejected, flagged, suspended) state of Users and OAuth clients.
  - This requires a database schema migration (`ttn-lw-stack is-db migrate`) because of the added columns.
- Searching for gateways by EUI.
- Searching for users and OAuth clients by state.
- Gateway Server forwards Tx Acknowlegdment packets to the Network Server for scheduled downlinks. These can be used by the Network Server to forward `downlink_ack` upstream messages to the Application Server.
- UDP connection error caching. The duration can be configured via the `gs.udp.connection-error-expires` configuration entry.
- Option to require individual gateways to use authenticated connections.
  - This requires a database schema migration (`ttn-lw-stack is-db migrate`) because of the added columns.
- Login Tokens (magic login links) that can be used for password-less login.
  - This requires a database schema migration (`ttn-lw-stack is-db migrate`) because of the added columns.
  - This feature is disabled by default; use the new `is.login-tokens.enabled` option to enable it.
- Packet Broker registration, configuration of routing policies, listing home networks and viewing routing policies set by forwarding networks. See `ttn-lw-cli packetbroker --help` for more information.
- Support LoRa 2.4 GHz with Packet Broker.
- Include gateway identifiers from Packet Broker in metadata.
- Session and MAC state import functionality. This means that devices can be migrated without rejoin.
- Rate limiting for HTTP endpoints, gRPC endpoints, MQTT, UDP and WebSockets connections.
  - Rate limiting is disabled by default. Refer to the `rate-limiting` configuration entry to enable.
- Profile settings link to header dropdown menu.

### Changed

- Changed the pub/sub channels that the Redis backend of the Events system uses.
- Changed the encoding of events transported by the Redis backend of the Events system.
- All external HTTP calls are now using TLS client configuration. This fixes issues where HTTP calls would fail if custom (e.g. self-signed) CAs were used.
- All external HTTP calls are now using a default timeout. This fixes issues where HTTP calls would stall for a long time.
- All value wrappers now are encoded and decoded as the value being wrapped in JSON. That means, that, e.g. format of `mac_settings.rx1_delay` is changed from `{"value": 2}` to just `2`.
- Changed the error that is returned when attempting to validate already validated contact info.
  - This requires a database schema migration (`ttn-lw-stack is-db migrate`) because of the added column.
- Update Go to 1.16
- Network Server now performs more strict validation and will disallow creation and updates of invalid devices.
- DevEUI is not required for multicast devices anymore, regarding of LoRaWAN version.

### Fixed

- Incorrect documentation url for event details data formats.
- Search functionality for applications, gateways and organizations in the Console.
- Error handling of end device template formats for the application overview page in the Console.
- Payload size limits for AU915 data rates 8 and 9, which are now consistent with Regional Parameters RP002-1.0.2.
- Payload size limit calculation in Network Server.
- Occasional panic in Network Server on downlink with corrupted device states.
- Occasional panic in Identity Server on extracting log fields from invalid requests.
- Print an error message stating that the Storage Integration is not available in the open source edition of The Things Stack when trying to execute `ttn-lw-stack storage-db` commands.

## [3.11.3] - 2021-03-19

### Added

- `sentry.environment` configuration option to set the `environment` tag on Sentry reports.
- TR005 QR code format, with ID `tr005`.
- LoRa Cloud Geolocation Services support for TOA/RSSI end device geolocation.

### Changed

- Default value of `gs.udp.addr-change-block` is now 0, which disables the IP firewall for UDP traffic. Deployments that need to enforce the IP check should set a value greater than 0. Note that the new default value makes UDP connections less secure.
- Prevent flooding logs with "Packet Filtered" messages when UDP gateways exceed the maximum rate limit. Only one message per minute will be printed for each gateway.

### Deprecated

- TR005 Draft 2 and 3 QR code formats. Use the final version of the technical recommendation, with ID `tr005`.

### Fixed

- Downlink queue operations on ABP devices not working under specific circumstances.
- NwkKey handling for end devices in the Console.

## [3.11.2] - 2021-03-05

### Added

- Pagination flags for the `users oauth authorizations list` and `users oauth access-tokens list` CLI commands.
- End device ID generation based on DevEUI in The LoRaWAN Device Repository creation form in the Console.
- `remote_ip` and `user_agent` metadata on OAuth events.
- `created_at` and `updated_at` fields to API Keys.
- Telemetry for Packet Broker Agent.
- User rights check for managing API keys in the Console.

### Changed

- `temp` field of the UDP stats message is now type `float32` (pointer).

### Fixed

- Ocassional race condition in uplink matching with replicated Network Server instances.
- Ocassional race condition when matching pending sessions.
- Conflict error when registering an end device via the wizard in the Console.
- Pagination in the `List` and `ListTokens` RPCs of the `OAuthAuthorizationRegistry`.
- Event name on user login.
- Application uplink queue handling in Network Server.
- Application Server session desynchronization with the Network Server. The Application Server will now attempt to synchronize the end device session view on downlink queue operational errors. This fixes the `f_cnt_too_low` and `unknown_session` errors reported on downlink queue push and replace.
- Panic while generating SX1301 config for frequency plans without radio configuration.

## [3.11.1] - 2021-02-18

### Added

- Profile settings view to the Account App.
  - Functionality to change basic profile information, such as name, email address and profile picture.
  - Functionality to update the account password.
  - Functionality to delete the account.

### Changed

- Improved logging.

### Fixed

- Synchronization in Gateway Server scheduler that caused race conditions in scheduling downlink traffic.

## [3.11.0] - 2021-02-10

### Added

- Reset functionality in Network Server, which resets session context and MAC state (see `ttn-lw-cli end-devices reset` command). For OTAA all data is wiped and device must rejoin, for ABP session keys, device address and downlink queue are preserved, while MAC state is reset.
- Store and retrieve Gateway Claim Authentication Code from database.
  - This requires a database schema migration (`ttn-lw-stack is-db migrate`) because of the added column.
  - This uses the same encryption key set using the `is.gateways.encryption-key-id` configuration option.
- Improved handling of connection issues in the Console, as well as automatic reconnects.
- Helpful details for synthetic meta events in the data view of the Console.
- Support field mask paths in Storage Integration API requests.
- CUPS redirection.
  - This requires a database schema migration (`ttn-lw-stack is-db migrate`) because of the added columns.
- Configuration option (`is.user-registration.enabled`) to enable or disable user registrations.
- Missing CLI commands for getting single API keys or collaborators for entities.
- New Account App for authentication, authorization and account related functionality.
  - This introduces various UX improvements and new designs around e.g. user login, registration and the "forgot password" flow.
- Integrate Device Repository.
- Device Repository component to integrate [Device Repository](https://github.com/TheThingsNetwork/lorawan-devices) with The Things Stack. See the `dr` configuration section.
  - The Device Repository database is bundled automatically into Docker release images. See the `ttn-lw-stack dr-db init` command to manually fetch the latest changes.
- Device repository service to the JavaScript SDK.
- Choosing array representation for end device session keys as well as gateway EUI.

### Changed

- Network Server does not store `recent_uplinks`, `recent_adr_uplinks` and `recent_downlinks` anymore.
- Improved Network Server downlink task performance.
- Improved Network Server matching performance.
- Network Server matching mapping in the database.
  - This requires a database migration (`ttn-lw-stack ns-db migrate`).
- Sending a non-empty implicitly specified field disallowed field will now cause RPCs to fail. E.g. if RPC supports paths `A` and `A.B`, sending value with `A.C` non-empty and field mask `A` would result in an error.
- Improved content of emails sent by the Identity Server.
- Stricter validation of the maximum length of string fields, binary fields, lists and maps.
- Frequency plans and webhook templates are now included in Docker images, and used by default, instead of fetching directly from GitHub.
- JavaScript entrypoints changed from `oauth.css` and `oauth.js` to `account.css` and `account.css`. Note: For deployments using custom frontend bundles (e.g. via `--is.oauth.ui.js-file`), the filenames have to be updated accordingly as well.

### Removed

- Application Server linking. The Network Server now pushes data to the cluster Application Server instead.
  - Applications which desire to handle payload decryption within their own domains should disable payload decryption at application or device level and decrypt the payload on their own end.
  - While not backwards compatible, the decision to remove linking was heavily motivated by scalability concerns - the previous linking model scales poorly when taking high availability and load balancing concerns into account.
- The option to disable CUPS per gateway `gcs.basic-station.require-explicit-enable`.

### Fixed

- Network Server DevStatusReq scheduling conditions in relation to frame counter value.
- Missing `authentication`, `remote_ip` and `user_agent` fields in events when using event backends other than `internal`.
- Handling of `DLChannelReq` if dependent `NewChannelReq` was previously rejected.
- Login after user registration leading to dead-end when originally coming from the Console.
- Frame counter display of end devices on initial page load in the Console.
- AU915-928 data rate indexes in Regional Parameter specification versions below 1.0.2b.

## [3.10.6] - 2021-01-12

### Added

- Configuration option `is.admin-rights.all` to grant admins all rights, including `_KEYS` and `_ALL`.
- Configuration option `is.user-registration.contact-info-validation.token-ttl` to customize the validity of contact information validation tokens.
- `ttn-lw-stack` CLI command for creating an API Key with full rights on a user.

### Changed

- Packet Broker API version to `v3.2.0-tts` and routing API to `v1.0.2-tts`.
- Emails with temporary tokens now also show when these tokens expire. Custom email templates can use `{{ .TTL }}` and `{{ .FormatTTL }}` to render the expiry durations.

### Deprecated

- Packet Broker mutual TLS authentication: use OAuth 2.0 client credentials instead; set `pba.authentication-mode` to `oauth2` and configure `pba.oauth2`.
- Packet Broker forwarder blacklist setting `pba.home-network.blacklist-forwarder` has become ineffective.

### Fixed

- Do not initiate new contact info validations when old validations are still pending.

## [3.10.5] - 2020-12-23

### Added

- Support for sending end device uplinks using the CLI (see `ttn-lw-cli simulate application-uplink` command).
- Clients can now perform custom ADR by modifying ADR parameters in `mac-state.desired-parameters` of the device.

### Changed

- Form field layouts in the Console (field labels are now dispayed above the field).
- Small structural changes to the custom webhook form in the Console.
- Renamed experimental command `ttn-lw-cli simulate uplink` to `ttn-lw-cli simulate gateway-uplink`.
- Renamed experimental command `ttn-lw-cli simulate join-request` to `ttn-lw-cli simulate gateway-join-request`.

### Fixed

- Removed misleading warning message for missing package data when setting up the storage integration package association.

## [3.10.4] - 2020-12-08

### Added

- Configure application activation settings from the CLI (see `ttn-lw-cli application activation-settings` commands).
- User API keys management to the Console.
- `Purge` RPC and cli command for entity purge (hard-delete) from the database.
- More password validation rules in the user management form in the Console.
- Support for class B end devices in the Console.
- MAC settings configuration when creating and editing end devices in the Console.
- Support for the LR1110 LTV stream protocol.

### Changed

- Branding (updated TTS Open Source logo, colors, etc).

### Fixed

- Simulated uplinks visibility in webhook messages.
- Retransmission handling.
- RTT recording for LBS gateways. The maximum round trip delay for RTT calculation is configurable via `--gs.basic-station.max-valid-round-trip-delay`.
- Memory leak in GS scheduler.

## [3.10.3] - 2020-12-02

### Added

- Configure application activation settings from the CLI (see `ttn-lw-cli application activation-settings` commands).

### Security

- Fixed an issue with authentication on the `/debug/pprof`, `/healthz` and `/metrics` endpoints.

## [3.10.2] - 2020-11-27

### Added

- gRPC middleware to extract proxy headers from trusted proxies. This adds a configuration `grpc.trusted-proxies` that is similar to the existing `http.trusted-proxies` option.

### Changed

- Log field consistency for HTTP and gRPC request logs.

### Fixed

- Uplink frame counter reset handling.
- Uplink retransmission handling in Network Server.
- DevAddr generation for NetID Type 3 and 4, according to errata.
- HTTP header propagation (such as Request ID) to gRPC services.

## [3.10.1] - 2020-11-19

### Added

- More password validation rules in the user management form in the Console.

### Changed

- Limitation of displayed and stored events in the Console to 2000.
- Application Server will unwrap the AppSKey if it can, even if skipping payload crypto is enabled. This is to avoid upstream applications to receive wrapped keys they cannot unwrap. For end-to-end encryption, configure Join Servers with wrap keys unknown to the Application Server.
- More precise payload labels for event previews in the Console.

### Fixed

- Next button title in the end device wizard in the Console.
- Navigation to the user edit page after creation in the Console.
- The port number of the `http.redirect-to-host` option was ignored when `http.redirect-to-tls` was used. This could lead to situations where the HTTPS server would always redirect to port 443, even if a different one was specified.
  - If the HTTPS server is available on `https://thethings.example.com:8443`, the following flags (or equivalent environment variables or configuration options) are required: `--http.redirect-to-tls --http.redirect-to-host=thethings.example.com:8443`.
- Status display on the error view in the Console.
- Event views in the Console freezing after receiving thousands of events.
- Wrong FPort value displayed for downlink attempt events in the Console.
- Network Server sending duplicate application downlink NACKs.
- Network Server now sends downlink NACK when it assumes confirmed downlink is lost.
- Network Server application uplink drainage.

## [3.10.0] - 2020-11-02

### Added

- Gateway Configuration Server endpoint to download UDP gateway configuration file.
  - In the Console this requires a new `console.ui.gcs.base-url` configuration option to be set.
- Support for sending end device uplinks in the Console.
- PHY version filtering based on LoRaWAN MAC in the Console.
- Meta information and status events in the event views in the Console.
- Support for setting the frame counter width of an end device in the Console.
- Include consumed airtime metadata in uplink messages and join requests (see `uplink_message.consumed_airtime` field).
- Add end device location metadata on forwarded uplink messages (see `uplink_message.locations` field).
- Store and retrieve LBS LNS Secrets from database.
  - This requires a database schema migration (`ttn-lw-stack is-db migrate`) because of the added column.
  - To encrypt the secrets, set the new `is.gateways.encryption-key-id` configuration option.
- Storage Integration API.
- CLI support for Storage Integration (see `ttn-lw-cli end-devices storage` and `ttn-lw-cli applications storage` commands).
- Network Server does not retry rejected `NewChannelReq` data rate ranges or rejected `DLChannelReq` frequencies anymore.
- Functionality to allow admin users to list all organizations in the Console.
- Downlink count for end devices in the Console.
- Support for Application Activation Settings in the Join Server to configure Application Server KEK, ID and Home NetID.
- Downlink queue invalidated message sent upstream by Application Server to support applications to re-encrypt the downlink queue when Application Server skips FRMPayload crypto.
- Navigation to errored step in the end device wizard in the Console.
- Reference available glossary entries for form fields in the Console.

### Changed

- Decoded downlink payloads are now published as part of downlink attempt events.
- Decoded downlink payloads are stored now by Network Server.
- Raw downlink PHY payloads are not stored anymore by Network Server.
- Move documentation to [lorawan-stack-docs](https://github.com/TheThingsIndustries/lorawan-stack-docs).
- Improve LinkADRReq scheduling condition computation and, as a consequence, downlink task efficiency.
- CUPS Server only accepts The Things Stack API Key for token auth.
- Improve MQTT Pub/Sub task restart conditions and error propagation.
- Pausing event streams is not saving up arriving events during the pause anymore.
- Gateway server can now update the gateway location only if the gateway is authenticated.
- Right to manage links on Application Server is now `RIGHT_APPLICATION_SETTINGS_BASIC`.

### Removed

- Join EUI prefixes select on empty prefixes configuration in Join Server.

### Fixed

- Broken link to setting device location in the device map widget.
- Error events causing Console becoming unresponsive and crashing.
- Incorrect entity count in title sections in the Console.
- Incorrect event detail panel open/close behavior for some events in the Console.
- Improved error resilience and stability of the event views in the Console.
- RSSI metadata for MQTT gateways connected with The Things Network Stack V2 protocol.
- Gateway ID usage in upstream connection.
- Last seen counter for applications, end devices and gateways in the Console.
- `Use credentials` option being always checked in Pub/Sub edit form in the Console.
- FPending being set on downlinks, when LinkADRReq is required, but all available TxPower and data rate index combinations are rejected by the device.
- Coding rate for LoRa 2.4 GHz: it's now `4/8LI`.
- End device import in the Console crashing in Firefox.
- Creation of multicast end devices in the Console.
- Overwriting values in the end device wizard in the Console.
- Redirect loops when logging out of the Console if the Console OAuth client had no logout redirect URI(s) set.
- Event selection not working properly when the event stream is paused in the Console.

## [3.9.4] - 2020-09-23

### Changed

- Detail view of events in the Console moved to the side.
- Display the full event object when expanded in the Console (used to be `event.data` only).

### Fixed

- Performance issues of event views in the Console (freezing after some time).
- Gateway Server panic on upstream message handling.
- Incorrect redirects for restricted routes in the Console.
- Validation of MAC settings in the Network Server.
- Network Server panic when RX2 parameters cannot be computed.

## [3.9.3] - 2020-09-15

### Added

- Add `the-things-stack` device template converter, enabled by default. Effectively, this allows importing end devices from the Console.
- Support for binary decoding downlink messages previously encoded with Javascript or CayenneLPP.
- Common CA certificates available in documentation.
- Service data fields to pub/subs and webhooks in the Console.

### Changed

- MAC commands (both requests and responses) are now only scheduled in class A downlink slots in accordance to latest revisions to LoRaWAN specification.
- Scheduling failure events are now emitted on unsuccessful scheduling attempts.
- Default Javascript function signatures to `encodeDownlink()`, `decodeUplink()` and `decodeDownlink()`.
- Default Class B timeout is increased from 1 minute to 10 minutes as was originally intended.
- Update Go to 1.15
- Application, gateway, organization and end device title sections in the Console.
- Network Server downlink queues now have a capacity - by default maximum application downlink queue length is 10000 elements.
- Improve ADR algorithm loss rate computation.

### Deprecated

- Previous Javascript function signatures `Decoder()` and `Encoder()`, although they remain functional until further notice.

### Fixed

- ISM2400 RX2, beacon and ping slot frequencies are now consistent with latest LoRaWAN specification draft.
- CLI login issues when OAuth Server Address explicitly includes the `:443` HTTPS port.
- Documentation link for LoRa Cloud Device & Application Services in the Lora Cloud integration view in the Console.
- Webhooks and Pub/Subs forms in the Console will now let users choose whether they want to overwrite an existing record when the ID already exists (as opposed to overwriting by default).
- Pub/Sub integrations not backing off on internal connection failures.
- Network Server ping slot-related field validation.
- Memory usage of Network Server application uplink queues.
- Incorrect uplink FCnt display in end device title section.
- Service Data messages being routed incorrectly.

## [3.9.1] - 2020-08-19

### Added

- LoRaCloud DAS integration page in the Console.
- User Agent metadata on published events (when available).
- Option to override server name used in TLS handshake with cluster peers (`cluster.tls-server-name`).

### Changed

- Network Server now only publishes payload-related downlink events if scheduling succeeds.
- Moved remote IP event metadata outside authentication.
- Admins can now set the expiration time of temporary passwords of users.
- Application Server links are no longer canceled prematurely for special error codes. Longer back off times are used instead.

### Fixed

- Authentication metadata missing from published events.
- Under some circumstances, CLI would mistakenly import ABP devices as OTAA.
- Gateway Server could include the gateway antenna location on messages forwarded to the Network Server even if the gateway location was not public.

## [3.9.0] - 2020-08-06

### Added

- API Authentication and authorization via session cookie.
  - This requires a database schema migration (`ttn-lw-stack is-db migrate`) because of the added and modified columns.
  - This changes the `AuthInfo` API response.
- Skipping payload crypto on application-level via application link's `skip_payload_crypto` field.
- Authentication method, ID and Remote IP in events metadata.
- Service data messages published by integrations. Can be consumed using the bundled MQTT server, Webhooks or Pub/Sub integrations.
- Application package application-wide associations support.
- LoRaCloud DAS application package server URL overrides support.
- Key vault caching mechanism (see `--key-vault.cache.size` and `--key-vault.cache.ttl` options).
- Generic encryption/decryption to KeyVault.
- Option to ignore log messages for selected gRPC method on success (see `grpc.log-ignore-methods` option).
- CLI auto-completion support (automatically enabled for installable packages, also see `ttn-lw-cli complete` command).
- Options to disable profile picture and end device picture uploads (`is.profile-picture.disable-upload` and `is.end-device-picture.disable-upload`).
- Options to allow/deny non-admin users to create applications, gateways, etc. (the the `is.user-rights.*` options).
- Admins now receive emails about requested user accounts that need approval.
- Support for synchronizing gateway clocks via uplink tokens. UDP gateways may not connect to the same Gateway Server instance.
- Consistent command aliases for CLI commands.
- Laird gateway documentation.
- Option to allow unauthenticated Basic Station connections. Unset `gs.basic-station.allow-unauthenticated` to enforce auth check for production clusters. Please note that unauthenticated connections in existing connections will not be allowed unless this is set.
- Option to require TLS on connections to Redis servers (see `redis.tls.require` and related options).
- Documentation for `cache` options.
- Documentation for the Gateway Server MQTT protocol.
- Add user page in console.
- Troubleshooting guide.
- API to get configuration from the Identity Server (including user registration options and password requirements).
- Synchronize gateway time by uplink token on downstream in case the Gateway Server instance is not handling the upstream gateway connection.
- Work-around for Basic Station gateways sending uplink frames with no `xtime`.
- Document Network Server API Key requirement for Basic Station.

### Changed

- Remove version from hosted documentation paths.
- Gateway connection stats are now stored in a single key.
- The example configuration for deployments with custom certificates now also uses a CA certificate.
- Increase Network Server application uplink buffer queue size.
- `ttn-lw-cli use` command no longer adds default HTTP ports (80/443) to the OAuth Server address.
- Suppress the HTTP server logs from the standard library. This is intended to stop the false positive "unexpected EOF" error logs generated by health checks on the HTTPS ports (for API, BasicStation and Interop servers).
- Automatic collapse and expand of the sidebar navigation in the Console based on screen width.
- The header of the sidebar is now clickable in the Console.
- Overall layout and behavior of the sidebar in the Console improved.
- Improved layout and screen space utilization of event data views in the Console.
- Allow setting all default MAC settings of the Network Server. Support setting enum values using strings where applicable.

### Deprecated

- End device `skip_payload_crypto` field: it gets replaced by `skip_payload_crypto_override`.

### Fixed

- Inconsistent error message responses when retrieving connection stats from GS if the gateway is not connected.
- Empty form validation in the Console.
- CLI crash when listing application package default associations without providing an application ID.
- Decoding of uplinks with frame counters exceeding 16 bits in Application Server.
- Validation of keys for gateway metrics and version fields.
- Read only access for the gateway overview page in the Console.
- Fix an issue that frequently caused event data views crashing in the Console.
- Application Server contacting Join Server via interop for fetching the AppSKey.
- Low color contrast situations in the Console.
- Application Server pub/sub integrations race condition during shutdown.
- Console webhook templates empty headers error.
- Console MQTT URL validation.
- AFCntDown from the application-layer is respected when skipping application payload crypto.
- RTT usage for calculating downlink delta.
- Synchronize concentrator timestamp when uplink messages arrive out-of-order.

## [3.8.6] - 2020-07-10

### Added

- Payload formatter documentation.
- CLI support for setting message payload formatters from a local file. (see `--formatters.down-formatter-parameter-local-file` and `--formatters.up-formatter-parameter-local-file` options).

### Changed

- Gateway connection stats are now stored in a single key.

### Fixed

- Uplink frame counters being limited to 16 bits in Network Server.

## [3.8.5] - 2020-07-06

### Added

- Option to reset end device payload formatters in the Console.
- Service discovery using DNS SRV records for external Application Server linking.
- Functionality to set end device attributes in the Console.
- Event description tooltip to events in the Console.
- CLI support for setting and unsetting end device location (see `--location.latitude`, `--location.longitude`, `--location.altitude` and `--location.accuracy` options).
- Functionality to allow admin users to list all applications and gateways in the Console.
- Ursalink UG8X gateway documentation.
- Intercom, Google Analytics, and Emojicom feedback in documentation.
- LORIX One gateway documentation.
- Display own user name instead of ID in Console if possible.
- Option to hide rarely used fields in the Join Settings step (end device wizard) in the Console.

### Changed

- JSON uplink message doc edited for clarity.
- The CLI snap version uses the `$SNAP_USER_COMMON` directory for config by default, so that it is preserved between revisions.
- Defer events subscriptions until there is actual interest for events.
- End device creation form with wizard in the Console.

### Removed

- Requirement to specify `frequency_plan_id` when creating gateways in the Console.

### Fixed

- Endless authentication refresh loop in the Console in some rare situations.
- Logout operation not working properly in the Console in some rare situations.
- Handling API key deletion event for applications, gateways, organizations and users.
- Organization API key deletion in the Console.
- CLI now only sends relevant end device fields to Identity Server on create.
- Maximum ADR data rate index used in 1.0.2a and earlier versions of AU915 band.
- End device events stream restart in the Console.
- CLI was unable to read input from pipes.
- Timezones issue in claim authentication code form, causing time to reverse on submission.
- Errors during submit of the join settings for end devices in the Console.

## [3.8.4] - 2020-06-12

### Added

- Metrics for log messages, counted per level and namespace.
- Allow suppressing logs on HTTP requests for user-defined paths (see `--http.log-ignore-paths` option).
- Redux state and actions reporting to Sentry
- Serving frontend sourcemaps in production
- Frequency plan documentation.
- LoRa Basics Station documentation.

### Changed

- Suppress a few unexpected EOF errors, in order to reduce noise in the logs for health checks.

### Fixed

- Packet Broker Agent cluster ID is used as subscription group.
- LinkADR handling in 72-channel bands.
- Data uplink metrics reported by Application Server.

## [3.8.3] - 2020-06-05

### Added

- Favicon to documentation pages.
- Draft template for documentation.

### Changed

- Late scheduling algorithm; Gateway Server now takes the 90th percentile of at least the last 5 round-trip times of the last 30 minutes into account to determine whether there's enough time to send the downlink to the gateway. This was the highest round-trip time received while the gateway was connected.

### Fixed

- Downlink scheduling to gateways which had one observed round-trip time that was higher than the available time to schedule. In some occassions, this broke downlink at some point while the gateway was connected.

## [3.8.2] - 2020-06-03

### Added

- Console logout is now propagated to the OAuth provider.
  - This requires a database migration (`ttn-lw-stack is-db migrate`) because of the added columns.
  - To set the `logout-redirect-uris` for existing clients, the CLI client can be used, e.g.: `ttn-lw-cli clients update console --logout-redirect-uris "https://localhost:8885/console" --redirect-uris "http://localhost:1885/console"`.
- Packet Broker Agent to act as Forwarder and Home Network. See `pba` configuration section.
- JavaScript style guide to our `DEVELOPMENT.md` documentation.
- Schedule end device downlinks in the Console.
- Support for repeated `RekeyInd`. (happens when e.g. `RekeyConf` is lost)
- Validate the `DevAddr` when switching session as a result of receiving `RekeyInd`.
- Error details for failed events in the Console.
- `Unknown` and `Other cluster` connection statuses to the gateways table in the Console.
- LoRaWAN 2.4 GHz band `ISM2400`.
- Unset end device fields using the CLI (see `--unset` option)
- Join EUI and Dev EUI columns to the end device table in the Console.
- CLI creates user configuration directory if it does not exist when generating configuration file.
- Upgrading guide in docs.
- Glossary.
- Event details in the Console traffic view.
- Gateway Server events for uplink messages now contain end device identifiers.
- Setting custom gateway attributes in the Console.
- Pub/Sub documentation.
- Return informative well-known errors for standard network and context errors.
- Error notification in list views in the Console.
- Latest "last seen" info and uplink frame counts for end devices in the Console.
- Latest "last seen" info for applications in the Console.

### Changed

- Conformed JavaScript to new code style guide.
- Removed login page of the Console (now redirects straight to the OAuth login).
- Network Server now records `LinkADRReq` rejections and will not retry rejected values.
- Improved `NewChannelReq`, `DLChannelReq` and `LinkADRReq` efficiency.
- For frames carrying only MAC commands, Network Server now attempts to fit them in FOpts omitting FPort, if possible, and sends them in FRMPayload with FPort 0 as usual otherwise.
- Submit buttons are now always enabled in the Console, regardless of the form's validation state.
- Disabled ADR for `ISM2400` band.
- Network Server will attempt RX1 for devices with `Rx1Delay` of 1 second, if possible.
- Network Server will not attempt to schedule MAC-only frames in ping slots or RXC windows.
- Network Server will only attempt to schedule in a ping slot or RXC window after RX2 has passed.
- Network Server will schedule all time-bound network-initiated downlinks at most RX1 delay ahead of time.
- Network Server now uses its own internal clock in `DeviceTimeAns`.
- Troubleshooting section of `DEVELOPMENT.md`
- Change console field labels from `MAC version` and `PHY version` to `LoRaWAN version` and `Regional Parameters version` and add descriptions

### Fixed

- Handling of device unsetting the ADR bit in uplink, after ADR has been started.
- Invalid `oauth-server-address` in CLI config generated by `use` command when config file is already present.
- Network Server now properly handles FPort 0 data uplinks carrying FOpts.
- Data rate 4 in version `1.0.2-a` of AU915.
- Incorrect `TxOffset` values used by Network Server in some bands.
- OAuth authorization page crashing.
- Byte input in scheduling downlink view.
- OAuth client token exchange and refresh issues when using TLS with a RootCA.
- Join Server and Application Server device registries now return an error when deleting keys on `SET` operations. The operation was never supported and caused an error on `GET` instead.
- Clearing end device events list in the Console.
- Some views not being accessible in the OAuth app (e.g. update password).
- `LinkADRReq` scheduling.
- Unsetting NwkKey in Join Server.
- CSRF token validation issues preventing login and logout in some circumstances.
- Typo in Application Server configuration documentation (webhook downlink).
- Unset fields via CLI on Join Server, i.e. `--unset root-keys.nwk-key`.
- Reconnecting UDP gateways that were disconnected by a new gateway connection.
- ADR in US915-like bands.

## [3.7.2] - 2020-04-22

### Added

- CLI can now dump JSON encoded `grpc_payload` field for unary requests (see `--dump-requests` flag).
- Template ID column in the webhook table in the Console.
- Select all field mask paths in CLI get, list and search commands (see `--all` option).
- Create webhooks via webhook templates in the Console.
- `ns.up.data.receive` and `ns.up.join.receive` events, which are triggered when respective uplink is received and matched to a device by Network Server.
- `ns.up.data.forward` and `ns.up.join.accept.forward` events, which are triggered when respective message is forwarded from Network Server to Application Server.
- `ns.up.join.cluster.attempt` and `ns.up.join.interop.attempt` events, which are triggered when the join-request is sent to respective Join Server by the Network Server.
- `ns.up.join.cluster.success` and `ns.up.join.interop.success` events, which are triggered when Network Server's join-request is accepted by respective Join Server.
- `ns.up.join.cluster.fail` and `ns.up.join.interop.fail` events, which are triggered when Network Server's join-request to respective Join Server fails.
- `ns.up.data.process` and `ns.up.join.accept.process` events, which are triggered when respective message is successfully processed by Network Server.
- `ns.down.data.schedule.attempt` and `ns.down.join.schedule.attempt` events, which are triggered when Network Server attempts to schedule a respective downlink on Gateway Server.
- `ns.down.data.schedule.success` and `ns.down.join.schedule.success` events, which are triggered when Network Server successfully schedules a respective downlink on Gateway Server.
- `ns.down.data.schedule.fail` and `ns.down.join.schedule.fail` events, which are triggered when Network Server fails to schedule a respective downlink on Gateway Server.
- Specify gRPC port and OAuth server address when generating a CLI config file with `ttn-lw-cli use` (see `--grpc-port` and `--oauth-server-address` options).
- Guide to connect MikroTik Routerboard

### Changed

- Styling improvements to webhook and pubsub table in Console.
- Gateway location is updated even if no antenna locations had been previously set.
- Renamed `ns.application.begin_link` event to `ns.application.link.begin`.
- Renamed `ns.application.end_link` event to `ns.application.link.end`.
- `ns.up.data.drop` and `ns.up.join.drop` events are now triggered when respective uplink duplicate is dropped by Network Server.
- Network Server now drops FPort 0 data uplinks with non-empty FOpts.
- Frontend asset hashes are loaded dynamically from a manifest file instead of being built into the stack binary.
- Removed `Cache-Control` header for static files.
- Sort events by `time` in the Console.
- Restructure doc folder

### Removed

- `ns.up.merge_metadata` event.
- `ns.up.receive_duplicate` event.
- `ns.up.receive` event.

### Fixed

- End device claim display bug when claim dates not set.
- DeviceModeInd handling for LoRaWAN 1.1 devices.
- Do not perform unnecessary gateway location updates.
- Error display on failed end device import in the Console.
- Update password view not being accessible
- FOpts encryption and decryption for LoRaWAN 1.1 devices.
- Application Server returns an error when trying to delete a device that does not exist.
- Network Server returns an error when trying to delete a device that does not exist.
- Retrieve LNS Trust without LNS Credentials attribute.
- Too strict webhook base URL validation in the Console.
- Webhook and PubSub total count in the Console.
- DevEUI is set when creating ABP devices via CLI.
- CLI now shows all supported enum values for LoraWAN fields.
- Application Server does not crash when retrieving a webhook template that does not exist if no template repository has been configured.
- Application Server does not crash when listing webhook templates if no template repository has been configured.
- Error display on failed end device fetching in the Console.
- Various inconsistencies with Regional Parameters specifications.

## [3.7.0] - 2020-04-02

### Added

- Update gateway antenna location from incoming status message (see `update_location_from_status` gateway field and `--gs.update-gateway-location-debounce-time` option).
  - This requires a database migration (`ttn-lw-stack is-db migrate`) because of the added columns.
- Access Tokens are now linked to User Sessions.
  - This requires a database migration (`ttn-lw-stack is-db migrate`) because of the added columns.
- Edit application attributes in Application General Settings in the Console
- New `use` CLI command to automatically generate CLI configuration files.
- View/edit `update_location_from_status` gateway property using the Console.

### Changed

- Default DevStatus periodicity is increased, which means that, by default, DevStatusReq will be scheduled less often.
- Default class B and C timeouts are increased, which means that, by default, if the Network Server expects an uplink from the device after a downlink, it will wait longer before rescheduling the downlink.
- In case downlink frame carries MAC requests, Network Server will not force the downlink to be sent confirmed in class B and C.

### Fixed

- Fix organization collaborator view not being accessible in the Console.
- Error display on Data pages in the Console.
- Fix too restrictive MQTT client validation in PubSub form in the Console.
- Fix faulty display of device event stream data for end devices with the same ID in different applications.
- Trailing slashes handling in webhook paths.
- End device location display bug when deleting the location entry in the Console.
- GS could panic when gateway connection stats were updated while updating the registry.
- Local CLI and stack config files now properly override global config.
- Error display on failed end device deletion in the Console.

## [3.6.3] - 2020-03-30

### Fixed

- Limited throughput in upstream handlers in Gateway Server when one gateway's upstream handler is busy.

## [3.6.2] - 2020-03-19

### Fixed

- Entity events subscription release in the Console (Firefox).
- RekeyInd handling for LoRaWAN 1.1 devices.
- Network server deduplication Redis configuration.
- Change the date format in the Console to be unambiguous (`17 Mar, 2020`).
- Handling of uplink frame counters exceeding 65535.
- Gateway events subscription release in the Console.
- Panic when receiving a UDP `PUSH_DATA` frame from a gateway without payload.

### Security

- Admin users that are suspended can no longer create, view or delete other users.

## [3.6.1] - 2020-03-13

### Added

- New `list` and `request-validation` subcommands for the CLI's `contact-info` commands.
- Device Claim Authentication Code page in the Console.
- Gateway Server rate limiting support for the UDP frontend, see (`--gs.udp.rate-limiting` options).
- Uplink deduplication via Redis in Network Server.

### Changed

- Network and Application Servers now maintain application downlink queue per-session.
- Gateway Server skips setting up an upstream if the DevAddr prefixes to forward are empty.
- Gateway connection stats are now cached in Redis (see `--cache.service` and `--gs.update-connections-stats-debounce-time` options).

### Fixed

- Telemetry and events for gateway statuses.
- Handling of downlink frame counters exceeding 65535.
- Creating 1.0.4 ABP end devices via the Console.
- ADR uplink handling.
- Uplink retransmission handling.
- Synchronizing Basic Station concentrator time after reconnect or initial connect after long inactivity.

### Security

- Changing username and password to be not required in pubsub integration.

## [3.6.0] - 2020-02-27

### Added

- Class B support.
- WebSocket Ping-Pong support for Basic Station frontend in the Gateway Server.
- LoRaWAN 1.0.4 support.

### Changed

- Do not use `personal-files` plugin for Snap package.
- Network Server will never attempt RX1 for devices with `Rx1Delay` of 1 second.
- Improved efficiency of ADR MAC commands.
- Gateway Configuration Server will use the default WebSocket TLS port if none is set.

### Fixed

- End device events subscription release in the Console.
- Blocking UDP packet handling while the gateway was still connecting. Traffic is now dropped while the connection is in progress, so that traffic from already connected gateways keep flowing.
- Join-request transmission parameters.
- ADR in 72-channel regions.
- Payload length limits used by Network Server being too low.
- CLI ignores default config files that cannot be read.
- Device creation rollback potentially deleting existing device with same ID.
- Returned values not representing the effective state of the devices in Network Server when deprecated field paths are used.
- Downlink queue operations in Network Server for LoRaWAN 1.1 devices.

## [3.5.3] - 2020-02-14

### Added

- Display of error payloads in console event log.
- Zero coordinate handling in location form in the Console.

### Fixed

- Updating `supports_class_c` field in the Device General Settings Page in the Console.
- Updating MQTT pubsub configuration in the Console
- Handling multiple consequent updates of MQTT pubsub/webhook integrations in the Console.
- Displaying total device count in application overview section when using device search in the Console
- FQDN used for Backend Interfaces interoperability requests.
- Exposing device sensitive fields to unrelated stack components in the Console.
- CLI trying to read input while none available.
- Reconnections of gateways whose previous connection was not cleaned up properly. New connections from the same gateway now actively disconnects existing connections.
- `ttn-lw-stack` and `ttn-lw-cli` file permission errors when installed using snap.
  - You may need to run `sudo snap connect ttn-lw-stack:personal-files`
- Changing username and password to be not required in pubsub integration

## [3.5.2] - 2020-02-06

### Fixed

- Channel mask encoding in LinkADR MAC command.
- Frequency plan validation in Network Server on device update.
- Authentication of Basic Station gateways.

## [3.5.1] - 2020-01-29

### Added

- Responsive side navigation (inside entity views) to the Console.
- Overall responsiveness of the Console.
- Support for configuring Redis connection pool sizes with `redis.pool-size` options.

### Fixed

- Crashes on Gateway Server start when traffic flow started while The Things Stack was still starting.
- Not detecting session change in Application Server when interop Join Server did not provide a `SessionKeyID`.

## [3.5.0] - 2020-01-24

### Added

- Support for releasing gateway EUI after deletion.
- Support in the Application Server for the `X-Downlink-Apikey`, `X-Downlink-Push` and `X-Downlink-Replace` webhook headers. They allow webhook integrations to determine which endpoints to use for downlink queue operations.
- `as.webhooks.downlinks.public-address` and `as.webhooks.downlinks.public-tls-address` configuration options to the Application Server.
- Support for adjusting the time that the Gateway Server schedules class C messages in advance per gateway.
  - This requires a database migration (`ttn-lw-stack is-db migrate`) because of the added columns.
- `end-devices use-external-join-server` CLI subcommand, which disassociates and deletes the device from Join Server.
- `mac_settings.beacon_frequency` end device field, which defines the default frequency of class B beacon in Hz.
- `mac_settings.desired_beacon_frequency` end device field, which defines the desired frequency of class B beacon in Hz that will be configured via MAC commands.
- `mac_settings.desired_ping_slot_data_rate_index` end device field, which defines the desired data rate index of the class B ping slot that will be configured via MAC commands.
- `mac_settings.desired_ping_slot_frequency` end device field, which defines the desired frequency of the class B ping slot that will be configured via MAC commands.
- Mobile navigation menu to the Console.
- View and edit all Gateway settings from the Console.
- `skip_payload_crypto` end device field, which makes the Application Server skip decryption of uplink payloads and encryption of downlink payloads.
- `app_s_key` and `last_a_f_cnt_down` uplink message fields, which are set if the `skip_payload_crypto` end device field is true.
- Support multiple frequency plans for a Gateway.
- Entity search by ID in the Console.

### Changed

- `resets_join_nonces` now applies to pre-1.1 devices as well as 1.1+ devices.
- Empty (`0x0000000000000000`) JoinEUIs are now allowed.

### Fixed

- Respect stack components on different hosts when connected to event sources in the Console.
- Pagination of search results.
- Handling OTAA devices registered on an external Join Server in the Console.
- RxMetadata Location field from Gateway Server.
- Channel mask encoding in LinkADR MAC command.
- Device location and payload formatter form submits in the Console.
- Events processing in the JS SDK.
- Application Server frontends getting stuck after their associated link is closed.

## [3.4.2] - 2020-01-08

### Added

- Forwarding of backend warnings to the Console.
- Auth Info service to the JavaScript SDK.
- Subscribable events to the JavaScript SDK.
- Include `gateway_ID` field in Semtech UDP configuration response from Gateway Configuration Server.
- Sorting feature to entity tables in the Console.

### Changed

- Increase time that class C messages are scheduled in advance from 300 to 500 ms to support higher latency gateway backhauls.

### Fixed

- Fix selection of pseudo wildcard rights being possible (leading to crash) in the Console even when such right cannot be granted.
- Fix loading spinner being stuck infinitely in gateway / application / organization overview when some rights aren't granted to the collaborator.
- Fix deadlock of application add form in the Console when the submit results in an error.
- Fix ttn-lw-cli sometimes refusing to update Gateway EUI.

## [3.4.1] - 2019-12-30

### Added

- Support for ordering in `List` RPCs.
- Detect existing Basic Station time epoch when the gateway was already running long before it (re)connected to the Gateway Server.

### Changed

- Reduce the downlink path expiry window to 15 seconds, i.e. typically missing three `PULL_DATA` frames.
- Reduce the connection expiry window to 1 minute.
- Reduce default UDP address block time from 5 minutes to 1 minute. This allows for faster reconnecting if the gateway changes IP address. The downlink path and connection now expire before the UDP source address is released.

### Fixed

- Fix class A downlink scheduling when an uplink message has been received between the triggering uplink message.

## [3.4.0] - 2019-12-24

### Added

- Downlink queue operation topics in the PubSub integrations can now be configured using the Console.
- `List` RPC in the user registry and related messages.
- User management for admins in the Console.
- `users list` command in the CLI.
- Support for getting Kerlink CPF configurations from Gateway Configuration Server.
- Support for Microchip ATECC608A-TNGLORA-C manifest files in device template conversion.

### Fixed

- Fix the PubSub integration edit page in the Console.
- Fix updating and setting of webhook headers in the Console.
- Fix DevNonce checks for LoRaWAN 1.0.3.

## [3.3.2] - 2019-12-04

### Added

- Support for selecting gateways when queueing downlinks via CLI (see `class-b-c.gateways` option).
- Options `is.oauth.ui.branding-base-url` and `console.ui.branding-base-url` that can be used to customize the branding (logos) of the web UI.
- Email templates can now also be loaded from blob buckets.
- Support for pagination in search APIs.
- Search is now also available to non-admin users.
- Support for searching end devices within an application.
- Notification during login informing users of unapproved user accounts.
- Support maximum EIRP value from frequency plans sub-bands.
- Support duty-cycle value from frequency plans sub-bands.

### Changed

- Allow enqueuing class B/C downlinks regardless of active device class.

### Fixed

- Fix crashing of organization collaborator edit page.
- Avoid validating existing queue on application downlink pushes.
- Correct `AU_915_928` maximum EIRP value to 30 dBm in 915.0 – 928.0 MHz (was 16.15 dBm).
- Correct `US_902_928` maximum EIRP value to 23.15 dBm in 902.3 – 914.9 MHz (was 32.15 dBm) and 28.15 dBm in 923.3 – 927.5 MHz (was 32.15 dBm). This aligns with US915 Hybrid Mode.
- Correct `AS_923` maximum EIRP value to 16 dBm in 923.0 – 923.5 MHz (was 16.15 dBm).

### Security

- Keep session keys separate by `JoinEUI` to avoid conditions where session keys are retrieved only by `DevEUI` and the session key identifier. This breaks retrieving session keys of devices that have been activated on a deployment running a previous version. Since the Application Server instances are currently in-cluster, there is no need for an Application Server to retrieve the `AppSKey` from the Join Server, making this breaking change ineffective.

## [3.3.1] - 2019-11-26

### Added

- Add support for Redis Sentinel (see `redis.failover.enable`, `redis.failover.master-name`, `redis.failover.addresses` options).

### Fixed

- Fix `AppKey` decryption in Join Server.

## [3.3.0] - 2019-11-25

### Added

- Add support for encrypting device keys at rest (see `as.device-kek-label`, `js.device-kek-label` and `ns.device-kek-label` options).
- The Network Server now provides the timestamp at which it received join-accept or data uplink messages.
- Add more details to logs that contain errors.
- Support for end device pictures in the Identity Server.
  - This requires a database migration (`ttn-lw-stack is-db migrate`) because of the added columns.
- Support for end device pictures in the CLI.

### Fixed

- Fix an issue causing unexpected behavior surrounding login, logout and token management in the Console.
- Fix an issue causing the application link page of the Console to load infinitely.

## [3.2.6] - 2019-11-18

### Fixed

- Fix active application link count being limited to 10 per CPU.
- The Application Server now fills the timestamp at which it has received uplinks from the Network Server.

## [3.2.5] - 2019-11-15

### Added

- Support for creating applications and gateway with an organization as the initial owner in the Console.
- Hide views and features in the Console that the user and stack configuration does not meet the necessary requirements for.
- Full range of Join EUI prefixes in the Console.
- Support specifying the source of interoperability server client CA configuration (see `interop.sender-client-ca.source` and related fields).

### Changed

- Reading and writing of session keys in Application and Network server registries now require device key read and write rights respectively.
- Implement redesign of entity overview title sections to improve visual consistency.

### Deprecated

- `--interop.sender-client-cas` in favor of `--interop.sender-client-ca` sub-fields in the stack.

### Fixed

- Fix gateway API key forms being broken in the Console.
- Fix MAC command handling in retransmissions.
- Fix multicast device creation issues.
- Fix device key unwrapping.
- Fix setting gateway locations in the Console.

## [3.2.4] - 2019-11-04

### Added

- Support LoRa Alliance TR005 Draft 3 QR code format.
- Connection indicators in Console's gateway list.
- TLS support for application link in the Console.
- Embedded documentation served at `/assets/doc`.

### Fixed

- Fix device creation rollback potentially deleting existing device with same ID.
- Fix missing transport credentials when using external NS linking.

## [3.2.3] - 2019-10-24

### Added

- Emails when the state of a user or OAuth client changes.
- Option to generate claim authentication codes for devices automatically.
- User invitations can now be sent and redeemed.
- Support for creating organization API keys in the Console.
- Support for deleting organization API keys in the Console.
- Support for editing organization API keys in the Console.
- Support for listing organization API keys in the Console.
- Support for managing organization API keys and rights in the JS SDK.
- Support for removing organization collaborators in the Console.
- Support for editing organization collaborators in the Console.
- Support for listing organization collaborators in the Console.
- Support for managing organization collaborators and rights in the JS SDK.
- MQTT integrations page in the Console.

### Changed

- Rename "bulk device creation" to "import devices".
- Move device import button to the end device tables (and adapt routing accordingly).
- Improve downlink performance.

### Fixed

- Fix issues with device bulk creation in Join Server.
- Fix device import not setting component hosts automatically.
- Fix NewChannelReq scheduling condition.
- Fix publishing events for generated MAC commands.
- Fix saving changes to device general settings in the Console.

## [3.2.2] - 2019-10-14

### Added

- Initial API and CLI support for LoRaWAN application packages and application package associations.
- New documentation design.
- Support for ACME v2.

### Deprecated

- Deprecate the `tls.acme.enable` setting. To use ACME, set `tls.source` to `acme`.

### Fixed

- Fix giving priority to ACME settings to remain backward compatible with configuration for `v3.2.0` and older.

## [3.2.1] - 2019-10-11

### Added

- `support-link` URI config to the Console to show a "Get Support" button.
- Option to explicitly enable TLS for linking of an Application Server on an external Network Server.
- Service to list QR code formats and generate QR codes in PNG format.
- Status message forwarding functions to upstream host/s.
- Support for authorizing device claiming on application level through CLI. See `ttn-lw-cli application claim authorize --help` for more information.
- Support for claiming end devices through CLI. See `ttn-lw-cli end-device claim --help` for more information.
- Support for converting Microchip ATECC608A-TNGLORA manifest files to device templates.
- Support for Crypto Servers that do not expose device root keys.
- Support for generating QR codes for claiming. See `ttn-lw-cli end-device generate-qr --help` for more information.
- Support for storage of frequency plans, device repository and interoperability configurations in AWS S3 buckets or GCP blobs.

### Changed

- Enable the V2 MQTT gateway listener by default on ports 1881/8881.
- Improve handling of API-Key and Collaborator rights in the console.

### Fixed

- Fix bug with logout sometimes not working in the console.
- Fix not respecting `RootCA` and `InsecureSkipVerify` TLS settings when ACME was configured for requesting TLS certificates.
- Fix reading configuration from current, home and XDG directories.

## [3.2.0] - 2019-09-30

### Added

- A map to the overview pages of end devices and gateways.
- API to retrieve MQTT configurations for applications and gateways.
- Application Server PubSub integrations events.
- `mac_settings.desired_max_duty_cycle`, `mac_settings.desired_adr_ack_delay_exponent` and `mac_settings.desired_adr_ack_limit_exponent` device flags.
- PubSub integrations to the console.
- PubSub service to JavaScript SDK.
- Support for updating `mac_state.desired_parameters`.
- `--tls.insecure-skip-verify` to skip certificate chain verification (insecure; for development only).

### Changed

- Change the way API key rights are handled in the `UpdateAPIKey` rpc for Applications, Gateways, Users and Organizations. Users can revoke or add rights to api keys as long as they have these rights.
- Change the way collaborator rights are handled in the `SetCollaborator` rpc for Applications, Gateways, Clients and Organizations. Collaborators can revoke or add rights to other collaborators as long as they have these rights.
- Extend device form in the Console to allow creating OTAA devices without root keys.
- Improve confirmed downlink operation.
- Improve gateway connection status indicators in Console.
- Upgrade Gateway Configuration Server to a first-class cluster role.

### Fixed

- Fix downlink length computation in the Network Server.
- Fix implementation of CUPS update-info endpoint.
- Fix missing CLI in `deb`, `rpm` and Snapcraft packages.

## [3.1.2] - 2019-09-05

### Added

- `http.redirect-to-host` config to redirect all HTTP(S) requests to the same host.
- `http.redirect-to-tls` config to redirect HTTP requests to HTTPS.
- Organization Create page in the Console.
- Organization Data page to the console.
- Organization General Settings page to the console.
- Organization List page.
- Organization Overview page to the console.
- Organizations service to the JS SDK.
- `create` method in the Organization service in the JS SDK.
- `deleteById` method to the Organization service in the JS SDK.
- `getAll` method to the Organizations service.
- `getAll` method to the Organization service in the JS SDK.
- `getById` method to the Organization service in the JS SDK.
- `openStream` method to the Organization service in the JS SDK.
- `updateById` method to the Organization service in the JS SDK.

### Changed

- Improve compatibility with various Class C devices.

### Fixed

- Fix root-relative OAuth flows for the console.

## [3.1.1] - 2019-08-30

### Added

- `--tls.acme.default-host` flag to set a default (fallback) host for connecting clients that do not use TLS-SNI.
- AS-ID to validate the Application Server with through the Common Name of the X.509 Distinguished Name of the TLS client certificate. If unspecified, the Join Server uses the host name from the address.
- Defaults to `ttn-lw-cli clients create` and `ttn-lw-cli users create`.
- KEK labels for Network Server and Application Server to use to wrap session keys by the Join Server. If unspecified, the Join Server uses a KEK label from the address, if present in the key vault.
- MQTT PubSub support in the Application Server. See `ttn-lw-cli app pubsub set --help` for more details.
- Support for external email templates in the Identity Server.
- Support for Join-Server interoperability via Backend Interfaces specification protocol.
- The `generateDevAddress` method in the `Ns` service.
- The `Js` service to the JS SDK.
- The `listJoinEUIPrefixes` method in the `Js` service.
- The `Ns` service to the JS SDK.
- The new The Things Stack branding.
- Web interface for changing password.
- Web interface for requesting temporary password.

### Changed

- Allow admins to create temporary passwords for users.
- CLI-only brew tap formula is now available as `TheThingsNetwork/lorawan-stack/ttn-lw-cli`.
- Improve error handling in OAuth flow.
- Improve getting started guide for a deployment of The Things Stack.
- Optimize the way the Identity Server determines memberships and rights.

### Deprecated

- `--nats-server-url` in favor of `--nats.server-url` in the PubSub CLI support.

### Removed

- `ids.dev_addr` from allowed field masks for `/ttn.lorawan.v3.NsEndDeviceRegistry/Set`.
- Auth from CLI's `forgot-password` command and made it optional on `update-password` command.
- Breadcrumbs from Overview, Application and Gateway top-level views.

### Fixed

- Fix `grants` and `rights` flags of `ttn-lw-cli clients create`.
- Fix a bug that resulted in events streams crashing in the console.
- Fix a bug where uplinks from some Basic Station gateways resulted in the connection to break.
- Fix a security issue where non-admin users could edit admin-only fields of OAuth clients.
- Fix an issue resulting in errors being unnecessarily logged in the console.
- Fix an issue with the `config` command rendering some flags and environment variables incorrectly.
- Fix API endpoints that allowed HTTP methods that are not part of our API specification.
- Fix console handling of configured mount paths other than `/console`.
- Fix handling of `ns.dev-addr-prefixes`.
- Fix incorrect error message in `ttn-lw-cli users oauth` commands.
- Fix propagation of warning headers in API responses.
- Fix relative time display in the Console.
- Fix relative time display in the Console for IE11, Edge and Safari.
- Fix unable to change LoRaWAN MAC and PHY version.
- Resolve flickering display issue in the overview pages of entities in the console.

## [3.1.0] - 2019-07-26

### Added

- `--headers` flag to `ttn-lw-cli applications webhooks set` allowing users to set HTTP headers to add to webhook requests.
- `getByOrganizationId` and `getByUserId` methods to the JS SDK.
- A new documentation system.
- A newline between list items returned from the CLI when using a custom `--output-format` template.
- An `--api-key` flag to `ttn-lw-cli login` that allows users to configure the CLI with a more restricted (Application, Gateway, ...) API key instead of the usual "all rights" OAuth access token.
- API for getting the rights of a single collaborator on (member of) an entity.
- Application Payload Formatters Page in the console.
- Class C and Multicast guide.
- CLI support for enabling/disabling JS, GS, NS and AS through configuration.
- Components overview in documentation.
- Device Templates to create, convert and map templates and assign EUIs to create large amounts of devices.
- Downlink Queue Operations guide.
- End device level payload formatters to console.
- Event streaming views for end devices.
- Events to device registries in the Network Server, Application Server and Join Server.
- Functionality to delete end devices in the console.
- Gateway General Settings Page to the console.
- Getting Started guide for command-line utility (CLI).
- Initial overview page to console.
- Native support to the Basic Station LNS protocol in the Gateway Server.
- NS-JS and AS-JS Backend Interfaces 1.0 and 1.1 draft 3 support.
- Option to revoke user sessions and access tokens on password change.
- Support for NS-JS and AS-JS Backend Interfaces.
- Support for URL templates inside the Webhook paths ! The currently supported fields are `appID`, `appEUI`, `joinEUI`, `devID`, `devEUI` and `devAddr`. They can be used using RFC 6570.
- The `go-cloud` integration to the Application Server. See `ttn-lw-cli applications pubsubs --help` for more details.
- The `go-cloud` integration to the Application Server. This integration enables downlink and uplink messaging using the cloud pub-sub by setting up the `--as.pubsub.publish-urls` and `--as.pubsub.subscribe-urls` parameters. You can specify multiple publish endpoints or subscribe endpoints by repeating the parameter (i.e. `--as.pubsub.publish-urls url1 --as.pubsub.publish-urls url2 --as.pubsub.subscribe-urls url3`).
- The Gateway Data Page to the console.
- View to update the antenna location information of gateways.
- View to update the location information of end devices.
- Views to handle integrations (webhooks) to the console.
- Working with Events guide.

### Changed

- Change database index names for invitation and OAuth models. Existing databases are migrated automatically.
- Change HTTP API for managing webhooks to avoid conflicts with downlink webhook paths.
- Change interpretation of frequency plan's maximum EIRP from a ceiling to a overriding value of any band (PHY) settings.
- Change the prefix of Prometheus metrics from `ttn_` to `ttn_lw_`.
- Rename the label `server_address` of Prometheus metrics `grpc_client_conns_{opened,closed}_total` to `remote_address`
- Resolve an issue where the stack complained about sending credentials on insecure connections.
- The Events endpoint no longer requires the `_ALL` right on requested entities. All events now have explicit visibility rules.

### Deprecated

- `JsEndDeviceRegistry.Provision()` rpc. Please use `EndDeviceTemplateConverter.Convert()` instead.

### Removed

- Remove the address label from Prometheus metric `grpc_server_conns_{opened,closed}_total`.

### Fixed

- Fix Basic Station CUPS LNS credentials blob.
- Fix a leak of entity information in List RPCs.
- Fix an issue that resulted in some event errors not being shown in the console.
- Fix an issue where incorrect error codes were returned from the console's OAuth flow.
- Fix clearing component addresses on updating end devices through CLI.
- Fix CLI panic for invalid attributes.
- Fix crash when running some `ttn-lw-cli organizations` commands without `--user-id` flag.
- Fix dwell-time issues in AS923 and AU915 bands.
- Fix occasional issues with downlink payload length.
- Fix the `x-total-count` header value for API Keys and collaborators.
- Fix the error that is returned when deleting a collaborator fails.

### Security

- Update node packages to fix known vulnerabilities.

## [3.0.4] - 2019-07-10

### Fixed

- Fix rights caching across multiple request contexts.

## [3.0.3] - 2019-05-10

### Added

- Support for getting automatic Let's Encrypt certificates. Add the new config flags `--tls.acme.enable`, `--tls.acme.dir=/path/to/storage`, `--tls.acme.hosts=example.com`, `--tls.acme.email=you@example.com` flags (or their env/config equivalent) to make it work. The `/path/to/storage` dir needs to be `chown`ed to `886:886`. See also `docker-compose.yml`.
- `GetApplicationAPIKey`, `GetGatewayAPIKey`, `GetOrganizationAPIKey`, `GetUserAPIKey` RPCs and related messages.
- "General Settings" view for end devices.
- `--credentials-id` flag to CLI that allows users to be logged in with mulitple credentials and switch between them.
- A check to the Identity Server that prevents users from deleting applications that still contain end devices.
- Application Collaborators management to the console.
- Checking maximum round-trip time for late-detection in downlink scheduling.
- Configuration service to JS SDK.
- Device list page to applications in console.
- Events to the application management pages.
- Round-trip times to Gateway Server connection statistics.
- Support for the value `cloud` for the `--events.backend` flag. When this flag is set, the `--events.cloud.publish-url` and `--events.cloud.subscribe-url` are used to set up a cloud pub-sub for events.
- Support for uplink retransmissions.
- Using median round-trip time value for absolute time scheduling if the gateway does not have GPS time.

### Changed

- Change encoding of keys to hex in device key generation (JS SDK).
- Change interpretation of absolute time in downlink messages from time of transmission to time of arrival.
- Improve ADR algorithm performance.
- Improve ADR performance.
- Make late scheduling default for gateways connected over UDP to avoid overwriting queued downlink.
- Make sure that non-user definable fields of downlink messages get discarded across all Application Server frontends.
- Prevent rpc calls to JS when the device has `supports_join` set to `false` (JS SDK).
- Update the development tooling. If you are a developer, make sure to check the changes in CONTRIBUTING.md and DEVELOPMENT.md.

### Fixed

- Fix `AppAs` not registered for HTTP interfacing while it is documented in the API.
- Fix absolute time scheduling with UDP connected gateways
- Fix authentication of MQTT and gRPC connected gateways
- Fix connecting MQTT V2 gateways
- Fix faulty composition of default values with provided values during device creation (JS SDK)
- Fix preserving user defined priority for application downlink
- Fix UDP downlink format for older forwarders
- Fix usage of `URL` class in browsers (JS SDK)

## [3.0.2] - 2019-04-12

### Changed

- Upgrade Go to 1.12

### Fixed

- Fix streaming events over HTTP with Gzip enabled.
- Fix resetting downlink channels for US, AU and CN end devices.
- Fix rendering of enums in JSON.
- Fix the permissions of our Snap package.

## [3.0.1] - 2019-04-10

### Added

- `dev_addr` to device fetched from the Network Server.
- `received_at` to `ApplicationUp` messages.
- `ttn-lw-cli users oauth` commands.
- Event payload to `as.up.forward`, `as.up.drop`, `as.down.receive`, `as.down.forward` and `as.down.drop` events.
- Event payload to `gs.status.receive`, `gs.up.receive` and `gs.down.send` events.
- OAuth management in the Identity Server.

### Changed

- Document places in the CLI where users can use arguments instead of flags.
- In JSON, LoRaWAN AES keys are now formatted as Hex instead of Base64.
- Make device's `dev_addr` update when the session's `dev_addr` is updated.

### Removed

- Remove end device identifiers from `DownlinkMessage` sent from the Network Server to the Gateway Server.

### Fixed

- Fix `dev_addr` not being present in upstream messages.

<!--
NOTE: These links should respect backports. See https://github.com/TheThingsNetwork/lorawan-stack/pull/1444/files#r333379706.
-->

[unreleased]: https://github.com/TheThingsNetwork/lorawan-stack/compare/v3.21.2...v3.21
[3.21.2]: https://github.com/TheThingsNetwork/lorawan-stack/compare/v3.21.1...v3.21.2
[3.21.1]: https://github.com/TheThingsNetwork/lorawan-stack/compare/v3.21.0...v3.21.1
[3.21.0]: https://github.com/TheThingsNetwork/lorawan-stack/compare/v3.20.2...v3.21.0
[3.20.2]: https://github.com/TheThingsNetwork/lorawan-stack/compare/v3.20.1...v3.20.2
[3.20.1]: https://github.com/TheThingsNetwork/lorawan-stack/compare/v3.20.0...v3.20.1
[3.20.0]: https://github.com/TheThingsNetwork/lorawan-stack/compare/v3.19.2...v3.20.0
[3.19.2]: https://github.com/TheThingsNetwork/lorawan-stack/compare/v3.19.1...v3.19.2
[3.19.1]: https://github.com/TheThingsNetwork/lorawan-stack/compare/v3.19.0...v3.19.1
[3.19.0]: https://github.com/TheThingsNetwork/lorawan-stack/compare/v3.18.2...v3.19.0
[3.18.2]: https://github.com/TheThingsNetwork/lorawan-stack/compare/v3.18.1...v3.18.2
[3.18.1]: https://github.com/TheThingsNetwork/lorawan-stack/compare/v3.18.0...v3.18.1
[3.18.0]: https://github.com/TheThingsNetwork/lorawan-stack/compare/v3.17.1...v3.18.0
[3.17.1]: https://github.com/TheThingsNetwork/lorawan-stack/compare/v3.17.0...v3.17.1
[3.17.0]: https://github.com/TheThingsNetwork/lorawan-stack/compare/v3.16.2...v3.17.0
[3.16.2]: https://github.com/TheThingsNetwork/lorawan-stack/compare/v3.16.1...v3.16.2
[3.16.1]: https://github.com/TheThingsNetwork/lorawan-stack/compare/v3.16.0...v3.16.1
[3.16.0]: https://github.com/TheThingsNetwork/lorawan-stack/compare/v3.15.3...v3.16.0
[3.15.2]: https://github.com/TheThingsNetwork/lorawan-stack/compare/v3.15.2...v3.15.3
[3.15.2]: https://github.com/TheThingsNetwork/lorawan-stack/compare/v3.15.1...v3.15.2
[3.15.1]: https://github.com/TheThingsNetwork/lorawan-stack/compare/v3.15.0...v3.15.1
[3.15.0]: https://github.com/TheThingsNetwork/lorawan-stack/compare/v3.14.2...v3.15.0
[3.14.2]: https://github.com/TheThingsNetwork/lorawan-stack/compare/v3.14.1...v3.14.2
[3.14.1]: https://github.com/TheThingsNetwork/lorawan-stack/compare/v3.14.0...v3.14.1
[3.14.0]: https://github.com/TheThingsNetwork/lorawan-stack/compare/v3.13.3...v3.14.0
[3.13.3]: https://github.com/TheThingsNetwork/lorawan-stack/compare/v3.13.2...v3.13.3
[3.13.2]: https://github.com/TheThingsNetwork/lorawan-stack/compare/v3.13.1...v3.13.2
[3.13.1]: https://github.com/TheThingsNetwork/lorawan-stack/compare/v3.13.0...v3.13.1
[3.13.0]: https://github.com/TheThingsNetwork/lorawan-stack/compare/v3.12.3...v3.13.0
[3.12.3]: https://github.com/TheThingsNetwork/lorawan-stack/compare/v3.12.2...v3.12.3
[3.12.2]: https://github.com/TheThingsNetwork/lorawan-stack/compare/v3.12.1...v3.12.2
[3.12.1]: https://github.com/TheThingsNetwork/lorawan-stack/compare/v3.12.0...v3.12.1
[3.12.0]: https://github.com/TheThingsNetwork/lorawan-stack/compare/v3.11.3...v3.12.0
[3.11.3]: https://github.com/TheThingsNetwork/lorawan-stack/compare/v3.11.2...v3.11.3
[3.11.2]: https://github.com/TheThingsNetwork/lorawan-stack/compare/v3.11.1...v3.11.2
[3.11.1]: https://github.com/TheThingsNetwork/lorawan-stack/compare/v3.11.0...v3.11.1
[3.11.0]: https://github.com/TheThingsNetwork/lorawan-stack/compare/v3.10.6...v3.11.0
[3.10.6]: https://github.com/TheThingsNetwork/lorawan-stack/compare/v3.10.5...v3.10.6
[3.10.5]: https://github.com/TheThingsNetwork/lorawan-stack/compare/v3.10.4...v3.10.5
[3.10.4]: https://github.com/TheThingsNetwork/lorawan-stack/compare/v3.10.3...v3.10.4
[3.10.3]: https://github.com/TheThingsNetwork/lorawan-stack/compare/v3.10.2...v3.10.3
[3.10.2]: https://github.com/TheThingsNetwork/lorawan-stack/compare/v3.10.1...v3.10.2
[3.10.1]: https://github.com/TheThingsNetwork/lorawan-stack/compare/v3.10.0...v3.10.1
[3.10.0]: https://github.com/TheThingsNetwork/lorawan-stack/compare/v3.9.4...v3.10.0
[3.9.4]: https://github.com/TheThingsNetwork/lorawan-stack/compare/v3.9.3...v3.9.4
[3.9.3]: https://github.com/TheThingsNetwork/lorawan-stack/compare/v3.9.1...v3.9.3
[3.9.1]: https://github.com/TheThingsNetwork/lorawan-stack/compare/v3.9.0...v3.9.1
[3.9.0]: https://github.com/TheThingsNetwork/lorawan-stack/compare/v3.8.6...v3.9.0
[3.8.6]: https://github.com/TheThingsNetwork/lorawan-stack/compare/v3.8.5...v3.8.6
[3.8.5]: https://github.com/TheThingsNetwork/lorawan-stack/compare/v3.8.4...v3.8.5
[3.8.4]: https://github.com/TheThingsNetwork/lorawan-stack/compare/v3.8.3...v3.8.4
[3.8.3]: https://github.com/TheThingsNetwork/lorawan-stack/compare/v3.8.2...v3.8.3
[3.8.2]: https://github.com/TheThingsNetwork/lorawan-stack/compare/v3.7.2...v3.8.2
[3.7.2]: https://github.com/TheThingsNetwork/lorawan-stack/compare/v3.7.0...v3.7.2
[3.7.0]: https://github.com/TheThingsNetwork/lorawan-stack/compare/v3.6.0...v3.7.0
[3.6.3]: https://github.com/TheThingsNetwork/lorawan-stack/compare/v3.6.2...v3.6.3
[3.6.2]: https://github.com/TheThingsNetwork/lorawan-stack/compare/v3.6.1...v3.6.2
[3.6.1]: https://github.com/TheThingsNetwork/lorawan-stack/compare/v3.6.0...v3.6.1
[3.6.0]: https://github.com/TheThingsNetwork/lorawan-stack/compare/v3.5.3...v3.6.0
[3.5.3]: https://github.com/TheThingsNetwork/lorawan-stack/compare/v3.5.2...v3.5.3
[3.5.2]: https://github.com/TheThingsNetwork/lorawan-stack/compare/v3.5.1...v3.5.2
[3.5.1]: https://github.com/TheThingsNetwork/lorawan-stack/compare/v3.5.0...v3.5.1
[3.5.0]: https://github.com/TheThingsNetwork/lorawan-stack/compare/v3.4.2...v3.5.0
[3.4.2]: https://github.com/TheThingsNetwork/lorawan-stack/compare/v3.4.1...v3.4.2
[3.4.1]: https://github.com/TheThingsNetwork/lorawan-stack/compare/v3.4.0...v3.4.1
[3.4.0]: https://github.com/TheThingsNetwork/lorawan-stack/compare/v3.3.2...v3.4.0
[3.3.2]: https://github.com/TheThingsNetwork/lorawan-stack/compare/v3.3.1...v3.3.2
[3.3.1]: https://github.com/TheThingsNetwork/lorawan-stack/compare/v3.3.0...v3.3.1
[3.3.0]: https://github.com/TheThingsNetwork/lorawan-stack/compare/v3.2.6...v3.3.0
[3.2.6]: https://github.com/TheThingsNetwork/lorawan-stack/compare/v3.2.5...v3.2.6
[3.2.5]: https://github.com/TheThingsNetwork/lorawan-stack/compare/v3.2.4...v3.2.5
[3.2.4]: https://github.com/TheThingsNetwork/lorawan-stack/compare/v3.2.3...v3.2.4
[3.2.3]: https://github.com/TheThingsNetwork/lorawan-stack/compare/v3.2.2...v3.2.3
[3.2.2]: https://github.com/TheThingsNetwork/lorawan-stack/compare/v3.2.1...v3.2.2
[3.2.1]: https://github.com/TheThingsNetwork/lorawan-stack/compare/v3.2.0...v3.2.1
[3.2.0]: https://github.com/TheThingsNetwork/lorawan-stack/compare/v3.1.2...v3.2.0
[3.1.2]: https://github.com/TheThingsNetwork/lorawan-stack/compare/v3.1.1...v3.1.2
[3.1.1]: https://github.com/TheThingsNetwork/lorawan-stack/compare/v3.1.0...v3.1.1
[3.1.0]: https://github.com/TheThingsNetwork/lorawan-stack/compare/v3.0.4...v3.1.0
[3.0.4]: https://github.com/TheThingsNetwork/lorawan-stack/compare/v3.0.3...v3.0.4
[3.0.3]: https://github.com/TheThingsNetwork/lorawan-stack/compare/v3.0.2...v3.0.3
[3.0.2]: https://github.com/TheThingsNetwork/lorawan-stack/compare/v3.0.1...v3.0.2
[3.0.1]: https://github.com/TheThingsNetwork/lorawan-stack/compare/v3.0.0...v3.0.1<|MERGE_RESOLUTION|>--- conflicted
+++ resolved
@@ -36,13 +36,11 @@
 - Pagination in `sessions` and `access tokens` tables in the Console.
 - `LinkADRReq` MAC command generation for LoRaWAN 1.0 and 1.0.1 end devices.
 - `LinkADRReq` no longer attempts to enable channels which have not yet been negotiated with the end device.
-<<<<<<< HEAD
+- Downlink path selection for uplinks which are not LoRa modulated.
 - Issues with byte inputs in the Console.
   - Pasting values into the input leading to issues in some cases.
   - Values being typed double on android phones.
-=======
-- Downlink path selection for uplinks which are not LoRa modulated.
->>>>>>> 857835d1
+
 
 ### Security
 
