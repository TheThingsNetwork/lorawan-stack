--- conflicted
+++ resolved
@@ -29,11 +29,8 @@
 
 - The reported sub-band's `downlink_utilization` in gateway connection stats now represents the utilization of the available duty-cycle time.
 - Missing fields when admins list non-owned entities.
-<<<<<<< HEAD
 - Using the correct timestamp when retreiving the "Last activity" data point for Gateways on initial page loads in the Console.
-=======
 - Events reappearing in the end device data view after clearing them when navigating back and forth.
->>>>>>> 3e369238
 
 ### Security
 
