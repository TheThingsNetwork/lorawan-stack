# Changelog

All notable changes to this project are documented in this file.

The format is based on [Keep a Changelog](https://keepachangelog.com/en/1.0.0/),
with the exception that this project **does not** follow Semantic Versioning.

For details about compatibility between different releases, see the **Commitments and Releases** section of our README.

## [Unreleased]

### Added

- New `ListBands` RPC on the `Configuration` service.
  - Added support to CLI. Available via the `end-devices list-bands` command.
- CLI support for listing PHY versions via the `end-devices list-phy-versions` CLI command.
- New `NetID` and `DeviceAddressPrefixes` RPC on the `NS` service.
  - Added support on CLI. Available via the `end-devices get-net-id` and `end-devices get-dev-addr-prefixes` commands.
- Support for loading end device template from Device Repository when importing devices using a CSV file.
- Experimental support for normalized payload.
- Support management of deleted users in the Console.
- Decoded payloads are now visible for downlinks in the Console.
- Support for dynamic ping slot frequencies, as used by the US915 and AU915 bands.
- Support for LoRa Basics Station beaconing.

### Changed

- Deprecated `attributes` from `GatewayAntenna` definition. While it was present in the API it was never stored in the database.
- Absolute time downlinks (such as class B ping slots or class C absolute time downlinks) are now using the native class B downlink API of LoRa Basics Station.
- Only gateways which are guaranteed to be GPS capable may now be used for absolute time downlinks. This ensures that gateways that have an unknown time source are not used for absolute time scheduling.
- The static ADR mode may now steer the end device to use custom data rates such as SF7BW250, FSK and LR-FHSS.
- Error details are now displayed in a modal instead of within the notification element in the Console.

### Deprecated

### Removed

- Experimental support for `LoRa Basics Station` gateway GPS timestamps which use the wrong precision (milliseconds instead of microseconds). Please ensure that your gateway has been updated to the latest firmware.

### Fixed

- The Gateway Server scheduler no longer considers the absolute time of a downlink to be the time of arrival.
- The Network Server now correctly handles the command that may succeed a `LinkADRAns` response.
- LR-FHSS data rate matching.
- Console data rate rendering of non-LoRa modulations.
- End device network layer form crashing in some situations in the Console device general settings.
- End device overview crashing in some situations in the Console.
<<<<<<< HEAD
- Device import when using Join Server-only deployments.
=======
- QRG can generate QR Codes without the claim authentication code.
>>>>>>> aee27397

### Security

## [3.21.1] - 2022-08-24

### Added

- New `SearchAccounts` RPC on the `EntityRegistrySearch` service.
- Prompt user to confirm navigation when changes have not been saved in the payload formatter form to prevent big change-drafts from getting lost.
- Event data pushed by webhooks can now be filtered with field masks.
  - Support for the field mask setup was added for both CLI and Console.

### Changed

- Gateway registration in the Console has been updated to simplify the onboarding experience.

### Fixed

- CLI command `end-device template create` no longer breaks when providing field mask values.
- Device repository services no longer require ApplicationID in its request URL.
- Importing ABP devices via the CSV format now correctly handles the missing session key ID.

## [3.21.0] - 2022-08-11

### Added

- Component selector for Join Server interoperability configuration. This allows administrators to declare separate Network Server and Application Server configuration for the same JoinEUI ranges in the same interoperability configuration. See [documentation](https://www.thethingsindustries.com/docs/reference/interop-repository/).
- `BatchGetGatewayConnectionStats` RPC to fetch Gateway Connection Stats for a batch of gateways.
- The ability to disable the downlink scheduling mechanism for individual end devices (`mac-settings.schedule-downlinks`).
  - This option is useful during a migration procedure in order to force the end device to join the new network. The Network Server will no longer schedule any data downlinks or MAC commands, and will stop answering potential join requests.
- A new implementation of the Identity Server storage layer. In v3.21.0 the new implementation is not yet used by default, but it can be enabled with the `is.bunstore` feature flag. A new database driver can be enabled with the `is.pgdriver` feature flag.
  - This requires a database schema migration (`ttn-lw-stack is-db migrate`) because of added columns and views.
- Support for comma-separated (`,`) values in The Things Stack CSV file format for importing end devices.
- Support for the `RxParamSetup`, `RxTimingSetup`, `TxParamSetup`, and `DlChannel` sticky answer mechanism. The commands were supported previously, but subsequent sticky responses would cause the Network Server to drop the MAC command buffer in certain situations.

### Changed

- Deleted users are no longer included in primary email addresses uniqueness checks. This allows a user to create a new account which uses the email address of a deleted account.
  - This requires a database schema migration (`ttn-lw-stack is-db migrate`) due to updated indices.
- The CLI settings fields `retry-config.enable_metadata` and `retry-config.default_timeout` have been renamed to `retry.enable-metadata` and `retry.default-timeout` for consistency reasons.
- Generated device ID based on a DevEUI from an imported CSV file is now prepended by `eui-`. This is consistent with generated device IDs by the Console.
- The Claim Authentication Code (CAC) field is stored in the Identity Server instead of the Join Server.
  - This requires a database schema migration (`ttn-lw-stack is-db migrate`) because of the added columns.
  - CAC values stored currently in the Join Server should be migrated to the Identity Server. One method is to run the following CLI commands on each device with a CAC.
    - Read the current values using `ttn-lw-cli dev get <application-id> <device-id> --claim-authentication-code`. This will fetch the value stored in the Join Server as a fallback.
    - Write back the value read `ttn-lw-cli dev set <application-id> <device-id> --claim-authentication-code.valid_from [xxx] --claim-authentication-code.valid_to [xxx] --claim-authentication-code.value <xxx>`. This will by default write to the Identity Server.
    - Note that this requires a minimum CLI version of 3.21.0.
- Device Repository no longer uses the `ApplicationID` for validating requests. Authentication is still necessary, but the `ApplicationID` field has been deprecated in the Device Repository API.

### Fixed

- Console showing `404 Not Found` errors for pages containing user IDs in the path, when the user ID has a length of two.
- CLI no longer panics when deleting a device without JoinEUI, this scenario only occurred when deleting a device that uses ABP.
- Console crashing when navigating to certain Packet Broker network configuration pages.
- Packet Broker network pages becoming inaccessible until refreshing after a user navigates to a non-existing network.
- The batch update query for `EndDevice.LastSeenAt` field now specifies the data type of the placeholders.
  - This resolves an issue in the Console where `Last activity` values were inconsistent.

## [3.20.2] - 2022-07-20

### Added

- More fields were added to the csv end-device migration procedure. The details on which fields were added can be found [here](https://www.thethingsindustries.com/docs/getting-started/migrating/device-csv/).
- Authorization management in the Account app.
- Gateway remote address to gateway connection statistics.

### Fixed

- Encoding of DevAddr, EUI and similar fields in `text/event-stream` responses.
- GPS time leap second calculations taking a new leap second into consideration for 6th of July 2022.

## [3.20.1] - 2022-06-29

### Added

- Support inviting users in the Console.

### Changed

- In AS923 frequency plans, the Network Server will skip the RX1 window if the data rate is ambiguous.
  - This change occurs in old Regional Parameters versions in which the initial downlink dwell time setting of the end device is not specified. The end device may have the downlink dwell time setting either enabled or disabled, and due to this the data rate of the RX1 window is ambiguous.
  - This ambiguity exists until the Network Server is successful in negotiating the dwell time limitations using the TxParamSetupReq MAC command. This will occur automatically and does not require any external input.
  - If you already know the boot dwell time settings of your end device, you may provide them via the `--mac-settings.downlink-dwell-time` and `--mac-settings.uplink-dwell-time` MAC settings. This will ensure that RX1 transmissions are available from the first uplink of the session.

### Removed

- Sorting on associated rights in the API keys table.

### Fixed

- `last activity` not updating when an end device joins for the first time in the Console.
- A bug that would show the "Status count periodicity"-field in the Console as `200` when actually set to `0`.
- A bug causing map viewports to be set in odd locations when setting end device/gateway locations.
- Console crashing when sorting by associated rights in the API keys table.

## [3.20.0] - 2022-06-15

### Added

- OAuth client management in the account app.
- Support claim protection when claiming end devices on The Things Join Server.
- CLI commands `notifications list` and `notifications set-status` to manage user notifications.
- Support for class B and C downlink transmissions through multiple gateways simultaneously.

### Changed

- Entities are now fully validated when updated in the stores.
  - Previously only the updated paths where validated. This lead to situations in which a partial update could cause the entity as a whole to reach an invalid state.
- Application, gateway, end device and organization-tables in the Console are now sorted by creation time by default (newest first).
- Collaborator and API Key tables can now be sorted in the Console.
- The application table in the Console now shows the amount of end devices.
- The organizations table in the Console now shows the amount of collaborators.
- Table layouts for several entities have been improved on the Console.

### Fixed

- End devices running on MAC versions higher or equal to 1.1 showing network downlink frame counters instead of application downlink frame counters.
- Wrong representation of time values between midnight and 1am (eg. 24:04:11) in the Console in some cases.

## [3.19.2] - 2022-05-25

### Added

- Allow setting an expiry date for API keys in the Console
- New event type `gs.gateway.connection.stats` with connection statistics. A new event is sent at most every `gs.update-connection-stats-debounce-time` time and at least every `gs.update-connection-stats-interval` time.
- Button to export as JSON end device `mac-settings` and `mac-state` in the Console.
- Support for the `FOpts encryption, usage of FCntDwn` LoRaWAN 1.1 erratum.

### Changed

- Event type for `gs.up.receive` event to `GatewayUplinkMessage`.
- Default debounce time for updating connection stats in de Gateway Server (configuration setting `gs.update-connection-stats-debounce-time`) is now 30 seconds.
- Error code when importing CSV file with invalid LoRaWAN or Regional Parameters version.
- Emails sent by the Identity Server now also contain HTML versions.
  - For the images in these emails to work, an absolute `is.email.network.assets-base-url` (and optionally `is.email.network.branding-base-url`) needs to be set in configuration.
- Notification emails are now sent through the Notification Service of the Identity Server.
- "Last activity"-information in the Console is now sourced as a single aggregate from the Identity Server.
- End device overview in the Console.
  - Showing MAC/PHY versions and used frequency plan.
  - Hiding the entity description if not set.
  - Showing information of pending sessions.
  - Automatically updating session info (no refresh necessary to schedule downlinks after a device has joined).
  - Showing session start time.
- The Things Stack is now built with Go 1.18.
- Layout of webhook and Pub/Sub forms to improve UX.
- The Network Server Address used for End Device Claiming is fetched from the configuration instead of client input.

### Removed

- The ability to create custom email templates.

### Fixed

- Support `app_eui` as alias for `join_eui` in CSV file import, per documentation.
- End devices frame counts being displayed as `n/a` when event stream contained historical data message events.
- Gateway general settings (Basic settings) not saving changes in some cases.
- Contact info validation not possible when user is already logged in.
- CLI not allowing devices to be created or updated.
- End device creation no longer errors on missing application info rights.
- Missing success notification when successfully deleting an application in the Console.
- CLI create commands for applications, gateways and clients no longer have their decoded ID emptied when using the `--user-id` flag.
- Metric `ttn_lw_events_channel_dropped_total` not getting updated.
- Dropped events when calling the Stream RPC with a long tail.

### Security

- Security fix for an issue where the description and list of rights of arbitrary API keys could be retrieved by any logged-in user if the 24-bit random API key ID was known.

## [3.19.1] - 2022-05-04

### Changed

- Application Server now decodes downlink if a downlink decoder is present and binary payload is scheduled.

### Fixed

- End devices frame counts being displayed as `n/a` when event stream contained historical data message events.
- Gateway general settings (Basic settings) not saving changes in some cases.

## [3.19.0] - 2022-04-21

### Added

- Session management page in Account App.
- Status page references in the Console.
- Notification Service API that will allow users to receive notifications about their registered entities.
  - This requires a database schema migration (`ttn-lw-stack is-db migrate`) because of the added tables.
- Add `network_server_address`, `application_server_address` and `join_server_address` to applications.
  - This requires a database schema migration (`ttn-lw-stack is-db migrate`) because of the added columns.
- New ADR settings API, which allows stronger control over the ADR algorithm.
  - The new settings fields can be found under `mac-settings.adr`, and are mutually exclusive with `use-adr` and `adr-margin`. The legacy settings need to be unset before the new API options may be used.
  - `mac-settings.adr.mode.disabled` completely disables the ADR algorithm.
  - `mac-settings.adr.mode.static.data-rate-index`, `mac-settings.adr.mode.static.nb-trans`, `mac-settings.adr.mode.static.tx-power-index` allow the user to provide static ADR parameters to be negotiated with the end device. These options persist over multiple sessions and do not require a session reset in order to be propagated to the current session.
  - `mac-settings.adr.mode.dynamic.min-data-rate-index` and `mac-settings.adr.mode.dynamic.max-data-rate-index` control the data rate index range which the Network Server will attempt to negotiate with the end device. Note that if the provided interval is disjoint with the available data rate indices, no negotiation will take place.
  - `mac-settings.adr.mode.dynamic.min-tx-power-index` and `mac-settings.adr.mode.dynamic.max-tx-power-index` have similar behavior, but for transmission power indices.
  - `mac-settings.adr.mode.dynamic.min-nb-trans` and `mac-settings.adr.mode.dynamic.max-nb-trans` have similar behavior, but for NbTrans.
  - `mac-settings.adr.mode.dynamic.margin` may be used to provide the margin of the ADR algorithm. It replaces the old `adr-margin` setting.
  - `use-adr` and `adr-margin` are still supported, but deprecated. Any future API usage should instead use the `mac-settings.adr` settings.
- Service to parse QR codes and return the data within.

### Changed

- Sortable tables are now sorted by default in the Console

### Fixed

- Console determining gateways as "Other cluster" even though using the same host if server addresses not matching exactly (e.g. due to using different host or scheme).
- Inconsistency in setting gateway's LNS Auth key in the Console.
- CLI no longer informs the user that is using the default JoinEUI when passing its value via flags.
- Generating device ID from a DevEUI when importing a CSV file.
- The `is-db migrate` command that failed when running on databases created by `v3.18`.
- Some error messages being displayed as `error:undefined:undefined` in the Console, e.g. in the live data view.
- Missing `query` flag on CLI search commands.

## [3.18.2] - 2022-03-29

### Added

- Support for importing end devices using a CSV file. See [documentation](https://www.thethingsindustries.com/docs/reference/data-formats/#csv) for the data format.
- Support claiming end devices in an external Join Server (ex: The Things Join Server).
- Support to fetch LoRaWAN end device profiles using numeric identifiers.

### Changed

- Replace `as.down.data.forward` to `as.down.data.receive` in default event filter, so that decrypted and decoded dowlink payload can be examined in the Console.

### Fixed

- Join-accept scheduling if it took more than ~1.2 seconds to process the device activation with default configuration. These slow device activations can be observed when using external Join Servers.
- Fix issues in the webhook forms causing webhooks to be created with all message types enabled and no way of deactivating message types.
- Fix validation issue in the webhook form not detecting message type paths with more than 64 characters.
- Fix "reactivate"-webhook button in the Console.
- Port returned by the LBS LNS discovery message if standard 80/443 ports are used.

## [3.18.1] - 2022-03-09

### Added

- Add HTTP basic authentication configuration to the webhooks form in the Console.
- Show repository formatter code in the payload formatter form in the Console and allow pasting the application and payload formatter code when using the JavaScript option.
- gRPC service to Gateway Configuration Server so that gateway configurations can be obtained via gRPC requests.
- The option to configure the Redis idle connection pool timeout, using the `redis.idle-timeout` setting.
- New RP002 regional parameters as options during device registration in the Console.
- Default gateway visibility configuration in Packet Broker agent in the Console.

### Changed

- The custom webhook option is now shown at the top of the list in the Console when adding new webhooks.
- Wording around webhook statuses to `Healthy`, `Requests failing` and `Pending`.
- The uplink event preview in the Console now shows the highest SNR.
- When scheduling downlink messages with decoded payload, the downlink queued event now contains the encoded, plain binary payload.
- When Application Server forwards downlink messages to Network Server, the event payload now contains the encrypted LoRaWAN `FRMPayload`.
- The Network Server will now match downlink acknowledgements on the `cache` redis cluster (previously the `general` cluster was used).
- Gateway Connection statistics updates are now debounced. The debounce period occurs before the statistics are stored, and can be configured using the `gs.update-connection-stats-debounce-time` setting (default 5 seconds).
- Payload formatter form layout in the Console.
- Event publication when the Redis backend is used may no longer block the hot path. Instead, the events are now asynchronously published, which may render their ordering to change.
  - The events are queued and published using the worker pool mechanism, under the `redis_events_transactions` pool.
  - The length of the queue used by the pool may be configured using the `events.redis.publish.queue-size` setting.
  - The maximum worker count used by the pool may be configured using the `events.redis.publish.max-workers` setting.

### Removed

- Ability to select the `Repository` payload formatter type for end devices that have no Device Repository association or have no associated repository payload formatter.

### Fixed

- Consistent ordering of entities with equal values for the sort field.
- Fix `xtime` sent to LBS gateways for Class C downlinks.

## [3.18.0] - 2022-02-23

### Added

- Retain at most 10 recent session keys in the Join Server. This avoids a slowly growing number of session keys in the Join Server's database.
  - This requires a database migration (`ttn-lw-stack js-db migrate`).
- Add TTL for gateway connection stats. Can be configured with the option `gs.connection-stats-ttl`.
- Add `query` field to search requests, allowing to search for a string in any of ID, Name, Description and EUI (for entities that have EUIs).
- Added fallback values for end device import in the Console.

### Changed

- The minimum required Redis version is now 6.2.
- Applications on other cluster will be hidden in Applications list in the Console.

### Deprecated

- Gateway Server setting `gs.update-connection-stats-debounce-time` is no longer valid.

### Fixed

- Webhook statuses being shown as pending regardless of their actual condition.
- Device activation flow with a LoRaWAN Backend Interfaces 1.1 capable Join Server.
  - Join Servers using Backend Interfaces 1.1 (protocol `BI1.1`) must be configured with a `sender-ns-id` containing the EUI of the Network Server.
- Fix `time.Duration` flags in CLI.
- Gateway Server will no longer leave permanent gateway connection stats data on the registry when crashing.

## [3.17.2] - 2022-01-30

### Added

- Add configurable storage limit to device's DevNonce in the JoinServer. Can be configured using the option `js.dev-nonce-limit`.
- Fix copy button in API key modal in the Console.
- Enable copying and format transformations of byte values in the event previews in the Console.
- Attribute `administrative_contact` on "gateway eui taken" error to help users resolve gateway EUI conflicts.
- Add retry capability for cli requests. Can be configured with the options found in `retry-config`, some of the configuration options are `retry-config.max` and `retry-config.default-timeout`.

### Changed

- Webhook maximum header value length extended to 4096 characters.
- Limited the end device event types that are included in application event streams to only application layer events, errors and warnings. Other end device events can still be received when subscribing to end device device events.
- Several small improvements to the styling, structuring and input logic of forms in the Console.

### Fixed

- CLI Completion and Documentation commands no longer try to make a server connection.
- When an end device has both `NwkKey` and `AppKey` provisioned in the Join Server, `NwkKey` is used for MIC and session key derivation when activating the device in LoRaWAN 1.0.x. This is per LoRaWAN 1.1 specification.
- Gateway Server will no longer report the gateways as being both connected and disconnected at the same time.

## [3.17.1] - 2022-01-12

### Changed

- Gateways are removed from the Packet Broker Mapper API when unsetting the location public setting. This is to remove gateways from the map. Previously, the location was still set, but it did not get updated.

### Fixed

- Rate limiting of cluster authenticated RPCs.
- CLI panic when setting end devices.

## [3.17.0] - 2022-01-07

### Added

- Support reading the Join Server's default JoinEUI and using this in the CLI for end device creation.
  - The Join Server has a new API `GetDefaultJoinEUI`.
  - The default JoinEUI can be configured on the Join Server using the option `--js.default-join-eui`.
- Filtering of end device frequency plans in end device forms based on band id in the Console.
- Showing automatically set entity locations in the Console.
- Applications, OAuth clients, gateways and organizations now have an `administrative_contact` and `technical_contact`.
  - This requires a database schema migration (`ttn-lw-stack is-db migrate`) because of the added columns.

### Deprecated

- The `contact_info` fields of applications, OAuth clients, gateways, organizations and users.

### Fixed

- CLI panic when getting devices.
- Application uplink processing serialization behavior in the Application Server.

## [3.16.2] - 2021-12-17

### Added

- User defined antenna gain for LBS gateways.
- Webhooks now have a health status associated with them. Webhooks that fail successively are now disabled for a period of time.
  - Failure in this context means that the HTTP endpoint returned a non-2xx status code.
  - A successful HTTP request will reset the failure counter.
  - The number of allowed successive failures and cooldown period can be configured using the `--as.webhooks.unhealthy-attempts-threshold` and `--as.webhooks.unhealthy-retry-interval` configuration options.
- Webhook enabled path validation in the Console.

### Changed

- Increased the maximum gRPC message size to 16MB.
- Gateways which have been deleted are now automatically disconnected by the Gateway Server.
- Mark off and hide and restrict access to end devices that are registered on a different cluster in the Console.
- Show more detailed last activity information inside tooltip info in the Console.
- Add a button to allow exporting the event log in the Console.

### Fixed

- Access to application payload formatters for users with `RIGHT_APPLICATION_SETTINGS_BASIC` right.
- End device mac settings handling in the Console.
- Uplink and downlink counters display on end device activity in the Console.
- Join settings handling in JS-only deployments in the Console.
- Configuring Packet Broker listed option when Packet Broker Agent is configured with a Packet Broker tenant API key.
- Contact info validation through the Account app.

## [3.16.1] - 2021-11-26

### Added

- Support for fine timestamps and frequency offsets sent by gateways with SX1303 concentrator using the legacy UDP protocol.
- Support for resetting end device session context and MAC state in the Console.
- The Content-Security-Policy header (that was previously behind the `webui.csp` feature flag) is now enabled by default.
- Default `Cache-Control: no-store` headers.
- `Cache-Control: public, max-age=604800, immutable` headers for hashed static files.
- Experimental support for BasicStation GPS timestamps which use the wrong precision (milliseconds instead of microseconds).
  - The Gateway Server will attempt to determine the correct GPS timestamp from the provided `gpstime` based on the time at which the upstream message has been received.
  - This workaround will be available until the related gateway vendors will release patches for this issue.
- Firmware version of The Things Kickstarter Gateway are written to the gateway attributes upon receiving a valid status message.
- Desired mac settings to end device general settings in the Console.
- Experimental support for Azure Blob Storage. Only authentication via Managed Identity is supported.

### Changed

- Gateway server disconnects LoRa Basics Station gateways that stop sending pongs to server pings. This does not apply to gateways that don't support pongs.
- The new plugin for reading/writing JSON in our API (that was previously behind the `jsonpb.jsonplugin` feature flag) is now enabled by default. All API responses should be equivalent, but in some cases object fields may be in a different order.

### Fixed

- The reported sub-band's `downlink_utilization` in gateway connection stats now represents the utilization of the available duty-cycle time.
- Missing fields when admins list non-owned entities.
- Using the correct timestamp when retreiving the "Last activity" data point for Gateways on initial page loads in the Console.
- Events reappearing in the end device data view after clearing them when navigating back and forth.

## [3.16.0] - 2021-11-12

### Added

- `ttn_lw_as_subscription_sets_publish_success_total` and `ttn_lw_as_subscription_sets_publish_failed_total` metrics to track the number of subscription set publish attempts.
- Application Server advanced distribution settings:
  - `as.distribution.global.individual.subscription-blocks` controls if the Application Server should block while publishing traffic to individual global subscribers (such as MQTT clients).
  - `as.distribution.global.individual.subscription-queue-size` controls how many uplinks the Application Server should buffer for an individual global subscriber. Note that when the buffer is full, the Application Server will drop the uplinks if `--as.distribution.global.individual.subscription-blocks` is not enabled. Use a negative value in order to disable the queue.
  - `as.distribution.local.broadcast.subscription-blocks` controls if the Application Server should block while publishing traffic to broadcast local subscribers (such as webhooks and application packages matching).
  - `as.distribution.local.broadcast.subscription-queue-size` controls how many uplinks the Application Server should buffer for an broadcast local subscriber. Has the same semantics as `--as.distribution.global.individual.subscription-queue-size`.
  - `as.distribution.local.individual.subscription-blocks` controls if the Application Server should block while publishing traffic to individual local subscribers (such as PubSub integrations).
  - `as.distribution.local.individual.subscription-queue-size` controls how many uplinks the Application Server should buffer for an individual local subscriber. Has the same semantics as `--as.distribution.global.individual.subscription-queue-size`.
- `ttn_lw_gs_txack_received_total`, `ttn_lw_gs_txack_forwarded_total` and `ttn_lw_gs_txack_dropped_total` metrics, which track the transmission acknowledgements from gateways.
- `gs.txack.receive`, `gs.txack.drop` and `gs.txack.forward` events, which track the transmission acknowledgements from gateways.
- `ttn-lw-stack as-db migrate` command to migrate the Application Server database. This command records the schema version and only performs migrations if on a newer version.
  - Use the `--force` flag to force perform migrations.
- Server-side event filtering with the `names` field.

### Changed

- Gateway Server default UDP worker count has been increased to 1024, from 16.
- Application Server webhooks and application packages default worker count has been increased to 1024, from 16.
- Application Server no longer sets the end device's `session.started_at` and `pending_session.started_at`. The session start time should be retrieved from the Network Server, per API specification.
  - This requires an Application Server database migration (`ttn-lw-stack as-db migrate`) to clear the `started_at` field in existing (pending) sessions.
- Console changing to server-side event filtering (used to be client-side).

### Removed

- The `ttn_lw_gs_status_failed_total`, `ttn_lw_gs_uplink_failed_total` metrics. `ttn_lw_gs_status_dropped_total` and `ttn_lw_gs_uplink_dropped_total` should be used instead, as they contain the failure cause.
- The `gs.status.fail` and `gs.up.fail` events. `gs.status.drop` and `gs.up.drop` should be used instead, as they contain the failure cause.
- The `data_rate_index` field in uplink message metadata. Observe the fully described data rate in the `data_rate` field instead.
- LoRaWAN data rate index reported to LoRa Cloud DMS.
- Dockerfile doesn't define environmental variables `TTN_LW_BLOB_LOCAL_DIRECTORY`, `TTN_LW_IS_DATABASE_URI` and `TTN_LW_REDIS_ADDRESS` anymore. They need to be set when running the container: please refer to `docker-compose.yml` for example values.
- `CockroachDB` from development tooling as well as config option within `docker-compose.yml`.
  - This also changes the default value of the `--is.database-uri` option, so it can connect to the development Postgres database by default.

### Fixed

- Handling of NaN values in our JSON API.
- Receiver metadata from more than one antenna is now available in messages received from Packet Broker.
- Unhelpful error message when aborting the OIDC Login in the Console.
- Parsing of multi-word description search queries.

## [3.15.3] - 2021-10-26

### Fixed

- Gateway disconnection when location updates from status messages are enabled.
- Table entries not allowing to be opened in new tabs in the Console.
- Right clicking on table entries navigating to respective entity in the Console.

## [3.15.2] - 2021-10-22

### Added

- `tls.cipher-suites` config option to specify used cipher suites.
- Support for enhanced security policies of Packet Broker services.
- Handling of MAC and PHY versions in end device forms based on selected frequency plan in the Console.
- Support for scheduling downlink messages as JSON in the Console.
- Support for Packet Broker authentication through LoRaWAN Backend Interfaces. This adds the following configuration options:
  - `interop.public-tls-address`: public address of the interop server. The audience in the incoming OAuth 2.0 token from Packet Broker is verified against this address to ensure that other networks cannot impersonate as Packet Broker;
  - `interop.packet-broker.enabled`: enable Packet Broker to authenticate;
  - `interop.packet-broker.token-issuer`: the issuer of the incoming OAuth 2.0 token from Packet Broker is verified against this value.
- Support for LoRaWAN Backend Interfaces in Identity Server to obtain an end device's NetID, tenant ID and Network Server address with the use of a vendor-specifc extension (`VSExtension`). This adds the following configuration options:
  - `is.network.net-id`: the NetID of the network. When running a Network Server, make sure that this is the same value as `ns.net-id`.
  - `is.network.tenant-id`: the Tenant ID in the host NetID. Leave blank if the NetID that you use is dedicated for this Identity Server.
- Configuration option `experimental.features` to enable experimental features.
- Tooltip descriptions for "Last activity" values (formerly "Last seen") and uplink/downlink counts in the Console.
- Status pulses being triggered by incoming data in the Console.
- Packet broker page crashing when networks with a NetID of `0` are present.
- Allowing to toggle visibility of sensitive values in text inputs in the Console.
- Webhook failed event.

### Changed

- Searching for entity IDs is now case insensitive.
- Renamed entitie's "Last seen" to "Last activity" in the Console.
- The database queries for determining the rights of users on entities have been rewritten to reduce the number of round-trips to the database.
- The default downlink path expiration timeout for UDP gateway connections has been increased to 90 seconds, and the default connection timeout has been increased to 3 minutes.
  - The original downlink path expiration timeout was based on the fact that the default `PULL_DATA` interval is 5 seconds. In practice we have observed that most gateways actually send a `PULL_DATA` message every 30 seconds instead in order to preserve data transfer costs.
- The default duration for storing (sparse) entity events has been increased to 24 hours.

### Removed

- Option to select targeted stack components during end device import in the Console.

### Fixed

- LoRaWAN Backend Interfaces 1.1 fields that were used in 1.0 (most notably `SenderNSID` and `ReceiverNSID`). Usage of `NSID` is now only supported with LoRaWAN Backend Interfaces 1.1 as specified.
- Connection status not being shown as toast notification.
- Registering and logging in users with 2 character user IDs in the Account App.
- Frequency plan display for the gateway overview page in the Console.
- Profile settings link not being present in the mobile menu in the Console.
- Calculation of "Last activity" values not using all available data in the Console.
- Layout jumps due to length of "Last activity" text.
- Invalid `session` handling in Network Layer settings form in the Console.

### Security

- Network Servers using LoRaWAN Backend Interfaces to interact with the Join Server can now provide a single Network Server address in the X.509 Common Name of the TLS client certificate (the old behavior) or multiple Network Server addresses in the X.509 DNS Subject Alternative Names (SANs). DNS names have precedence over an address in the Common Name.

## [3.15.1] - 2021-10-01

### Added

- Packet Broker gateway visibility management (default settings only). See `ttn-lw-cli packetbroker home-networks gateway-visibilities --help` for more information.

### Changed

- The Gateway Server worker pools may now drop workers if they are idle for too long.
- FPort = 0 uplinks are no longer decoded by the Application Server, and the Network Server no longer provides the frame payload to the Application Server for these messages.

### Fixed

- Emails to admins about requested OAuth clients.
- `session` handling for joined OTAA end devices in the Console.
- Empty Join Server address handling in end device creation form in the Console.
- Data Rate to data rate index matching for uplinks and downlinks.

## [3.15.0] - 2021-09-17

### Added

- RPC to query supported PHY versions for a given Band ID.
- Non-TLS LNS endpoint support.

### Changed

- Update to Go 1.17.
- LBS timestamp rollover threshold.
- Layout of error pages.
- The Application Server worker pools may now drop workers if they are idle for too long.
- Improved error page UX in the Console.

### Fixed

- Entity purge handling for non-admin users in the Console.
- URL field validation in webhook forms in the Console when value is not trimmed.
- Not rendering site header and footer for error pages in some situations.
- Not providing a copy button for error pages in some situations.
- Improved errors for invalid URLs.
- Limit length of search queries within tables in the Console to 50 to comply with API validation.
- External Join Server address handling in end device creation form in the Console.
- Updating `supports_class_b` field in the end device general settings page in the Console.

## [3.14.2] - 2021-08-27

### Added

- CLI warnings about insecure connections.
- CLI warnings about using the `--all` flag.
- Packet Broker network listed switch in the Console.
- Improved errors for invalid command-line flags.
- Validation of entity attributes in the Console, with regards to maximum length for keys and values.
- CLI command to decode raw LoRaWAN frames (`ttn-lw-cli lorawan decode`), useful for debugging purposes.
- Options to restore or purge deleted applications, gateways and organizations in the Console.
- Handling of default mac settings values when manually registering end devices in the Console.
- Add a new `class_b_c_downlink_interval` field that can be configured to set the minimum interval between a network initiated downlink (Class B & Class C) and an arbitrary downlink per device.
- Retrieve count of upstream messages from the Storage Integration by end device.
  - See the new `GetStoredApplicationUpCount` RPC.
  - See the new `ttn-lw-cli applications storage count` and `ttn-lw-cli end-devices storage count` CLI commands.

### Changed

- The Identity Server now returns a validation error when trying to update the EUIs of an end device.
- Network Server no longer accepts RX metadata from Packet Broker if the originating forwarder network equals the current Network Server (by NetID and cluster ID, based on`ns.net-id` and `ns.cluster-id` configuration). This avoids duplicate RX metadata as well as redundant downlink scheduling attempts through Packet Broker after the cluster's Gateway Server already failed to schedule.
- Usability of the end device import function in the Console.
  - Show a per-device report when errors occur.
  - More structural changes to the process to improve UX.

### Removed

- Packet Broker mutual TLS authentication; only OAuth 2.0 is supported now.
- `request_details` from errors in the Console.

### Fixed

- Generated CLI configuration for The Things Stack Community Edition.
- End device access with limited rights in the Console.
- Parsing of ID6 encoded EUIs from Basic Station gateways.
- Warnings about unknown fields when getting or searching for gateways.
- Internal Server Errors from `pkg/identityserver/store`.
- Console rendering blank pages in outdated browsers due to missing or incomplete internationalization API.
- Error in edit user form (Console) when submitting without making any changes.
- `description` field not being fetched in edit user form (admin only) in the Console.
- Ignore invalid configuration when printing configuration with `ttn-lw-cli config` or `ttn-lw-stack config`.
- Emails about API key changes.
- Avoid rendering blank pages in the Console for certain errors.
- Blank page crashes in the Console for certain browsers that do not fully support `Intl` API.
- End device session keys handling in the Console.
- Byte input width in Safari in the Console.

## [3.14.1] - 2021-08-06

### Added

- New config option `--as.packages.timeout` to control the message processing timeout of application packages.
- Option to view and copy error details in full view errors in the Console.
- Metrics for CUPS requests.
- Language chooser in the footer in the Console.
- Japanese language support in the Console.

### Changed

- Cache Root CA for client TLS configuration.
- Identity Server no longer allows removing the `_ALL` right from entity collaborators if that leaves the entity without any collaborator that has the `_ALL` right.
- The Network Server application uplink queue may now be skipped if the Application Server peer is available at enqueue time.
- The interval for updating gateways in Packet Broker is now 10 minutes (was 5 minutes) and the timeout is 5 seconds (was 2 seconds).

### Fixed

- Improved errors when ordering search requests by non-existent fields.
- LNS authentication key handling for gateways in the Console.

## [3.14.0] - 2021-07-23

### Added

- Gateway antenna placement; unknown, indoor or outdoor. This can now be specified with CLI, e.g. for the first antenna: `ttn-lw-cli gateways set <gateway-id> --antenna.index 0 --antenna.placement OUTDOOR`. The antenna placement will be reported to Packet Broker Mapper.
  - This requires a database schema migration (`ttn-lw-stack is-db migrate`) because of the added columns.
- Payload formatter length validation in the Console.
- User session management (listing and deleting) in the Identity Server and the CLI.
- Improved logging for the OAuth server.
- LR-FHSS modulation
  - Additional fields for the Gateway and Rx Metadata API. This requires a database schema migration (`ttn-lw-stack is-db migrate`) because of the added columns.
  - Support for LR-FHSS fields when translating uplink messages with the UDP protocol.
- Network Server now appends network identifiers in forwarded uplink messages. These are populated from the `ns.net-id` and the new `ns.cluster-id` configuration option.
  - See the new `uplink_message.network_identifiers.net_id`, `uplink_message.network_identifiers.cluster_id` and `uplink_message.network_identifiers.tenant_id` fields.
  - This can be useful for HTTP webhooks to determine the Network Server that received and forwarded an uplink message.
- `GetDefaultMACSettings` RPC for requesting the default and desired MAC settings for a Band (Frequency Plan) and LoRaWAN regional parameters version.
- Error handling for missing templates in device repository form in the Console.
- Opt out of Packet Broker for individual gateways, see the new `disable_packet_broker_forwarding` gateway option.
  - This requires a database schema migration (`ttn-lw-stack is-db migrate`) because of the added columns.
  - This is only relevant when Packet Broker is enabled and configured by the network operator.
- Gateways are now disconnected when settings affecting the connection with Gateway Server change. Use the `gs.fetch-gateway-interval` and `gs.fetch-interval-jitter` to configure how often the gateway is fetched from the entity registry.
- Small UX improvements to the LoRaCloud DAS forms in the Console.
- End device first activation timestamp in the Identity Server end device store.
  - This requires a database schema migration (`ttn-lw-stack is-db migrate`) because of the added columns.
- `AppJs` interface for applications to get the LoRaWAN AppSKey directly from the Join Server.
- Console support for DevEUI generation from the configured DevEUI address block.
  - This requires `console.ui.dev-eui-issuing-enabled` and `console.ui.dev-eui-app-limit` to be set with the same values as in the Identity Server configuration.
- Gateway antenna placement selection in the Console.

### Changed

- When a gateway uplink message contains duplicate data uplinks, only the one with the highest RSSI are forwarded.
- The HTTP port now allows HTTP/2 connections over cleartext (h2c).
- `ttn-lw-stack ns-db migrate` command records the schema version and only performs migrations if on a newer version.
  - Use the `--force` flag to force perform migrations.
- Any authenticated user in the network can now list the collaborators of entities in the network.
- The search RPCs no longer require fields to be specified in the field mask when those fields are already specified as filters.
- When generating client configuration with the CLI `use` command, automatically set the correct Identity Server and OAuth Server addresses for The Things Stack Cloud and The Things Stack Community Edition.

### Removed

- The `old` log format.

### Fixed

- Network Server ADR algorithm data rate adjustment behavior on negative margin.
- CLI `gateway set --antenna.remove` command failing to remove gateway antennas in some cases.
- CLI `gateway set --antenna.gain <gain>` command crashing when no gateway antennas are present.
- Webhook template path variable expansion of query parameters.
- LBS LNS Auth Secret displays garbage value when updated.
- Transmit confirmation messages for LoRa Basics Station gateways.
- Instability and frequent crashes when internet connection is lost in the Console.
- Panic in GCS when CUPS rotation is set without a key.
- Rate limiting for `GatewayRegistry.GetGatewayIdentifiersForEUI` is now applied per gateway EUI.
- Network Server ensures that the Band ID in the end device version identifiers match the configured Frequency Plan of the device.

## [3.13.3] - 2021-07-02

### Added

- Email sent to admins when an OAuth client is requested by a non-admin user.
- Packet Broker UI in the Console (admin only).
- New config option `--console.oauth.cross-site-cookie` to control access to OAuth state cookie between origins.
  - This option needs to be set to `true` (default is `false`) in multi-cluster deployments in order to support OAuth clients that use POST callbacks.
- Application Server forwards upstream messages of type `ApplicationDownlinkSent` for application downlink messages that were acknowledged with a TxAck message from the gateway.
  - MQTT clients can subscribe to the topic `v3/{application-id}/devices/{device-id}/down/sent`.
  - For HTTP webhooks, make sure that the **Downlink Sent** messages are enabled.
- Query for the most recent application messages from the Storage Integration API with the new `last` parameter (for example, `?last=10m` or `?last=2h`). See also `--last` argument for the `ttn-lw-cli applications storage get` and `ttn-lw-cli end-devices storage get` commands.
- A location solved message is published automatically by Application Server when the decoded payload contains coordinates (e.g. `latitude` and `longitude`, among other combinations, as well as support for accuracy and altitude).
- Configuration option to include Packet Broker metadata in uplink messages: `pba.home-network.include-hops`. By default, this is now disabled.
- Update gateway identity, status, antennas, frequency plan, location and receive and transmit rates to Packet Broker Mapper. Mapping is enabled when the Forwarder role is enabled. The following new configuration options are introduced to change the default behavior:
  - `gs.packetbroker.update-gateway-interval`: Update gateway interval
  - `gs.packetbroker.update-gateway-jitter`: Jitter (fraction) to apply to the update interval to randomize intervals
  - `gs.packetbroker.online-ttl-margin`: Time to extend the online status before it expires
  - `pba.mapper-address`: Address of Packet Broker Mapper
  - `pba.forwarder.gateway-online-ttl`: Time-to-live of online status reported to Packet Broker

### Changed

- Low-level log messages from the `go-redis` library are printed only when the log level is set to `DEBUG`.
- GS will discard repeated gateway uplink messages (often received due to buggy gateway forwarder implementations). A gateway uplink is considered to be repeated when it has the same payload, frequency and antenna index as the last one.
  - The new `gs_uplink_repeated_total` metric counts how many repeated uplinks have been discarded.
  - A `gs.up.repeat` event is emitted (once per minute maximum) for gateways that are stuck in a loop and forward the same uplink message.
- For ABP sessions, the CLI now requests a DevAddr from the Network Server instead of generating one from the testing NetID.
- Descriptions, tooltips and defaults for checkboxes for public gateway status and location in the Console.
- All HTTP requests made by The Things Stack now contain a `User-Agent` header in the form of `TheThingsStack/{version}`.
- No connection to Packet Broker is being made when neither the Forwarder nor the Home Network role is enabled.
- Increase the default size limit for payload formatter scripts to 40KB (up from 4KB). The maximum size enforced at API level is 40KB (up from 16KB).
  - For more context see [issue #4053](https://github.com/TheThingsNetwork/lorawan-stack/issues/4053) and [issue #4278](https://github.com/TheThingsNetwork/lorawan-stack/issues/4278).

### Fixed

- Parse error in Webhook Templates.
- Application deletion handling in the Console.
- Error when logging into the Console when using connections without TLS.
- Account for antenna gain when the gateway is not authenticated (i.e. UDP gateway).
- Preserve antenna gain when the gateway status message contains GPS coordinates.
- Location map coordinate selection in the Console.
- Rights required for reading scheduled downlinks.

## [3.13.2] - 2021-06-17

### Added

- Configurable log formats with the `log.format` configuration option.
  - The `console` format that prints logs as more human-friendly text. This is the new default.
  - The `json` format that prints logs as JSON. This is the recommended format for production deployments.
  - The `old` format (deprecated). This can be used if you need to adapt your log analysis tooling before v3.14.
- `ttn_lw_gs_ns_uplink_latency_seconds`, `ttn_lw_ns_as_uplink_latency_seconds` and `ttn_lw_gtw_as_uplink_latency_seconds` metrics to track latency of uplink processing.
- Signing of releases.
- Hard delete option to delete applications, gateways and organizations in the Console.

### Changed

- Relaxed the cookie policy for cross-origin requests from Strict to Lax.
- Changed the cookie policy for OAuth state to None.

### Deprecated

- The `old` log format is deprecated and will be removed in v3.14.

### Fixed

- Permissions issue for reading and writing gateway secrets in the Console.
- Current and future rights selection for organization collaborators in the Console.
- Current and future rights selection for user api keys in the Console.
- Low or no throughput of message handling from Packet Broker when the ingress is high when Packet Broker Agent starts.
- Unset ADR bit in downlink messages to multicast devices.

## [3.13.1] - 2021-06-04

### Added

- More contextual tooltips to end device and gateway form fields in the Console.
- Warnings in the Console when changing or revoking your own access to an entity.

### Changed

- Do not print error line logs for rate limited gRPC and HTTP API requests.
- The `ttn_lw_log_log_messages_total` metric was renamed to `ttn_lw_log_messages_total` and has an additional `error_name` label.
- Authenticated users now have access to gateway status and location when those are set to public.
- Cookies are no longer allowed in cross-origin requests to the HTTP API. Applications must instead use Bearer tokens in the Authorization header.

### Fixed

- Downlink queue eviction on FCnt mismatch.
- End device payload formatter view crashing in the Console.
- End device overview frequently crashing in the Console.
- Panic on empty downlink in zero indexed downlink token.

## [3.13.0] - 2021-05-20

### Added

- Searching Packet Broker networks with `--tenant-id-contains` and `--name-contains` flags.
- Listing all listed Packet Broker networks with `ttn-lw-cli packetbroker networks list`.
- Include end device version identifiers in upstream messages (see `uplink_message.version_ids.brand_id`, `uplink_message.version_ids.model_id`, `uplink_message.version_ids.firmware_version`, `uplink_message.version_ids.hardware_version` and `uplink_message.version_ids.band_id` fields).
- Reporting uplink and downlink message delivery state changes to Packet Broker. This will be used for statistical purposes (e.g. which message is processed successfully or why it errored) as well as LoRaWAN roaming (the `XmitDataAns` result code).
- Setting API key expiry via `--api-key-expiry` flag using RFC3339 format.
  - This requires a database schema migration (`ttn-lw-stack is-db migrate`) because of the added columns.
- Events storage in the Redis events backend. This can be enabled with the new `events.redis.store.enable` option. The new options `events.redis.store.ttl`, `events.redis.store.entity-ttl`, `events.redis.store.entity-count` and `events.redis.store.correlation-id-count` can be used to configure retention.
- RPC to find related events by correlation ID.
- CLI command `events find-related`.
- Support for loading Device Repository profiles from different vendors if specified. This allows reusing standard end device profiles from module makers and LoRaWAN end device stack vendors.
- Filtering out verbose events in the event views in the Console.
- The `gs.up.forward` event now includes the host an uplink was forwarded to.
- Previews for `*.update` events in the Console.
- The Console can now show recent historical events in networks that have events storage enabled.
- Add a new `mac_settings.desired_max_eirp` field that can be configured to set the desired MaxEIRP value per device.
- Support loading rate limiting profile configuration from external sources. When set, they will override embedded configuration. See `rate-limiting.config-source`, `rate-limiting.directory`, `rate-limiting.url` and `rate-limiting.blob.*` configuration options.
- `IssueDevEUI` RPC for requesting a DevEUI from a configured IEEE MAC block for devices per application.
  - This requires a database schema migration (`ttn-lw-stack is-db migrate`) because of the added `eui_blocks` table and `dev_eui_counter`
    column in applications table.
  - This requires a new `dev-eui-block` configuration setting.

### Changed

- User IDs now have a minimum length of 2 instead of 3, so that more users coming from v2 can keep their username.
- Disabled device uplink simulation and downlink message sending when skipping payload crypto.
- The UpdateAPIKey RPCs now take a fieldmask.
- The Gateway Server no longer sends `gs.up.drop` event if the Network Server does not handle an uplink message, or if the uplink does not match the DevAddr prefix of an upstream.
- Maximum size for user-defined payload formatter scripts.
  - The default cap is at 4KB, see the new `as.formatters.max-parameter-length` config option.
  - A maximum cap of 16KB per script is set at the API level.
  - This only prevents setting large payload formatter scripts for new devices and applications; it does not remove payload formatters from existing applications and devices. Scripts sourced from the Device Repository are not affected. See [issue #4053](https://github.com/TheThingsNetwork/lorawan-stack/issues/4053) for more context on this change.
- LoRa Basics Station `router_config` message omits hardware specific fields.
- Showing "Last seen" information in end device tables (replacing "Created").

### Removed

- The `gs.status.forward` event.

### Fixed

- OAuth token exchange for OAuth clients that use Basic auth.
- The CLI now properly returns a non-zero exit status code on invalid commands.
- Gateway connection requests with zero EUI are rejected.
- End device payload formatter reset to `FORMATTER_NONE` in the Console.
- Memory issues when importing end devices in the Console.

## [3.12.3] - 2021-05-06

### Changed

- Optimized storage of recent application uplinks in Application Server.

### Fixed

- Validation of OAuth token exchange requests from the CLI.
- Validation of join-request types when using the Crypto Server backend.
- Application Server session recovery functionality for imported devices.
- Fetching AppSKey when the session is rebuilt but the identifier did not change.

## [3.12.2] - 2021-04-30

### Added

- Contextual tooltips to form fields in the Console.
- C-Style uint32_t representation for end device address field.
- Gateway Configuration Server to the cluster package.
  - This introduces a new config option `cluster.gateway-configuration-server` that needs to be set in multi-instance deployments.
- Uplink storage for integrations in the Application Server. The number of uplinks stored per end device may be configured via the config option `as.uplink-storage.limit`.
- LoRaCloud GLS multi frame request support.
- LoRaCloud GNSS request support.
- LoRaCloud WiFi request support.

### Changed

- Allow the LinkADRReq commands to lower the data rate used by the end devices.

### Fixed

- Occasional crashes in the ratelimit middleware.
- Handling of zero EUI CUPS update-info requests.
- Backend validation messages for some forms.
- Gateway downlink message previews not displaying correctly in the event view of the Console.
- Importing end devices from the Console would occasionally ignore some device MAC settings fields.

## [3.12.1] - 2021-04-15

### Added

- Payload formatter testing functionality in the Console.
- Options in the Identity Server to reject passwords that contain the user ID (`is.user-registration.password-requirements.reject-user-id`) or common passwords (`is.user-registration.password-requirements.reject-common`).

### Changed

- Network Server now takes uplink data rate index for ADR.
- Event streams are now closed when the callers rights are revoked.

### Fixed

- It is no longer possible to accidentally create API keys without any rights.
- Application overview page crashing for collaborators without certain rights.
- `mac_settings.factory_preset_frequencies` handling in US-like bands.

### Security

- This release fixes an issue that prevented some request messages from being validated correctly, allowing invalid values in certain fields.

## [3.12.0] - 2021-04-06

### Added

- API and CLI commands for listing, searching for and restoring recently deleted applications, OAuth clients, gateways, organizations and users.
- State Description fields for adding context to the (rejected, flagged, suspended) state of Users and OAuth clients.
  - This requires a database schema migration (`ttn-lw-stack is-db migrate`) because of the added columns.
- Searching for gateways by EUI.
- Searching for users and OAuth clients by state.
- Gateway Server forwards Tx Acknowlegdment packets to the Network Server for scheduled downlinks. These can be used by the Network Server to forward `downlink_ack` upstream messages to the Application Server.
- UDP connection error caching. The duration can be configured via the `gs.udp.connection-error-expires` configuration entry.
- Option to require individual gateways to use authenticated connections.
  - This requires a database schema migration (`ttn-lw-stack is-db migrate`) because of the added columns.
- Login Tokens (magic login links) that can be used for password-less login.
  - This requires a database schema migration (`ttn-lw-stack is-db migrate`) because of the added columns.
  - This feature is disabled by default; use the new `is.login-tokens.enabled` option to enable it.
- Packet Broker registration, configuration of routing policies, listing home networks and viewing routing policies set by forwarding networks. See `ttn-lw-cli packetbroker --help` for more information.
- Support LoRa 2.4 GHz with Packet Broker.
- Include gateway identifiers from Packet Broker in metadata.
- Session and MAC state import functionality. This means that devices can be migrated without rejoin.
- Rate limiting for HTTP endpoints, gRPC endpoints, MQTT, UDP and WebSockets connections.
  - Rate limiting is disabled by default. Refer to the `rate-limiting` configuration entry to enable.
- Profile settings link to header dropdown menu.

### Changed

- Changed the pub/sub channels that the Redis backend of the Events system uses.
- Changed the encoding of events transported by the Redis backend of the Events system.
- All external HTTP calls are now using TLS client configuration. This fixes issues where HTTP calls would fail if custom (e.g. self-signed) CAs were used.
- All external HTTP calls are now using a default timeout. This fixes issues where HTTP calls would stall for a long time.
- All value wrappers now are encoded and decoded as the value being wrapped in JSON. That means, that, e.g. format of `mac_settings.rx1_delay` is changed from `{"value": 2}` to just `2`.
- Changed the error that is returned when attempting to validate already validated contact info.
  - This requires a database schema migration (`ttn-lw-stack is-db migrate`) because of the added column.
- Update Go to 1.16
- Network Server now performs more strict validation and will disallow creation and updates of invalid devices.
- DevEUI is not required for multicast devices anymore, regarding of LoRaWAN version.

### Fixed

- Incorrect documentation url for event details data formats.
- Search functionality for applications, gateways and organizations in the Console.
- Error handling of end device template formats for the application overview page in the Console.
- Payload size limits for AU915 data rates 8 and 9, which are now consistent with Regional Parameters RP002-1.0.2.
- Payload size limit calculation in Network Server.
- Occasional panic in Network Server on downlink with corrupted device states.
- Occasional panic in Identity Server on extracting log fields from invalid requests.
- Print an error message stating that the Storage Integration is not available in the open source edition of The Things Stack when trying to execute `ttn-lw-stack storage-db` commands.

## [3.11.3] - 2021-03-19

### Added

- `sentry.environment` configuration option to set the `environment` tag on Sentry reports.
- TR005 QR code format, with ID `tr005`.
- LoRa Cloud Geolocation Services support for TOA/RSSI end device geolocation.

### Changed

- Default value of `gs.udp.addr-change-block` is now 0, which disables the IP firewall for UDP traffic. Deployments that need to enforce the IP check should set a value greater than 0. Note that the new default value makes UDP connections less secure.
- Prevent flooding logs with "Packet Filtered" messages when UDP gateways exceed the maximum rate limit. Only one message per minute will be printed for each gateway.

### Deprecated

- TR005 Draft 2 and 3 QR code formats. Use the final version of the technical recommendation, with ID `tr005`.

### Fixed

- Downlink queue operations on ABP devices not working under specific circumstances.
- NwkKey handling for end devices in the Console.

## [3.11.2] - 2021-03-05

### Added

- Pagination flags for the `users oauth authorizations list` and `users oauth access-tokens list` CLI commands.
- End device ID generation based on DevEUI in The LoRaWAN Device Repository creation form in the Console.
- `remote_ip` and `user_agent` metadata on OAuth events.
- `created_at` and `updated_at` fields to API Keys.
- Telemetry for Packet Broker Agent.
- User rights check for managing API keys in the Console.

### Changed

- `temp` field of the UDP stats message is now type `float32` (pointer).

### Fixed

- Ocassional race condition in uplink matching with replicated Network Server instances.
- Ocassional race condition when matching pending sessions.
- Conflict error when registering an end device via the wizard in the Console.
- Pagination in the `List` and `ListTokens` RPCs of the `OAuthAuthorizationRegistry`.
- Event name on user login.
- Application uplink queue handling in Network Server.
- Application Server session desynchronization with the Network Server. The Application Server will now attempt to synchronize the end device session view on downlink queue operational errors. This fixes the `f_cnt_too_low` and `unknown_session` errors reported on downlink queue push and replace.
- Panic while generating SX1301 config for frequency plans without radio configuration.

## [3.11.1] - 2021-02-18

### Added

- Profile settings view to the Account App.
  - Functionality to change basic profile information, such as name, email address and profile picture.
  - Functionality to update the account password.
  - Functionality to delete the account.

### Changed

- Improved logging.

### Fixed

- Synchronization in Gateway Server scheduler that caused race conditions in scheduling downlink traffic.

## [3.11.0] - 2021-02-10

### Added

- Reset functionality in Network Server, which resets session context and MAC state (see `ttn-lw-cli end-devices reset` command). For OTAA all data is wiped and device must rejoin, for ABP session keys, device address and downlink queue are preserved, while MAC state is reset.
- Store and retrieve Gateway Claim Authentication Code from database.
  - This requires a database schema migration (`ttn-lw-stack is-db migrate`) because of the added column.
  - This uses the same encryption key set using the `is.gateways.encryption-key-id` configuration option.
- Improved handling of connection issues in the Console, as well as automatic reconnects.
- Helpful details for synthetic meta events in the data view of the Console.
- Support field mask paths in Storage Integration API requests.
- CUPS redirection.
  - This requires a database schema migration (`ttn-lw-stack is-db migrate`) because of the added columns.
- Configuration option (`is.user-registration.enabled`) to enable or disable user registrations.
- Missing CLI commands for getting single API keys or collaborators for entities.
- New Account App for authentication, authorization and account related functionality.
  - This introduces various UX improvements and new designs around e.g. user login, registration and the "forgot password" flow.
- Integrate Device Repository.
- Device Repository component to integrate [Device Repository](https://github.com/TheThingsNetwork/lorawan-devices) with The Things Stack. See the `dr` configuration section.
  - The Device Repository database is bundled automatically into Docker release images. See the `ttn-lw-stack dr-db init` command to manually fetch the latest changes.
- Device repository service to the JavaScript SDK.
- Choosing array representation for end device session keys as well as gateway EUI.

### Changed

- Network Server does not store `recent_uplinks`, `recent_adr_uplinks` and `recent_downlinks` anymore.
- Improved Network Server downlink task performance.
- Improved Network Server matching performance.
- Network Server matching mapping in the database.
  - This requires a database migration (`ttn-lw-stack ns-db migrate`).
- Sending a non-empty implicitly specified field disallowed field will now cause RPCs to fail. E.g. if RPC supports paths `A` and `A.B`, sending value with `A.C` non-empty and field mask `A` would result in an error.
- Improved content of emails sent by the Identity Server.
- Stricter validation of the maximum length of string fields, binary fields, lists and maps.
- Frequency plans and webhook templates are now included in Docker images, and used by default, instead of fetching directly from GitHub.
- JavaScript entrypoints changed from `oauth.css` and `oauth.js` to `account.css` and `account.css`. Note: For deployments using custom frontend bundles (e.g. via `--is.oauth.ui.js-file`), the filenames have to be updated accordingly as well.

### Removed

- Application Server linking. The Network Server now pushes data to the cluster Application Server instead.
  - Applications which desire to handle payload decryption within their own domains should disable payload decryption at application or device level and decrypt the payload on their own end.
  - While not backwards compatible, the decision to remove linking was heavily motivated by scalability concerns - the previous linking model scales poorly when taking high availability and load balancing concerns into account.
- The option to disable CUPS per gateway `gcs.basic-station.require-explicit-enable`.

### Fixed

- Network Server DevStatusReq scheduling conditions in relation to frame counter value.
- Missing `authentication`, `remote_ip` and `user_agent` fields in events when using event backends other than `internal`.
- Handling of `DLChannelReq` if dependent `NewChannelReq` was previously rejected.
- Login after user registration leading to dead-end when originally coming from the Console.
- Frame counter display of end devices on initial page load in the Console.
- AU915-928 data rate indexes in Regional Parameter specification versions below 1.0.2b.

## [3.10.6] - 2021-01-12

### Added

- Configuration option `is.admin-rights.all` to grant admins all rights, including `_KEYS` and `_ALL`.
- Configuration option `is.user-registration.contact-info-validation.token-ttl` to customize the validity of contact information validation tokens.
- `ttn-lw-stack` CLI command for creating an API Key with full rights on a user.

### Changed

- Packet Broker API version to `v3.2.0-tts` and routing API to `v1.0.2-tts`.
- Emails with temporary tokens now also show when these tokens expire. Custom email templates can use `{{ .TTL }}` and `{{ .FormatTTL }}` to render the expiry durations.

### Deprecated

- Packet Broker mutual TLS authentication: use OAuth 2.0 client credentials instead; set `pba.authentication-mode` to `oauth2` and configure `pba.oauth2`.
- Packet Broker forwarder blacklist setting `pba.home-network.blacklist-forwarder` has become ineffective.

### Fixed

- Do not initiate new contact info validations when old validations are still pending.

## [3.10.5] - 2020-12-23

### Added

- Support for sending end device uplinks using the CLI (see `ttn-lw-cli simulate application-uplink` command).
- Clients can now perform custom ADR by modifying ADR parameters in `mac-state.desired-parameters` of the device.

### Changed

- Form field layouts in the Console (field labels are now dispayed above the field).
- Small structural changes to the custom webhook form in the Console.
- Renamed experimental command `ttn-lw-cli simulate uplink` to `ttn-lw-cli simulate gateway-uplink`.
- Renamed experimental command `ttn-lw-cli simulate join-request` to `ttn-lw-cli simulate gateway-join-request`.

### Fixed

- Removed misleading warning message for missing package data when setting up the storage integration package association.

## [3.10.4] - 2020-12-08

### Added

- Configure application activation settings from the CLI (see `ttn-lw-cli application activation-settings` commands).
- User API keys management to the Console.
- `Purge` RPC and cli command for entity purge (hard-delete) from the database.
- More password validation rules in the user management form in the Console.
- Support for class B end devices in the Console.
- MAC settings configuration when creating and editing end devices in the Console.
- Support for the LR1110 LTV stream protocol.

### Changed

- Branding (updated TTS Open Source logo, colors, etc).

### Fixed

- Simulated uplinks visibility in webhook messages.
- Retransmission handling.
- RTT recording for LBS gateways. The maximum round trip delay for RTT calculation is configurable via `--gs.basic-station.max-valid-round-trip-delay`.
- Memory leak in GS scheduler.

## [3.10.3] - 2020-12-02

### Added

- Configure application activation settings from the CLI (see `ttn-lw-cli application activation-settings` commands).

### Security

- Fixed an issue with authentication on the `/debug/pprof`, `/healthz` and `/metrics` endpoints.

## [3.10.2] - 2020-11-27

### Added

- gRPC middleware to extract proxy headers from trusted proxies. This adds a configuration `grpc.trusted-proxies` that is similar to the existing `http.trusted-proxies` option.

### Changed

- Log field consistency for HTTP and gRPC request logs.

### Fixed

- Uplink frame counter reset handling.
- Uplink retransmission handling in Network Server.
- DevAddr generation for NetID Type 3 and 4, according to errata.
- HTTP header propagation (such as Request ID) to gRPC services.

## [3.10.1] - 2020-11-19

### Added

- More password validation rules in the user management form in the Console.

### Changed

- Limitation of displayed and stored events in the Console to 2000.
- Application Server will unwrap the AppSKey if it can, even if skipping payload crypto is enabled. This is to avoid upstream applications to receive wrapped keys they cannot unwrap. For end-to-end encryption, configure Join Servers with wrap keys unknown to the Application Server.
- More precise payload labels for event previews in the Console.

### Fixed

- Next button title in the end device wizard in the Console.
- Navigation to the user edit page after creation in the Console.
- The port number of the `http.redirect-to-host` option was ignored when `http.redirect-to-tls` was used. This could lead to situations where the HTTPS server would always redirect to port 443, even if a different one was specified.
  - If the HTTPS server is available on `https://thethings.example.com:8443`, the following flags (or equivalent environment variables or configuration options) are required: `--http.redirect-to-tls --http.redirect-to-host=thethings.example.com:8443`.
- Status display on the error view in the Console.
- Event views in the Console freezing after receiving thousands of events.
- Wrong FPort value displayed for downlink attempt events in the Console.
- Network Server sending duplicate application downlink NACKs.
- Network Server now sends downlink NACK when it assumes confirmed downlink is lost.
- Network Server application uplink drainage.

## [3.10.0] - 2020-11-02

### Added

- Gateway Configuration Server endpoint to download UDP gateway configuration file.
  - In the Console this requires a new `console.ui.gcs.base-url` configuration option to be set.
- Support for sending end device uplinks in the Console.
- PHY version filtering based on LoRaWAN MAC in the Console.
- Meta information and status events in the event views in the Console.
- Support for setting the frame counter width of an end device in the Console.
- Include consumed airtime metadata in uplink messages and join requests (see `uplink_message.consumed_airtime` field).
- Add end device location metadata on forwarded uplink messages (see `uplink_message.locations` field).
- Store and retrieve LBS LNS Secrets from database.
  - This requires a database schema migration (`ttn-lw-stack is-db migrate`) because of the added column.
  - To encrypt the secrets, set the new `is.gateways.encryption-key-id` configuration option.
- Storage Integration API.
- CLI support for Storage Integration (see `ttn-lw-cli end-devices storage` and `ttn-lw-cli applications storage` commands).
- Network Server does not retry rejected `NewChannelReq` data rate ranges or rejected `DLChannelReq` frequencies anymore.
- Functionality to allow admin users to list all organizations in the Console.
- Downlink count for end devices in the Console.
- Support for Application Activation Settings in the Join Server to configure Application Server KEK, ID and Home NetID.
- Downlink queue invalidated message sent upstream by Application Server to support applications to re-encrypt the downlink queue when Application Server skips FRMPayload crypto.
- Navigation to errored step in the end device wizard in the Console.
- Reference available glossary entries for form fields in the Console.

### Changed

- Decoded downlink payloads are now published as part of downlink attempt events.
- Decoded downlink payloads are stored now by Network Server.
- Raw downlink PHY payloads are not stored anymore by Network Server.
- Move documentation to [lorawan-stack-docs](https://github.com/TheThingsIndustries/lorawan-stack-docs).
- Improve LinkADRReq scheduling condition computation and, as a consequence, downlink task efficiency.
- CUPS Server only accepts The Things Stack API Key for token auth.
- Improve MQTT Pub/Sub task restart conditions and error propagation.
- Pausing event streams is not saving up arriving events during the pause anymore.
- Gateway server can now update the gateway location only if the gateway is authenticated.
- Right to manage links on Application Server is now `RIGHT_APPLICATION_SETTINGS_BASIC`.

### Removed

- Join EUI prefixes select on empty prefixes configuration in Join Server.

### Fixed

- Broken link to setting device location in the device map widget.
- Error events causing Console becoming unresponsive and crashing.
- Incorrect entity count in title sections in the Console.
- Incorrect event detail panel open/close behavior for some events in the Console.
- Improved error resilience and stability of the event views in the Console.
- RSSI metadata for MQTT gateways connected with The Things Network Stack V2 protocol.
- Gateway ID usage in upstream connection.
- Last seen counter for applications, end devices and gateways in the Console.
- `Use credentials` option being always checked in Pub/Sub edit form in the Console.
- FPending being set on downlinks, when LinkADRReq is required, but all available TxPower and data rate index combinations are rejected by the device.
- Coding rate for LoRa 2.4 GHz: it's now `4/8LI`.
- End device import in the Console crashing in Firefox.
- Creation of multicast end devices in the Console.
- Overwriting values in the end device wizard in the Console.
- Redirect loops when logging out of the Console if the Console OAuth client had no logout redirect URI(s) set.
- Event selection not working properly when the event stream is paused in the Console.

## [3.9.4] - 2020-09-23

### Changed

- Detail view of events in the Console moved to the side.
- Display the full event object when expanded in the Console (used to be `event.data` only).

### Fixed

- Performance issues of event views in the Console (freezing after some time).
- Gateway Server panic on upstream message handling.
- Incorrect redirects for restricted routes in the Console.
- Validation of MAC settings in the Network Server.
- Network Server panic when RX2 parameters cannot be computed.

## [3.9.3] - 2020-09-15

### Added

- Add `the-things-stack` device template converter, enabled by default. Effectively, this allows importing end devices from the Console.
- Support for binary decoding downlink messages previously encoded with Javascript or CayenneLPP.
- Common CA certificates available in documentation.
- Service data fields to pub/subs and webhooks in the Console.

### Changed

- MAC commands (both requests and responses) are now only scheduled in class A downlink slots in accordance to latest revisions to LoRaWAN specification.
- Scheduling failure events are now emitted on unsuccessful scheduling attempts.
- Default Javascript function signatures to `encodeDownlink()`, `decodeUplink()` and `decodeDownlink()`.
- Default Class B timeout is increased from 1 minute to 10 minutes as was originally intended.
- Update Go to 1.15
- Application, gateway, organization and end device title sections in the Console.
- Network Server downlink queues now have a capacity - by default maximum application downlink queue length is 10000 elements.
- Improve ADR algorithm loss rate computation.

### Deprecated

- Previous Javascript function signatures `Decoder()` and `Encoder()`, although they remain functional until further notice.

### Fixed

- ISM2400 RX2, beacon and ping slot frequencies are now consistent with latest LoRaWAN specification draft.
- CLI login issues when OAuth Server Address explicitly includes the `:443` HTTPS port.
- Documentation link for LoRa Cloud Device & Application Services in the Lora Cloud integration view in the Console.
- Webhooks and Pub/Subs forms in the Console will now let users choose whether they want to overwrite an existing record when the ID already exists (as opposed to overwriting by default).
- Pub/Sub integrations not backing off on internal connection failures.
- Network Server ping slot-related field validation.
- Memory usage of Network Server application uplink queues.
- Incorrect uplink FCnt display in end device title section.
- Service Data messages being routed incorrectly.

## [3.9.1] - 2020-08-19

### Added

- LoRaCloud DAS integration page in the Console.
- User Agent metadata on published events (when available).
- Option to override server name used in TLS handshake with cluster peers (`cluster.tls-server-name`).

### Changed

- Network Server now only publishes payload-related downlink events if scheduling succeeds.
- Moved remote IP event metadata outside authentication.
- Admins can now set the expiration time of temporary passwords of users.
- Application Server links are no longer canceled prematurely for special error codes. Longer back off times are used instead.

### Fixed

- Authentication metadata missing from published events.
- Under some circumstances, CLI would mistakenly import ABP devices as OTAA.
- Gateway Server could include the gateway antenna location on messages forwarded to the Network Server even if the gateway location was not public.

## [3.9.0] - 2020-08-06

### Added

- API Authentication and authorization via session cookie.
  - This requires a database schema migration (`ttn-lw-stack is-db migrate`) because of the added and modified columns.
  - This changes the `AuthInfo` API response.
- Skipping payload crypto on application-level via application link's `skip_payload_crypto` field.
- Authentication method, ID and Remote IP in events metadata.
- Service data messages published by integrations. Can be consumed using the bundled MQTT server, Webhooks or Pub/Sub integrations.
- Application package application-wide associations support.
- LoRaCloud DAS application package server URL overrides support.
- Key vault caching mechanism (see `--key-vault.cache.size` and `--key-vault.cache.ttl` options).
- Generic encryption/decryption to KeyVault.
- Option to ignore log messages for selected gRPC method on success (see `grpc.log-ignore-methods` option).
- CLI auto-completion support (automatically enabled for installable packages, also see `ttn-lw-cli complete` command).
- Options to disable profile picture and end device picture uploads (`is.profile-picture.disable-upload` and `is.end-device-picture.disable-upload`).
- Options to allow/deny non-admin users to create applications, gateways, etc. (the the `is.user-rights.*` options).
- Admins now receive emails about requested user accounts that need approval.
- Support for synchronizing gateway clocks via uplink tokens. UDP gateways may not connect to the same Gateway Server instance.
- Consistent command aliases for CLI commands.
- Laird gateway documentation.
- Option to allow unauthenticated Basic Station connections. Unset `gs.basic-station.allow-unauthenticated` to enforce auth check for production clusters. Please note that unauthenticated connections in existing connections will not be allowed unless this is set.
- Option to require TLS on connections to Redis servers (see `redis.tls.require` and related options).
- Documentation for `cache` options.
- Documentation for the Gateway Server MQTT protocol.
- Add user page in console.
- Troubleshooting guide.
- API to get configuration from the Identity Server (including user registration options and password requirements).
- Synchronize gateway time by uplink token on downstream in case the Gateway Server instance is not handling the upstream gateway connection.
- Work-around for Basic Station gateways sending uplink frames with no `xtime`.
- Document Network Server API Key requirement for Basic Station.

### Changed

- Remove version from hosted documentation paths.
- Gateway connection stats are now stored in a single key.
- The example configuration for deployments with custom certificates now also uses a CA certificate.
- Increase Network Server application uplink buffer queue size.
- `ttn-lw-cli use` command no longer adds default HTTP ports (80/443) to the OAuth Server address.
- Suppress the HTTP server logs from the standard library. This is intended to stop the false positive "unexpected EOF" error logs generated by health checks on the HTTPS ports (for API, BasicStation and Interop servers).
- Automatic collapse and expand of the sidebar navigation in the Console based on screen width.
- The header of the sidebar is now clickable in the Console.
- Overall layout and behavior of the sidebar in the Console improved.
- Improved layout and screen space utilization of event data views in the Console.
- Allow setting all default MAC settings of the Network Server. Support setting enum values using strings where applicable.

### Deprecated

- End device `skip_payload_crypto` field: it gets replaced by `skip_payload_crypto_override`.

### Fixed

- Inconsistent error message responses when retrieving connection stats from GS if the gateway is not connected.
- Empty form validation in the Console.
- CLI crash when listing application package default associations without providing an application ID.
- Decoding of uplinks with frame counters exceeding 16 bits in Application Server.
- Validation of keys for gateway metrics and version fields.
- Read only access for the gateway overview page in the Console.
- Fix an issue that frequently caused event data views crashing in the Console.
- Application Server contacting Join Server via interop for fetching the AppSKey.
- Low color contrast situations in the Console.
- Application Server pub/sub integrations race condition during shutdown.
- Console webhook templates empty headers error.
- Console MQTT URL validation.
- AFCntDown from the application-layer is respected when skipping application payload crypto.
- RTT usage for calculating downlink delta.
- Synchronize concentrator timestamp when uplink messages arrive out-of-order.

## [3.8.6] - 2020-07-10

### Added

- Payload formatter documentation.
- CLI support for setting message payload formatters from a local file. (see `--formatters.down-formatter-parameter-local-file` and `--formatters.up-formatter-parameter-local-file` options).

### Changed

- Gateway connection stats are now stored in a single key.

### Fixed

- Uplink frame counters being limited to 16 bits in Network Server.

## [3.8.5] - 2020-07-06

### Added

- Option to reset end device payload formatters in the Console.
- Service discovery using DNS SRV records for external Application Server linking.
- Functionality to set end device attributes in the Console.
- Event description tooltip to events in the Console.
- CLI support for setting and unsetting end device location (see `--location.latitude`, `--location.longitude`, `--location.altitude` and `--location.accuracy` options).
- Functionality to allow admin users to list all applications and gateways in the Console.
- Ursalink UG8X gateway documentation.
- Intercom, Google Analytics, and Emojicom feedback in documentation.
- LORIX One gateway documentation.
- Display own user name instead of ID in Console if possible.
- Option to hide rarely used fields in the Join Settings step (end device wizard) in the Console.

### Changed

- JSON uplink message doc edited for clarity.
- The CLI snap version uses the `$SNAP_USER_COMMON` directory for config by default, so that it is preserved between revisions.
- Defer events subscriptions until there is actual interest for events.
- End device creation form with wizard in the Console.

### Removed

- Requirement to specify `frequency_plan_id` when creating gateways in the Console.

### Fixed

- Endless authentication refresh loop in the Console in some rare situations.
- Logout operation not working properly in the Console in some rare situations.
- Handling API key deletion event for applications, gateways, organizations and users.
- Organization API key deletion in the Console.
- CLI now only sends relevant end device fields to Identity Server on create.
- Maximum ADR data rate index used in 1.0.2a and earlier versions of AU915 band.
- End device events stream restart in the Console.
- CLI was unable to read input from pipes.
- Timezones issue in claim authentication code form, causing time to reverse on submission.
- Errors during submit of the join settings for end devices in the Console.

## [3.8.4] - 2020-06-12

### Added

- Metrics for log messages, counted per level and namespace.
- Allow suppressing logs on HTTP requests for user-defined paths (see `--http.log-ignore-paths` option).
- Redux state and actions reporting to Sentry
- Serving frontend sourcemaps in production
- Frequency plan documentation.
- LoRa Basics Station documentation.

### Changed

- Suppress a few unexpected EOF errors, in order to reduce noise in the logs for health checks.

### Fixed

- Packet Broker Agent cluster ID is used as subscription group.
- LinkADR handling in 72-channel bands.
- Data uplink metrics reported by Application Server.

## [3.8.3] - 2020-06-05

### Added

- Favicon to documentation pages.
- Draft template for documentation.

### Changed

- Late scheduling algorithm; Gateway Server now takes the 90th percentile of at least the last 5 round-trip times of the last 30 minutes into account to determine whether there's enough time to send the downlink to the gateway. This was the highest round-trip time received while the gateway was connected.

### Fixed

- Downlink scheduling to gateways which had one observed round-trip time that was higher than the available time to schedule. In some occassions, this broke downlink at some point while the gateway was connected.

## [3.8.2] - 2020-06-03

### Added

- Console logout is now propagated to the OAuth provider.
  - This requires a database migration (`ttn-lw-stack is-db migrate`) because of the added columns.
  - To set the `logout-redirect-uris` for existing clients, the CLI client can be used, e.g.: `ttn-lw-cli clients update console --logout-redirect-uris "https://localhost:8885/console" --redirect-uris "http://localhost:1885/console"`.
- Packet Broker Agent to act as Forwarder and Home Network. See `pba` configuration section.
- JavaScript style guide to our `DEVELOPMENT.md` documentation.
- Schedule end device downlinks in the Console.
- Support for repeated `RekeyInd`. (happens when e.g. `RekeyConf` is lost)
- Validate the `DevAddr` when switching session as a result of receiving `RekeyInd`.
- Error details for failed events in the Console.
- `Unknown` and `Other cluster` connection statuses to the gateways table in the Console.
- LoRaWAN 2.4 GHz band `ISM2400`.
- Unset end device fields using the CLI (see `--unset` option)
- Join EUI and Dev EUI columns to the end device table in the Console.
- CLI creates user configuration directory if it does not exist when generating configuration file.
- Upgrading guide in docs.
- Glossary.
- Event details in the Console traffic view.
- Gateway Server events for uplink messages now contain end device identifiers.
- Setting custom gateway attributes in the Console.
- Pub/Sub documentation.
- Return informative well-known errors for standard network and context errors.
- Error notification in list views in the Console.
- Latest "last seen" info and uplink frame counts for end devices in the Console.
- Latest "last seen" info for applications in the Console.

### Changed

- Conformed JavaScript to new code style guide.
- Removed login page of the Console (now redirects straight to the OAuth login).
- Network Server now records `LinkADRReq` rejections and will not retry rejected values.
- Improved `NewChannelReq`, `DLChannelReq` and `LinkADRReq` efficiency.
- For frames carrying only MAC commands, Network Server now attempts to fit them in FOpts omitting FPort, if possible, and sends them in FRMPayload with FPort 0 as usual otherwise.
- Submit buttons are now always enabled in the Console, regardless of the form's validation state.
- Disabled ADR for `ISM2400` band.
- Network Server will attempt RX1 for devices with `Rx1Delay` of 1 second, if possible.
- Network Server will not attempt to schedule MAC-only frames in ping slots or RXC windows.
- Network Server will only attempt to schedule in a ping slot or RXC window after RX2 has passed.
- Network Server will schedule all time-bound network-initiated downlinks at most RX1 delay ahead of time.
- Network Server now uses its own internal clock in `DeviceTimeAns`.
- Troubleshooting section of `DEVELOPMENT.md`
- Change console field labels from `MAC version` and `PHY version` to `LoRaWAN version` and `Regional Parameters version` and add descriptions

### Fixed

- Handling of device unsetting the ADR bit in uplink, after ADR has been started.
- Invalid `oauth-server-address` in CLI config generated by `use` command when config file is already present.
- Network Server now properly handles FPort 0 data uplinks carrying FOpts.
- Data rate 4 in version `1.0.2-a` of AU915.
- Incorrect `TxOffset` values used by Network Server in some bands.
- OAuth authorization page crashing.
- Byte input in scheduling downlink view.
- OAuth client token exchange and refresh issues when using TLS with a RootCA.
- Join Server and Application Server device registries now return an error when deleting keys on `SET` operations. The operation was never supported and caused an error on `GET` instead.
- Clearing end device events list in the Console.
- Some views not being accessible in the OAuth app (e.g. update password).
- `LinkADRReq` scheduling.
- Unsetting NwkKey in Join Server.
- CSRF token validation issues preventing login and logout in some circumstances.
- Typo in Application Server configuration documentation (webhook downlink).
- Unset fields via CLI on Join Server, i.e. `--unset root-keys.nwk-key`.
- Reconnecting UDP gateways that were disconnected by a new gateway connection.
- ADR in US915-like bands.

## [3.7.2] - 2020-04-22

### Added

- CLI can now dump JSON encoded `grpc_payload` field for unary requests (see `--dump-requests` flag).
- Template ID column in the webhook table in the Console.
- Select all field mask paths in CLI get, list and search commands (see `--all` option).
- Create webhooks via webhook templates in the Console.
- `ns.up.data.receive` and `ns.up.join.receive` events, which are triggered when respective uplink is received and matched to a device by Network Server.
- `ns.up.data.forward` and `ns.up.join.accept.forward` events, which are triggered when respective message is forwarded from Network Server to Application Server.
- `ns.up.join.cluster.attempt` and `ns.up.join.interop.attempt` events, which are triggered when the join-request is sent to respective Join Server by the Network Server.
- `ns.up.join.cluster.success` and `ns.up.join.interop.success` events, which are triggered when Network Server's join-request is accepted by respective Join Server.
- `ns.up.join.cluster.fail` and `ns.up.join.interop.fail` events, which are triggered when Network Server's join-request to respective Join Server fails.
- `ns.up.data.process` and `ns.up.join.accept.process` events, which are triggered when respective message is successfully processed by Network Server.
- `ns.down.data.schedule.attempt` and `ns.down.join.schedule.attempt` events, which are triggered when Network Server attempts to schedule a respective downlink on Gateway Server.
- `ns.down.data.schedule.success` and `ns.down.join.schedule.success` events, which are triggered when Network Server successfully schedules a respective downlink on Gateway Server.
- `ns.down.data.schedule.fail` and `ns.down.join.schedule.fail` events, which are triggered when Network Server fails to schedule a respective downlink on Gateway Server.
- Specify gRPC port and OAuth server address when generating a CLI config file with `ttn-lw-cli use` (see `--grpc-port` and `--oauth-server-address` options).
- Guide to connect MikroTik Routerboard

### Changed

- Styling improvements to webhook and pubsub table in Console.
- Gateway location is updated even if no antenna locations had been previously set.
- Renamed `ns.application.begin_link` event to `ns.application.link.begin`.
- Renamed `ns.application.end_link` event to `ns.application.link.end`.
- `ns.up.data.drop` and `ns.up.join.drop` events are now triggered when respective uplink duplicate is dropped by Network Server.
- Network Server now drops FPort 0 data uplinks with non-empty FOpts.
- Frontend asset hashes are loaded dynamically from a manifest file instead of being built into the stack binary.
- Removed `Cache-Control` header for static files.
- Sort events by `time` in the Console.
- Restructure doc folder

### Removed

- `ns.up.merge_metadata` event.
- `ns.up.receive_duplicate` event.
- `ns.up.receive` event.

### Fixed

- End device claim display bug when claim dates not set.
- DeviceModeInd handling for LoRaWAN 1.1 devices.
- Do not perform unnecessary gateway location updates.
- Error display on failed end device import in the Console.
- Update password view not being accessible
- FOpts encryption and decryption for LoRaWAN 1.1 devices.
- Application Server returns an error when trying to delete a device that does not exist.
- Network Server returns an error when trying to delete a device that does not exist.
- Retrieve LNS Trust without LNS Credentials attribute.
- Too strict webhook base URL validation in the Console.
- Webhook and PubSub total count in the Console.
- DevEUI is set when creating ABP devices via CLI.
- CLI now shows all supported enum values for LoraWAN fields.
- Application Server does not crash when retrieving a webhook template that does not exist if no template repository has been configured.
- Application Server does not crash when listing webhook templates if no template repository has been configured.
- Error display on failed end device fetching in the Console.
- Various inconsistencies with Regional Parameters specifications.

## [3.7.0] - 2020-04-02

### Added

- Update gateway antenna location from incoming status message (see `update_location_from_status` gateway field and `--gs.update-gateway-location-debounce-time` option).
  - This requires a database migration (`ttn-lw-stack is-db migrate`) because of the added columns.
- Access Tokens are now linked to User Sessions.
  - This requires a database migration (`ttn-lw-stack is-db migrate`) because of the added columns.
- Edit application attributes in Application General Settings in the Console
- New `use` CLI command to automatically generate CLI configuration files.
- View/edit `update_location_from_status` gateway property using the Console.

### Changed

- Default DevStatus periodicity is increased, which means that, by default, DevStatusReq will be scheduled less often.
- Default class B and C timeouts are increased, which means that, by default, if the Network Server expects an uplink from the device after a downlink, it will wait longer before rescheduling the downlink.
- In case downlink frame carries MAC requests, Network Server will not force the downlink to be sent confirmed in class B and C.

### Fixed

- Fix organization collaborator view not being accessible in the Console.
- Error display on Data pages in the Console.
- Fix too restrictive MQTT client validation in PubSub form in the Console.
- Fix faulty display of device event stream data for end devices with the same ID in different applications.
- Trailing slashes handling in webhook paths.
- End device location display bug when deleting the location entry in the Console.
- GS could panic when gateway connection stats were updated while updating the registry.
- Local CLI and stack config files now properly override global config.
- Error display on failed end device deletion in the Console.

## [3.6.3] - 2020-03-30

### Fixed

- Limited throughput in upstream handlers in Gateway Server when one gateway's upstream handler is busy.

## [3.6.2] - 2020-03-19

### Fixed

- Entity events subscription release in the Console (Firefox).
- RekeyInd handling for LoRaWAN 1.1 devices.
- Network server deduplication Redis configuration.
- Change the date format in the Console to be unambiguous (`17 Mar, 2020`).
- Handling of uplink frame counters exceeding 65535.
- Gateway events subscription release in the Console.
- Panic when receiving a UDP `PUSH_DATA` frame from a gateway without payload.

### Security

- Admin users that are suspended can no longer create, view or delete other users.

## [3.6.1] - 2020-03-13

### Added

- New `list` and `request-validation` subcommands for the CLI's `contact-info` commands.
- Device Claim Authentication Code page in the Console.
- Gateway Server rate limiting support for the UDP frontend, see (`--gs.udp.rate-limiting` options).
- Uplink deduplication via Redis in Network Server.

### Changed

- Network and Application Servers now maintain application downlink queue per-session.
- Gateway Server skips setting up an upstream if the DevAddr prefixes to forward are empty.
- Gateway connection stats are now cached in Redis (see `--cache.service` and `--gs.update-connections-stats-debounce-time` options).

### Fixed

- Telemetry and events for gateway statuses.
- Handling of downlink frame counters exceeding 65535.
- Creating 1.0.4 ABP end devices via the Console.
- ADR uplink handling.
- Uplink retransmission handling.
- Synchronizing Basic Station concentrator time after reconnect or initial connect after long inactivity.

### Security

- Changing username and password to be not required in pubsub integration.

## [3.6.0] - 2020-02-27

### Added

- Class B support.
- WebSocket Ping-Pong support for Basic Station frontend in the Gateway Server.
- LoRaWAN 1.0.4 support.

### Changed

- Do not use `personal-files` plugin for Snap package.
- Network Server will never attempt RX1 for devices with `Rx1Delay` of 1 second.
- Improved efficiency of ADR MAC commands.
- Gateway Configuration Server will use the default WebSocket TLS port if none is set.

### Fixed

- End device events subscription release in the Console.
- Blocking UDP packet handling while the gateway was still connecting. Traffic is now dropped while the connection is in progress, so that traffic from already connected gateways keep flowing.
- Join-request transmission parameters.
- ADR in 72-channel regions.
- Payload length limits used by Network Server being too low.
- CLI ignores default config files that cannot be read.
- Device creation rollback potentially deleting existing device with same ID.
- Returned values not representing the effective state of the devices in Network Server when deprecated field paths are used.
- Downlink queue operations in Network Server for LoRaWAN 1.1 devices.

## [3.5.3] - 2020-02-14

### Added

- Display of error payloads in console event log.
- Zero coordinate handling in location form in the Console.

### Fixed

- Updating `supports_class_c` field in the Device General Settings Page in the Console.
- Updating MQTT pubsub configuration in the Console
- Handling multiple consequent updates of MQTT pubsub/webhook integrations in the Console.
- Displaying total device count in application overview section when using device search in the Console
- FQDN used for Backend Interfaces interoperability requests.
- Exposing device sensitive fields to unrelated stack components in the Console.
- CLI trying to read input while none available.
- Reconnections of gateways whose previous connection was not cleaned up properly. New connections from the same gateway now actively disconnects existing connections.
- `ttn-lw-stack` and `ttn-lw-cli` file permission errors when installed using snap.
  - You may need to run `sudo snap connect ttn-lw-stack:personal-files`
- Changing username and password to be not required in pubsub integration

## [3.5.2] - 2020-02-06

### Fixed

- Channel mask encoding in LinkADR MAC command.
- Frequency plan validation in Network Server on device update.
- Authentication of Basic Station gateways.

## [3.5.1] - 2020-01-29

### Added

- Responsive side navigation (inside entity views) to the Console.
- Overall responsiveness of the Console.
- Support for configuring Redis connection pool sizes with `redis.pool-size` options.

### Fixed

- Crashes on Gateway Server start when traffic flow started while The Things Stack was still starting.
- Not detecting session change in Application Server when interop Join Server did not provide a `SessionKeyID`.

## [3.5.0] - 2020-01-24

### Added

- Support for releasing gateway EUI after deletion.
- Support in the Application Server for the `X-Downlink-Apikey`, `X-Downlink-Push` and `X-Downlink-Replace` webhook headers. They allow webhook integrations to determine which endpoints to use for downlink queue operations.
- `as.webhooks.downlinks.public-address` and `as.webhooks.downlinks.public-tls-address` configuration options to the Application Server.
- Support for adjusting the time that the Gateway Server schedules class C messages in advance per gateway.
  - This requires a database migration (`ttn-lw-stack is-db migrate`) because of the added columns.
- `end-devices use-external-join-server` CLI subcommand, which disassociates and deletes the device from Join Server.
- `mac_settings.beacon_frequency` end device field, which defines the default frequency of class B beacon in Hz.
- `mac_settings.desired_beacon_frequency` end device field, which defines the desired frequency of class B beacon in Hz that will be configured via MAC commands.
- `mac_settings.desired_ping_slot_data_rate_index` end device field, which defines the desired data rate index of the class B ping slot that will be configured via MAC commands.
- `mac_settings.desired_ping_slot_frequency` end device field, which defines the desired frequency of the class B ping slot that will be configured via MAC commands.
- Mobile navigation menu to the Console.
- View and edit all Gateway settings from the Console.
- `skip_payload_crypto` end device field, which makes the Application Server skip decryption of uplink payloads and encryption of downlink payloads.
- `app_s_key` and `last_a_f_cnt_down` uplink message fields, which are set if the `skip_payload_crypto` end device field is true.
- Support multiple frequency plans for a Gateway.
- Entity search by ID in the Console.

### Changed

- `resets_join_nonces` now applies to pre-1.1 devices as well as 1.1+ devices.
- Empty (`0x0000000000000000`) JoinEUIs are now allowed.

### Fixed

- Respect stack components on different hosts when connected to event sources in the Console.
- Pagination of search results.
- Handling OTAA devices registered on an external Join Server in the Console.
- RxMetadata Location field from Gateway Server.
- Channel mask encoding in LinkADR MAC command.
- Device location and payload formatter form submits in the Console.
- Events processing in the JS SDK.
- Application Server frontends getting stuck after their associated link is closed.

## [3.4.2] - 2020-01-08

### Added

- Forwarding of backend warnings to the Console.
- Auth Info service to the JavaScript SDK.
- Subscribable events to the JavaScript SDK.
- Include `gateway_ID` field in Semtech UDP configuration response from Gateway Configuration Server.
- Sorting feature to entity tables in the Console.

### Changed

- Increase time that class C messages are scheduled in advance from 300 to 500 ms to support higher latency gateway backhauls.

### Fixed

- Fix selection of pseudo wildcard rights being possible (leading to crash) in the Console even when such right cannot be granted.
- Fix loading spinner being stuck infinitely in gateway / application / organization overview when some rights aren't granted to the collaborator.
- Fix deadlock of application add form in the Console when the submit results in an error.
- Fix ttn-lw-cli sometimes refusing to update Gateway EUI.

## [3.4.1] - 2019-12-30

### Added

- Support for ordering in `List` RPCs.
- Detect existing Basic Station time epoch when the gateway was already running long before it (re)connected to the Gateway Server.

### Changed

- Reduce the downlink path expiry window to 15 seconds, i.e. typically missing three `PULL_DATA` frames.
- Reduce the connection expiry window to 1 minute.
- Reduce default UDP address block time from 5 minutes to 1 minute. This allows for faster reconnecting if the gateway changes IP address. The downlink path and connection now expire before the UDP source address is released.

### Fixed

- Fix class A downlink scheduling when an uplink message has been received between the triggering uplink message.

## [3.4.0] - 2019-12-24

### Added

- Downlink queue operation topics in the PubSub integrations can now be configured using the Console.
- `List` RPC in the user registry and related messages.
- User management for admins in the Console.
- `users list` command in the CLI.
- Support for getting Kerlink CPF configurations from Gateway Configuration Server.
- Support for Microchip ATECC608A-TNGLORA-C manifest files in device template conversion.

### Fixed

- Fix the PubSub integration edit page in the Console.
- Fix updating and setting of webhook headers in the Console.
- Fix DevNonce checks for LoRaWAN 1.0.3.

## [3.3.2] - 2019-12-04

### Added

- Support for selecting gateways when queueing downlinks via CLI (see `class-b-c.gateways` option).
- Options `is.oauth.ui.branding-base-url` and `console.ui.branding-base-url` that can be used to customize the branding (logos) of the web UI.
- Email templates can now also be loaded from blob buckets.
- Support for pagination in search APIs.
- Search is now also available to non-admin users.
- Support for searching end devices within an application.
- Notification during login informing users of unapproved user accounts.
- Support maximum EIRP value from frequency plans sub-bands.
- Support duty-cycle value from frequency plans sub-bands.

### Changed

- Allow enqueuing class B/C downlinks regardless of active device class.

### Fixed

- Fix crashing of organization collaborator edit page.
- Avoid validating existing queue on application downlink pushes.
- Correct `AU_915_928` maximum EIRP value to 30 dBm in 915.0 – 928.0 MHz (was 16.15 dBm).
- Correct `US_902_928` maximum EIRP value to 23.15 dBm in 902.3 – 914.9 MHz (was 32.15 dBm) and 28.15 dBm in 923.3 – 927.5 MHz (was 32.15 dBm). This aligns with US915 Hybrid Mode.
- Correct `AS_923` maximum EIRP value to 16 dBm in 923.0 – 923.5 MHz (was 16.15 dBm).

### Security

- Keep session keys separate by `JoinEUI` to avoid conditions where session keys are retrieved only by `DevEUI` and the session key identifier. This breaks retrieving session keys of devices that have been activated on a deployment running a previous version. Since the Application Server instances are currently in-cluster, there is no need for an Application Server to retrieve the `AppSKey` from the Join Server, making this breaking change ineffective.

## [3.3.1] - 2019-11-26

### Added

- Add support for Redis Sentinel (see `redis.failover.enable`, `redis.failover.master-name`, `redis.failover.addresses` options).

### Fixed

- Fix `AppKey` decryption in Join Server.

## [3.3.0] - 2019-11-25

### Added

- Add support for encrypting device keys at rest (see `as.device-kek-label`, `js.device-kek-label` and `ns.device-kek-label` options).
- The Network Server now provides the timestamp at which it received join-accept or data uplink messages.
- Add more details to logs that contain errors.
- Support for end device pictures in the Identity Server.
  - This requires a database migration (`ttn-lw-stack is-db migrate`) because of the added columns.
- Support for end device pictures in the CLI.

### Fixed

- Fix an issue causing unexpected behavior surrounding login, logout and token management in the Console.
- Fix an issue causing the application link page of the Console to load infinitely.

## [3.2.6] - 2019-11-18

### Fixed

- Fix active application link count being limited to 10 per CPU.
- The Application Server now fills the timestamp at which it has received uplinks from the Network Server.

## [3.2.5] - 2019-11-15

### Added

- Support for creating applications and gateway with an organization as the initial owner in the Console.
- Hide views and features in the Console that the user and stack configuration does not meet the necessary requirements for.
- Full range of Join EUI prefixes in the Console.
- Support specifying the source of interoperability server client CA configuration (see `interop.sender-client-ca.source` and related fields).

### Changed

- Reading and writing of session keys in Application and Network server registries now require device key read and write rights respectively.
- Implement redesign of entity overview title sections to improve visual consistency.

### Deprecated

- `--interop.sender-client-cas` in favor of `--interop.sender-client-ca` sub-fields in the stack.

### Fixed

- Fix gateway API key forms being broken in the Console.
- Fix MAC command handling in retransmissions.
- Fix multicast device creation issues.
- Fix device key unwrapping.
- Fix setting gateway locations in the Console.

## [3.2.4] - 2019-11-04

### Added

- Support LoRa Alliance TR005 Draft 3 QR code format.
- Connection indicators in Console's gateway list.
- TLS support for application link in the Console.
- Embedded documentation served at `/assets/doc`.

### Fixed

- Fix device creation rollback potentially deleting existing device with same ID.
- Fix missing transport credentials when using external NS linking.

## [3.2.3] - 2019-10-24

### Added

- Emails when the state of a user or OAuth client changes.
- Option to generate claim authentication codes for devices automatically.
- User invitations can now be sent and redeemed.
- Support for creating organization API keys in the Console.
- Support for deleting organization API keys in the Console.
- Support for editing organization API keys in the Console.
- Support for listing organization API keys in the Console.
- Support for managing organization API keys and rights in the JS SDK.
- Support for removing organization collaborators in the Console.
- Support for editing organization collaborators in the Console.
- Support for listing organization collaborators in the Console.
- Support for managing organization collaborators and rights in the JS SDK.
- MQTT integrations page in the Console.

### Changed

- Rename "bulk device creation" to "import devices".
- Move device import button to the end device tables (and adapt routing accordingly).
- Improve downlink performance.

### Fixed

- Fix issues with device bulk creation in Join Server.
- Fix device import not setting component hosts automatically.
- Fix NewChannelReq scheduling condition.
- Fix publishing events for generated MAC commands.
- Fix saving changes to device general settings in the Console.

## [3.2.2] - 2019-10-14

### Added

- Initial API and CLI support for LoRaWAN application packages and application package associations.
- New documentation design.
- Support for ACME v2.

### Deprecated

- Deprecate the `tls.acme.enable` setting. To use ACME, set `tls.source` to `acme`.

### Fixed

- Fix giving priority to ACME settings to remain backward compatible with configuration for `v3.2.0` and older.

## [3.2.1] - 2019-10-11

### Added

- `support-link` URI config to the Console to show a "Get Support" button.
- Option to explicitly enable TLS for linking of an Application Server on an external Network Server.
- Service to list QR code formats and generate QR codes in PNG format.
- Status message forwarding functions to upstream host/s.
- Support for authorizing device claiming on application level through CLI. See `ttn-lw-cli application claim authorize --help` for more information.
- Support for claiming end devices through CLI. See `ttn-lw-cli end-device claim --help` for more information.
- Support for converting Microchip ATECC608A-TNGLORA manifest files to device templates.
- Support for Crypto Servers that do not expose device root keys.
- Support for generating QR codes for claiming. See `ttn-lw-cli end-device generate-qr --help` for more information.
- Support for storage of frequency plans, device repository and interoperability configurations in AWS S3 buckets or GCP blobs.

### Changed

- Enable the V2 MQTT gateway listener by default on ports 1881/8881.
- Improve handling of API-Key and Collaborator rights in the console.

### Fixed

- Fix bug with logout sometimes not working in the console.
- Fix not respecting `RootCA` and `InsecureSkipVerify` TLS settings when ACME was configured for requesting TLS certificates.
- Fix reading configuration from current, home and XDG directories.

## [3.2.0] - 2019-09-30

### Added

- A map to the overview pages of end devices and gateways.
- API to retrieve MQTT configurations for applications and gateways.
- Application Server PubSub integrations events.
- `mac_settings.desired_max_duty_cycle`, `mac_settings.desired_adr_ack_delay_exponent` and `mac_settings.desired_adr_ack_limit_exponent` device flags.
- PubSub integrations to the console.
- PubSub service to JavaScript SDK.
- Support for updating `mac_state.desired_parameters`.
- `--tls.insecure-skip-verify` to skip certificate chain verification (insecure; for development only).

### Changed

- Change the way API key rights are handled in the `UpdateAPIKey` rpc for Applications, Gateways, Users and Organizations. Users can revoke or add rights to api keys as long as they have these rights.
- Change the way collaborator rights are handled in the `SetCollaborator` rpc for Applications, Gateways, Clients and Organizations. Collaborators can revoke or add rights to other collaborators as long as they have these rights.
- Extend device form in the Console to allow creating OTAA devices without root keys.
- Improve confirmed downlink operation.
- Improve gateway connection status indicators in Console.
- Upgrade Gateway Configuration Server to a first-class cluster role.

### Fixed

- Fix downlink length computation in the Network Server.
- Fix implementation of CUPS update-info endpoint.
- Fix missing CLI in `deb`, `rpm` and Snapcraft packages.

## [3.1.2] - 2019-09-05

### Added

- `http.redirect-to-host` config to redirect all HTTP(S) requests to the same host.
- `http.redirect-to-tls` config to redirect HTTP requests to HTTPS.
- Organization Create page in the Console.
- Organization Data page to the console.
- Organization General Settings page to the console.
- Organization List page.
- Organization Overview page to the console.
- Organizations service to the JS SDK.
- `create` method in the Organization service in the JS SDK.
- `deleteById` method to the Organization service in the JS SDK.
- `getAll` method to the Organizations service.
- `getAll` method to the Organization service in the JS SDK.
- `getById` method to the Organization service in the JS SDK.
- `openStream` method to the Organization service in the JS SDK.
- `updateById` method to the Organization service in the JS SDK.

### Changed

- Improve compatibility with various Class C devices.

### Fixed

- Fix root-relative OAuth flows for the console.

## [3.1.1] - 2019-08-30

### Added

- `--tls.acme.default-host` flag to set a default (fallback) host for connecting clients that do not use TLS-SNI.
- AS-ID to validate the Application Server with through the Common Name of the X.509 Distinguished Name of the TLS client certificate. If unspecified, the Join Server uses the host name from the address.
- Defaults to `ttn-lw-cli clients create` and `ttn-lw-cli users create`.
- KEK labels for Network Server and Application Server to use to wrap session keys by the Join Server. If unspecified, the Join Server uses a KEK label from the address, if present in the key vault.
- MQTT PubSub support in the Application Server. See `ttn-lw-cli app pubsub set --help` for more details.
- Support for external email templates in the Identity Server.
- Support for Join-Server interoperability via Backend Interfaces specification protocol.
- The `generateDevAddress` method in the `Ns` service.
- The `Js` service to the JS SDK.
- The `listJoinEUIPrefixes` method in the `Js` service.
- The `Ns` service to the JS SDK.
- The new The Things Stack branding.
- Web interface for changing password.
- Web interface for requesting temporary password.

### Changed

- Allow admins to create temporary passwords for users.
- CLI-only brew tap formula is now available as `TheThingsNetwork/lorawan-stack/ttn-lw-cli`.
- Improve error handling in OAuth flow.
- Improve getting started guide for a deployment of The Things Stack.
- Optimize the way the Identity Server determines memberships and rights.

### Deprecated

- `--nats-server-url` in favor of `--nats.server-url` in the PubSub CLI support.

### Removed

- `ids.dev_addr` from allowed field masks for `/ttn.lorawan.v3.NsEndDeviceRegistry/Set`.
- Auth from CLI's `forgot-password` command and made it optional on `update-password` command.
- Breadcrumbs from Overview, Application and Gateway top-level views.

### Fixed

- Fix `grants` and `rights` flags of `ttn-lw-cli clients create`.
- Fix a bug that resulted in events streams crashing in the console.
- Fix a bug where uplinks from some Basic Station gateways resulted in the connection to break.
- Fix a security issue where non-admin users could edit admin-only fields of OAuth clients.
- Fix an issue resulting in errors being unnecessarily logged in the console.
- Fix an issue with the `config` command rendering some flags and environment variables incorrectly.
- Fix API endpoints that allowed HTTP methods that are not part of our API specification.
- Fix console handling of configured mount paths other than `/console`.
- Fix handling of `ns.dev-addr-prefixes`.
- Fix incorrect error message in `ttn-lw-cli users oauth` commands.
- Fix propagation of warning headers in API responses.
- Fix relative time display in the Console.
- Fix relative time display in the Console for IE11, Edge and Safari.
- Fix unable to change LoRaWAN MAC and PHY version.
- Resolve flickering display issue in the overview pages of entities in the console.

## [3.1.0] - 2019-07-26

### Added

- `--headers` flag to `ttn-lw-cli applications webhooks set` allowing users to set HTTP headers to add to webhook requests.
- `getByOrganizationId` and `getByUserId` methods to the JS SDK.
- A new documentation system.
- A newline between list items returned from the CLI when using a custom `--output-format` template.
- An `--api-key` flag to `ttn-lw-cli login` that allows users to configure the CLI with a more restricted (Application, Gateway, ...) API key instead of the usual "all rights" OAuth access token.
- API for getting the rights of a single collaborator on (member of) an entity.
- Application Payload Formatters Page in the console.
- Class C and Multicast guide.
- CLI support for enabling/disabling JS, GS, NS and AS through configuration.
- Components overview in documentation.
- Device Templates to create, convert and map templates and assign EUIs to create large amounts of devices.
- Downlink Queue Operations guide.
- End device level payload formatters to console.
- Event streaming views for end devices.
- Events to device registries in the Network Server, Application Server and Join Server.
- Functionality to delete end devices in the console.
- Gateway General Settings Page to the console.
- Getting Started guide for command-line utility (CLI).
- Initial overview page to console.
- Native support to the Basic Station LNS protocol in the Gateway Server.
- NS-JS and AS-JS Backend Interfaces 1.0 and 1.1 draft 3 support.
- Option to revoke user sessions and access tokens on password change.
- Support for NS-JS and AS-JS Backend Interfaces.
- Support for URL templates inside the Webhook paths ! The currently supported fields are `appID`, `appEUI`, `joinEUI`, `devID`, `devEUI` and `devAddr`. They can be used using RFC 6570.
- The `go-cloud` integration to the Application Server. See `ttn-lw-cli applications pubsubs --help` for more details.
- The `go-cloud` integration to the Application Server. This integration enables downlink and uplink messaging using the cloud pub-sub by setting up the `--as.pubsub.publish-urls` and `--as.pubsub.subscribe-urls` parameters. You can specify multiple publish endpoints or subscribe endpoints by repeating the parameter (i.e. `--as.pubsub.publish-urls url1 --as.pubsub.publish-urls url2 --as.pubsub.subscribe-urls url3`).
- The Gateway Data Page to the console.
- View to update the antenna location information of gateways.
- View to update the location information of end devices.
- Views to handle integrations (webhooks) to the console.
- Working with Events guide.

### Changed

- Change database index names for invitation and OAuth models. Existing databases are migrated automatically.
- Change HTTP API for managing webhooks to avoid conflicts with downlink webhook paths.
- Change interpretation of frequency plan's maximum EIRP from a ceiling to a overriding value of any band (PHY) settings.
- Change the prefix of Prometheus metrics from `ttn_` to `ttn_lw_`.
- Rename the label `server_address` of Prometheus metrics `grpc_client_conns_{opened,closed}_total` to `remote_address`
- Resolve an issue where the stack complained about sending credentials on insecure connections.
- The Events endpoint no longer requires the `_ALL` right on requested entities. All events now have explicit visibility rules.

### Deprecated

- `JsEndDeviceRegistry.Provision()` rpc. Please use `EndDeviceTemplateConverter.Convert()` instead.

### Removed

- Remove the address label from Prometheus metric `grpc_server_conns_{opened,closed}_total`.

### Fixed

- Fix Basic Station CUPS LNS credentials blob.
- Fix a leak of entity information in List RPCs.
- Fix an issue that resulted in some event errors not being shown in the console.
- Fix an issue where incorrect error codes were returned from the console's OAuth flow.
- Fix clearing component addresses on updating end devices through CLI.
- Fix CLI panic for invalid attributes.
- Fix crash when running some `ttn-lw-cli organizations` commands without `--user-id` flag.
- Fix dwell-time issues in AS923 and AU915 bands.
- Fix occasional issues with downlink payload length.
- Fix the `x-total-count` header value for API Keys and collaborators.
- Fix the error that is returned when deleting a collaborator fails.

### Security

- Update node packages to fix known vulnerabilities.

## [3.0.4] - 2019-07-10

### Fixed

- Fix rights caching across multiple request contexts.

## [3.0.3] - 2019-05-10

### Added

- Support for getting automatic Let's Encrypt certificates. Add the new config flags `--tls.acme.enable`, `--tls.acme.dir=/path/to/storage`, `--tls.acme.hosts=example.com`, `--tls.acme.email=you@example.com` flags (or their env/config equivalent) to make it work. The `/path/to/storage` dir needs to be `chown`ed to `886:886`. See also `docker-compose.yml`.
- `GetApplicationAPIKey`, `GetGatewayAPIKey`, `GetOrganizationAPIKey`, `GetUserAPIKey` RPCs and related messages.
- "General Settings" view for end devices.
- `--credentials-id` flag to CLI that allows users to be logged in with mulitple credentials and switch between them.
- A check to the Identity Server that prevents users from deleting applications that still contain end devices.
- Application Collaborators management to the console.
- Checking maximum round-trip time for late-detection in downlink scheduling.
- Configuration service to JS SDK.
- Device list page to applications in console.
- Events to the application management pages.
- Round-trip times to Gateway Server connection statistics.
- Support for the value `cloud` for the `--events.backend` flag. When this flag is set, the `--events.cloud.publish-url` and `--events.cloud.subscribe-url` are used to set up a cloud pub-sub for events.
- Support for uplink retransmissions.
- Using median round-trip time value for absolute time scheduling if the gateway does not have GPS time.

### Changed

- Change encoding of keys to hex in device key generation (JS SDK).
- Change interpretation of absolute time in downlink messages from time of transmission to time of arrival.
- Improve ADR algorithm performance.
- Improve ADR performance.
- Make late scheduling default for gateways connected over UDP to avoid overwriting queued downlink.
- Make sure that non-user definable fields of downlink messages get discarded across all Application Server frontends.
- Prevent rpc calls to JS when the device has `supports_join` set to `false` (JS SDK).
- Update the development tooling. If you are a developer, make sure to check the changes in CONTRIBUTING.md and DEVELOPMENT.md.

### Fixed

- Fix `AppAs` not registered for HTTP interfacing while it is documented in the API.
- Fix absolute time scheduling with UDP connected gateways
- Fix authentication of MQTT and gRPC connected gateways
- Fix connecting MQTT V2 gateways
- Fix faulty composition of default values with provided values during device creation (JS SDK)
- Fix preserving user defined priority for application downlink
- Fix UDP downlink format for older forwarders
- Fix usage of `URL` class in browsers (JS SDK)

## [3.0.2] - 2019-04-12

### Changed

- Upgrade Go to 1.12

### Fixed

- Fix streaming events over HTTP with Gzip enabled.
- Fix resetting downlink channels for US, AU and CN end devices.
- Fix rendering of enums in JSON.
- Fix the permissions of our Snap package.

## [3.0.1] - 2019-04-10

### Added

- `dev_addr` to device fetched from the Network Server.
- `received_at` to `ApplicationUp` messages.
- `ttn-lw-cli users oauth` commands.
- Event payload to `as.up.forward`, `as.up.drop`, `as.down.receive`, `as.down.forward` and `as.down.drop` events.
- Event payload to `gs.status.receive`, `gs.up.receive` and `gs.down.send` events.
- OAuth management in the Identity Server.

### Changed

- Document places in the CLI where users can use arguments instead of flags.
- In JSON, LoRaWAN AES keys are now formatted as Hex instead of Base64.
- Make device's `dev_addr` update when the session's `dev_addr` is updated.

### Removed

- Remove end device identifiers from `DownlinkMessage` sent from the Network Server to the Gateway Server.

### Fixed

- Fix `dev_addr` not being present in upstream messages.

<!--
NOTE: These links should respect backports. See https://github.com/TheThingsNetwork/lorawan-stack/pull/1444/files#r333379706.
-->

[unreleased]: https://github.com/TheThingsNetwork/lorawan-stack/compare/v3.21.1...v3.21
[3.21.1]: https://github.com/TheThingsNetwork/lorawan-stack/compare/v3.21.0...v3.21.1
[3.21.0]: https://github.com/TheThingsNetwork/lorawan-stack/compare/v3.20.2...v3.21.0
[3.20.2]: https://github.com/TheThingsNetwork/lorawan-stack/compare/v3.20.1...v3.20.2
[3.20.1]: https://github.com/TheThingsNetwork/lorawan-stack/compare/v3.20.0...v3.20.1
[3.20.0]: https://github.com/TheThingsNetwork/lorawan-stack/compare/v3.19.2...v3.20.0
[3.19.2]: https://github.com/TheThingsNetwork/lorawan-stack/compare/v3.19.1...v3.19.2
[3.19.1]: https://github.com/TheThingsNetwork/lorawan-stack/compare/v3.19.0...v3.19.1
[3.19.0]: https://github.com/TheThingsNetwork/lorawan-stack/compare/v3.18.2...v3.19.0
[3.18.2]: https://github.com/TheThingsNetwork/lorawan-stack/compare/v3.18.1...v3.18.2
[3.18.1]: https://github.com/TheThingsNetwork/lorawan-stack/compare/v3.18.0...v3.18.1
[3.18.0]: https://github.com/TheThingsNetwork/lorawan-stack/compare/v3.17.1...v3.18.0
[3.17.1]: https://github.com/TheThingsNetwork/lorawan-stack/compare/v3.17.0...v3.17.1
[3.17.0]: https://github.com/TheThingsNetwork/lorawan-stack/compare/v3.16.2...v3.17.0
[3.16.2]: https://github.com/TheThingsNetwork/lorawan-stack/compare/v3.16.1...v3.16.2
[3.16.1]: https://github.com/TheThingsNetwork/lorawan-stack/compare/v3.16.0...v3.16.1
[3.16.0]: https://github.com/TheThingsNetwork/lorawan-stack/compare/v3.15.3...v3.16.0
[3.15.2]: https://github.com/TheThingsNetwork/lorawan-stack/compare/v3.15.2...v3.15.3
[3.15.2]: https://github.com/TheThingsNetwork/lorawan-stack/compare/v3.15.1...v3.15.2
[3.15.1]: https://github.com/TheThingsNetwork/lorawan-stack/compare/v3.15.0...v3.15.1
[3.15.0]: https://github.com/TheThingsNetwork/lorawan-stack/compare/v3.14.2...v3.15.0
[3.14.2]: https://github.com/TheThingsNetwork/lorawan-stack/compare/v3.14.1...v3.14.2
[3.14.1]: https://github.com/TheThingsNetwork/lorawan-stack/compare/v3.14.0...v3.14.1
[3.14.0]: https://github.com/TheThingsNetwork/lorawan-stack/compare/v3.13.3...v3.14.0
[3.13.3]: https://github.com/TheThingsNetwork/lorawan-stack/compare/v3.13.2...v3.13.3
[3.13.2]: https://github.com/TheThingsNetwork/lorawan-stack/compare/v3.13.1...v3.13.2
[3.13.1]: https://github.com/TheThingsNetwork/lorawan-stack/compare/v3.13.0...v3.13.1
[3.13.0]: https://github.com/TheThingsNetwork/lorawan-stack/compare/v3.12.3...v3.13.0
[3.12.3]: https://github.com/TheThingsNetwork/lorawan-stack/compare/v3.12.2...v3.12.3
[3.12.2]: https://github.com/TheThingsNetwork/lorawan-stack/compare/v3.12.1...v3.12.2
[3.12.1]: https://github.com/TheThingsNetwork/lorawan-stack/compare/v3.12.0...v3.12.1
[3.12.0]: https://github.com/TheThingsNetwork/lorawan-stack/compare/v3.11.3...v3.12.0
[3.11.3]: https://github.com/TheThingsNetwork/lorawan-stack/compare/v3.11.2...v3.11.3
[3.11.2]: https://github.com/TheThingsNetwork/lorawan-stack/compare/v3.11.1...v3.11.2
[3.11.1]: https://github.com/TheThingsNetwork/lorawan-stack/compare/v3.11.0...v3.11.1
[3.11.0]: https://github.com/TheThingsNetwork/lorawan-stack/compare/v3.10.6...v3.11.0
[3.10.6]: https://github.com/TheThingsNetwork/lorawan-stack/compare/v3.10.5...v3.10.6
[3.10.5]: https://github.com/TheThingsNetwork/lorawan-stack/compare/v3.10.4...v3.10.5
[3.10.4]: https://github.com/TheThingsNetwork/lorawan-stack/compare/v3.10.3...v3.10.4
[3.10.3]: https://github.com/TheThingsNetwork/lorawan-stack/compare/v3.10.2...v3.10.3
[3.10.2]: https://github.com/TheThingsNetwork/lorawan-stack/compare/v3.10.1...v3.10.2
[3.10.1]: https://github.com/TheThingsNetwork/lorawan-stack/compare/v3.10.0...v3.10.1
[3.10.0]: https://github.com/TheThingsNetwork/lorawan-stack/compare/v3.9.4...v3.10.0
[3.9.4]: https://github.com/TheThingsNetwork/lorawan-stack/compare/v3.9.3...v3.9.4
[3.9.3]: https://github.com/TheThingsNetwork/lorawan-stack/compare/v3.9.1...v3.9.3
[3.9.1]: https://github.com/TheThingsNetwork/lorawan-stack/compare/v3.9.0...v3.9.1
[3.9.0]: https://github.com/TheThingsNetwork/lorawan-stack/compare/v3.8.6...v3.9.0
[3.8.6]: https://github.com/TheThingsNetwork/lorawan-stack/compare/v3.8.5...v3.8.6
[3.8.5]: https://github.com/TheThingsNetwork/lorawan-stack/compare/v3.8.4...v3.8.5
[3.8.4]: https://github.com/TheThingsNetwork/lorawan-stack/compare/v3.8.3...v3.8.4
[3.8.3]: https://github.com/TheThingsNetwork/lorawan-stack/compare/v3.8.2...v3.8.3
[3.8.2]: https://github.com/TheThingsNetwork/lorawan-stack/compare/v3.7.2...v3.8.2
[3.7.2]: https://github.com/TheThingsNetwork/lorawan-stack/compare/v3.7.0...v3.7.2
[3.7.0]: https://github.com/TheThingsNetwork/lorawan-stack/compare/v3.6.0...v3.7.0
[3.6.3]: https://github.com/TheThingsNetwork/lorawan-stack/compare/v3.6.2...v3.6.3
[3.6.2]: https://github.com/TheThingsNetwork/lorawan-stack/compare/v3.6.1...v3.6.2
[3.6.1]: https://github.com/TheThingsNetwork/lorawan-stack/compare/v3.6.0...v3.6.1
[3.6.0]: https://github.com/TheThingsNetwork/lorawan-stack/compare/v3.5.3...v3.6.0
[3.5.3]: https://github.com/TheThingsNetwork/lorawan-stack/compare/v3.5.2...v3.5.3
[3.5.2]: https://github.com/TheThingsNetwork/lorawan-stack/compare/v3.5.1...v3.5.2
[3.5.1]: https://github.com/TheThingsNetwork/lorawan-stack/compare/v3.5.0...v3.5.1
[3.5.0]: https://github.com/TheThingsNetwork/lorawan-stack/compare/v3.4.2...v3.5.0
[3.4.2]: https://github.com/TheThingsNetwork/lorawan-stack/compare/v3.4.1...v3.4.2
[3.4.1]: https://github.com/TheThingsNetwork/lorawan-stack/compare/v3.4.0...v3.4.1
[3.4.0]: https://github.com/TheThingsNetwork/lorawan-stack/compare/v3.3.2...v3.4.0
[3.3.2]: https://github.com/TheThingsNetwork/lorawan-stack/compare/v3.3.1...v3.3.2
[3.3.1]: https://github.com/TheThingsNetwork/lorawan-stack/compare/v3.3.0...v3.3.1
[3.3.0]: https://github.com/TheThingsNetwork/lorawan-stack/compare/v3.2.6...v3.3.0
[3.2.6]: https://github.com/TheThingsNetwork/lorawan-stack/compare/v3.2.5...v3.2.6
[3.2.5]: https://github.com/TheThingsNetwork/lorawan-stack/compare/v3.2.4...v3.2.5
[3.2.4]: https://github.com/TheThingsNetwork/lorawan-stack/compare/v3.2.3...v3.2.4
[3.2.3]: https://github.com/TheThingsNetwork/lorawan-stack/compare/v3.2.2...v3.2.3
[3.2.2]: https://github.com/TheThingsNetwork/lorawan-stack/compare/v3.2.1...v3.2.2
[3.2.1]: https://github.com/TheThingsNetwork/lorawan-stack/compare/v3.2.0...v3.2.1
[3.2.0]: https://github.com/TheThingsNetwork/lorawan-stack/compare/v3.1.2...v3.2.0
[3.1.2]: https://github.com/TheThingsNetwork/lorawan-stack/compare/v3.1.1...v3.1.2
[3.1.1]: https://github.com/TheThingsNetwork/lorawan-stack/compare/v3.1.0...v3.1.1
[3.1.0]: https://github.com/TheThingsNetwork/lorawan-stack/compare/v3.0.4...v3.1.0
[3.0.4]: https://github.com/TheThingsNetwork/lorawan-stack/compare/v3.0.3...v3.0.4
[3.0.3]: https://github.com/TheThingsNetwork/lorawan-stack/compare/v3.0.2...v3.0.3
[3.0.2]: https://github.com/TheThingsNetwork/lorawan-stack/compare/v3.0.1...v3.0.2
[3.0.1]: https://github.com/TheThingsNetwork/lorawan-stack/compare/v3.0.0...v3.0.1<|MERGE_RESOLUTION|>--- conflicted
+++ resolved
@@ -45,11 +45,8 @@
 - Console data rate rendering of non-LoRa modulations.
 - End device network layer form crashing in some situations in the Console device general settings.
 - End device overview crashing in some situations in the Console.
-<<<<<<< HEAD
 - Device import when using Join Server-only deployments.
-=======
 - QRG can generate QR Codes without the claim authentication code.
->>>>>>> aee27397
 
 ### Security
 
