# Changelog

All notable changes to this project are documented in this file.

The format is based on [Keep a Changelog](https://keepachangelog.com/en/1.0.0/),
and this project adheres to [Semantic Versioning](https://semver.org/spec/v2.0.0.html).

## [Unreleased]

### Added

- Console logout is now propagated to the OAuth provider.
  - This requires a database migration (`ttn-lw-stack is-db migrate`) because of the added columns.
  - To set the `logout-redirect-uris` for existing clients, the CLI client can be used, e.g.: `ttn-lw-cli clients update console --logout-redirect-uris "https://localhost:1885/console" --redirect-uris "http://localhost:1885/console"`.
<<<<<<< HEAD
- Packet Broker Agent to act as Forwarder and Home Network. See `pba` configuration section.
- JavaScript style guide to our `DEVELOPMENT.md` documentation.
=======
- JavaScript style guide to our `DEVELOPMENT.md` documentation.
- Schedule end device downlinks in the Console.

>>>>>>> 7d831f9b
- Support for repeated `RekeyInd`. (happens when e.g. `RekeyConf` is lost)
- Validate the `DevAddr` when switching session as a result of receiving `RekeyInd`.

### Changed

- Conformed JavaScript to new code style guide.

### Deprecated

### Removed

### Fixed

### Security

## [3.7.2](2020-04-22)

### Added

- CLI can now dump JSON encoded `grpc_payload` field for unary requests (see `--dump-requests` flag).
- Template ID column in the webhook table in the Console.
- Select all field mask paths in CLI get, list and search commands (see `--all` option).
- Create webhooks via webhook templates in the Console.
- `ns.up.data.receive` and `ns.up.join.receive` events, which are triggered when respective uplink is received and matched to a device by Network Server.
- `ns.up.data.forward` and `ns.up.join.accept.forward` events, which are triggered when respective message is forwarded from Network Server to Application Server.
- `ns.up.join.cluster.attempt` and `ns.up.join.interop.attempt` events, which are triggered when the join-request is sent to respective Join Server by the Network Server.
- `ns.up.join.cluster.success` and `ns.up.join.interop.success` events, which are triggered when Network Server's join-request is accepted by respective Join Server.
- `ns.up.join.cluster.fail` and `ns.up.join.interop.fail` events, which are triggered when Network Server's join-request to respective Join Server fails.
- `ns.up.data.process` and `ns.up.join.accept.process` events, which are triggered when respective message is successfully processed by Network Server.
- `ns.down.data.schedule.attempt` and `ns.down.join.schedule.attempt` events, which are triggered when Network Server attempts to schedule a respective downlink on Gateway Server.
- `ns.down.data.schedule.success` and `ns.down.join.schedule.success` events, which are triggered when Network Server successfully schedules a respective downlink on Gateway Server.
- `ns.down.data.schedule.fail` and `ns.down.join.schedule.fail` events, which are triggered when Network Server fails to schedule a respective downlink on Gateway Server.
- Specify gRPC port and OAuth server address when generating a CLI config file with `ttn-lw-cli use` (see `--grpc-port` and `--oauth-server-address` options).

### Changed

- Styling improvements to webhook and pubsub table in Console.
- Gateway location is updated even if no antenna locations had been previously set.
- Renamed `ns.application.begin_link` event to `ns.application.link.begin`.
- Renamed `ns.application.end_link` event to `ns.application.link.end`.
- `ns.up.data.drop` and `ns.up.join.drop` events are now triggered when respective uplink duplicate is dropped by Network Server.
- Network Server now drops FPort 0 data uplinks with non-empty FOpts.
- Frontend asset hashes are loaded dynamically from a manifest file instead of being built into the stack binary.
- Removed `Cache-Control` header for static files.
- Sort events by `time` in the Console.

### Removed

- `ns.up.merge_metadata` event.
- `ns.up.receive_duplicate` event.
- `ns.up.receive` event.

### Fixed

- End device claim display bug when claim dates not set.
- DeviceModeInd handling for LoRaWAN 1.1 devices.
- Do not perform unnecessary gateway location updates.
- Error display on failed end device import in the Console.
- Update password view not being accessible
- FOpts encryption and decryption for LoRaWAN 1.1 devices.
- Application Server returns an error when trying to delete a device that does not exist.
- Network Server returns an error when trying to delete a device that does not exist.
- Retrieve LNS Trust without LNS Credentials attribute.
- Too strict webhook base URL validation in the Console.
- Webhook and PubSub total count in the Console.
- DevEUI is set when creating ABP devices via CLI.
- CLI now shows all supported enum values for LoraWAN fields.
- Application Server does not crash when retrieving a webhook template that does not exist if no template repository has been configured.
- Application Server does not crash when listing webhook templates if no template repository has been configured.
- Error display on failed end device fetching in the Console.
- Various inconsistencies with Regional Parameters specifications.

## [3.7.0](2020-04-02)

### Added

- Update gateway antenna location from incoming status message (see `update_location_from_status` gateway field and `--gs.update-gateway-location-debounce-time` option).
  - This requires a database migration (`ttn-lw-stack is-db migrate`) because of the added columns.
- Access Tokens are now linked to User Sessions.
  - This requires a database migration (`ttn-lw-stack is-db migrate`) because of the added columns.
- Edit application attributes in Application General Settings in the Console
- New `use` CLI command to automatically generate CLI configuration files.
- View/edit `update_location_from_status` gateway property using the Console.

### Changed

- Default DevStatus periodicity is increased, which means that, by default, DevStatusReq will be scheduled less often.
- Default class B and C timeouts are increased, which means that, by default, if the Network Server expects an uplink from the device after a downlink, it will wait longer before rescheduling the downlink.
- In case downlink frame carries MAC requests, Network Server will not force the downlink to be sent confirmed in class B and C.

### Fixed

- Fix organization collaborator view not being accessible in the Console.
- Error display on Data pages in the Console.
- Fix too restrictive MQTT client validation in PubSub form in the Console.
- Fix faulty display of device event stream data for end devices with the same ID in different applications.
- Trailing slashes handling in webhook paths.
- End device location display bug when deleting the location entry in the Console.
- GS could panic when gateway connection stats were updated while updating the registry.
- Local CLI and stack config files now properly override global config.
- Error display on failed end device deletion in the Console.

## [3.6.3](2020-03-30)

### Fixed

- Limited throughput in upstream handlers in Gateway Server when one gateway's upstream handler is busy.

## [3.6.2](2020-03-19)

### Fixed

- Entity events subscription release in the Console (Firefox).
- RekeyInd handling for LoRaWAN 1.1 devices.
- Network server deduplication Redis configuration.
- Change the date format in the Console to be unambiguous (`17 Mar, 2020`).
- Handling of uplink frame counters exceeding 65535.
- Gateway events subscription release in the Console.
- Panic when receiving a UDP `PUSH_DATA` frame from a gateway without payload.

### Security

- Admin users that are suspended can no longer create, view or delete other users.

## [3.6.1](2020-03-13)

### Added

- New `list` and `request-validation` subcommands for the CLI's `contact-info` commands.
- Device Claim Authentication Code page in the Console.
- Gateway Server rate limiting support for the UDP frontend, see (`--gs.udp.rate-limiting` options).
- Uplink deduplication via Redis in Network Server.

### Changed

- Network and Application Servers now maintain application downlink queue per-session.
- Gateway Server skips setting up an upstream if the DevAddr prefixes to forward are empty.
- Gateway connection stats are now cached in Redis (see `--cache.service` and `--gs.update-connections-stats-debounce-time` options).

### Fixed

- Telemetry and events for gateway statuses.
- Handling of downlink frame counters exceeding 65535.
- Creating 1.0.4 ABP end devices via the Console.
- ADR uplink handling.
- Uplink retransmission handling.
- Synchronizing Basic Station concentrator time after reconnect or initial connect after long inactivity.

### Security

- Changing username and password to be not required in pubsub integration.

## [3.6.0](2020-02-27)

### Added

- Class B support.
- WebSocket Ping-Pong support for Basic Station frontend in the Gateway Server.
- LoRaWAN 1.0.4 support.

### Changed

- Do not use `personal-files` plugin for Snap package.
- Network Server will never attempt RX1 for devices with `Rx1Delay` of 1 second.
- Improved efficiency of ADR MAC commands.
- Gateway Configuration Server will use the default WebSocket TLS port if none is set.

### Fixed

- End device events subscription release in the Console.
- Blocking UDP packet handling while the gateway was still connecting. Traffic is now dropped while the connection is in progress, so that traffic from already connected gateways keep flowing.
- Join-request transmission parameters.
- ADR in 72-channel regions.
- Payload length limits used by Network Server being too low.
- CLI ignores default config files that cannot be read.
- Device creation rollback potentially deleting existing device with same ID.
- Returned values not representing the effective state of the devices in Network Server when deprecated field paths are used.
- Downlink queue operations in Network Server for LoRaWAN 1.1 devices.

## [3.5.3](2020-02-14)

### Added

- Display of error payloads in console event log.
- Zero coordinate handling in location form in the Console.

### Fixed

- Updating `supports_class_c` field in the Device General Settings Page in the Console.
- Updating MQTT pubsub configuration in the Console
- Handling multiple consequent updates of MQTT pubsub/webhook integrations in the Console.
- Displaying total device count in application overview section when using device search in the Console
- FQDN used for Backend Interfaces interoperability requests.
- Exposing device sensitive fields to unrelated stack components in the Console.
- CLI trying to read input while none available.
- Reconnections of gateways whose previous connection was not cleaned up properly. New connections from the same gateway now actively disconnects existing connections.
- `ttn-lw-stack` and `ttn-lw-cli` file permission errors when installed using snap.
  - You may need to run `sudo snap connect ttn-lw-stack:personal-files`
- Changing username and password to be not required in pubsub integration

### Security

## [3.5.2](2020-02-06)

### Fixed

- Channel mask encoding in LinkADR MAC command.
- Frequency plan validation in Network Server on device update.
- Authentication of Basic Station gateways.

## [3.5.1](2020-01-29)

### Added

- Responsive side navigation (inside entity views) to the Console.
- Overall responsiveness of the Console.
- Support for configuring Redis connection pool sizes with `redis.pool-size` options.

### Fixed

- Crashes on Gateway Server start when traffic flow started while The Things Stack was still starting.
- Not detecting session change in Application Server when interop Join Server did not provide a `SessionKeyID`.

## [3.5.0](2020-01-24)

### Added

- Support for releasing gateway EUI after deletion.
- Support in the Application Server for the `X-Downlink-Apikey`, `X-Downlink-Push` and `X-Downlink-Replace` webhook headers. They allow webhook integrations to determine which endpoints to use for downlink queue operations.
- `as.webhooks.downlinks.public-address` and `as.webhooks.downlinks.public-tls-address` configuration options to the Application Server.
- Support for adjusting the time that the Gateway Server schedules class C messages in advance per gateway.
  - This requires a database migration (`ttn-lw-stack is-db migrate`) because of the added columns.
- `end-devices use-external-join-server` CLI subcommand, which disassociates and deletes the device from Join Server.
- `mac_settings.beacon_frequency` end device field, which defines the default frequency of class B beacon in Hz.
- `mac_settings.desired_beacon_frequency` end device field, which defines the desired frequency of class B beacon in Hz that will be configured via MAC commands.
- `mac_settings.desired_ping_slot_data_rate_index` end device field, which defines the desired data rate index of the class B ping slot that will be configured via MAC commands.
- `mac_settings.desired_ping_slot_frequency` end device field, which defines the desired frequency of the class B ping slot that will be configured via MAC commands.
- Mobile navigation menu to the Console.
- View and edit all Gateway settings from the Console.
- `skip_payload_crypto` end device field, which makes the Application Server skip decryption of uplink payloads and encryption of downlink payloads.
- `app_s_key` and `last_a_f_cnt_down` uplink message fields, which are set if the `skip_payload_crypto` end device field is true.
- Support multiple frequency plans for a Gateway.
- Entity search by ID in the Console.

### Changed

- `resets_join_nonces` now applies to pre-1.1 devices as well as 1.1+ devices.
- Empty (`0x0000000000000000`) JoinEUIs are now allowed.

### Fixed

- Respect stack components on different hosts when connected to event sources in the Console.
- Pagination of search results.
- Handling OTAA devices registered on an external Join Server in the Console.
- RxMetadata Location field from Gateway Server.
- Channel mask encoding in LinkADR MAC command.
- Device location and payload formatter form submits in the Console.
- Events processing in the JS SDK.
- Application Server frontends getting stuck after their associated link is closed.

## [3.4.2](2020-01-08)

### Added

- Forwarding of backend warnings to the Console.
- Auth Info service to the JavaScript SDK.
- Subscribable events to the JavaScript SDK.
- Include `gateway_ID` field in Semtech UDP configuration response from Gateway Configuration Server.
- Sorting feature to entity tables in the Console.

### Changed

- Increase time that class C messages are scheduled in advance from 300 to 500 ms to support higher latency gateway backhauls.

### Fixed

- Fix selection of pseudo wildcard rights being possible (leading to crash) in the Console even when such right cannot be granted.
- Fix loading spinner being stuck infinitely in gateway / application / organization overview when some rights aren't granted to the collaborator.
- Fix deadlock of application add form in the Console when the submit results in an error.
- Fix ttn-lw-cli sometimes refusing to update Gateway EUI.

## [3.4.1](2019-12-30)

### Added

- Support for ordering in `List` RPCs.
- Detect existing Basic Station time epoch when the gateway was already running long before it (re)connected to the Gateway Server.

### Changed

- Reduce the downlink path expiry window to 15 seconds, i.e. typically missing three `PULL_DATA` frames.
- Reduce the connection expiry window to 1 minute.
- Reduce default UDP address block time from 5 minutes to 1 minute. This allows for faster reconnecting if the gateway changes IP address. The downlink path and connection now expire before the UDP source address is released.

### Fixed

- Fix class A downlink scheduling when an uplink message has been received between the triggering uplink message.

## [3.4.0](2019-12-24)

### Added

- Downlink queue operation topics in the PubSub integrations can now be configured using the Console.
- `List` RPC in the user registry and related messages.
- User management for admins in the Console.
- `users list` command in the CLI.
- Support for getting Kerlink CPF configurations from Gateway Configuration Server.
- Support for Microchip ATECC608A-TNGLORA-C manifest files in device template conversion.

### Fixed

- Fix the PubSub integration edit page in the Console.
- Fix updating and setting of webhook headers in the Console.
- Fix DevNonce checks for LoRaWAN 1.0.3.

## [3.3.2](2019-12-04)

### Added

- Support for selecting gateways when queueing downlinks via CLI (see `class-b-c.gateways` option).
- Options `is.oauth.ui.branding-base-url` and `console.ui.branding-base-url` that can be used to customize the branding (logos) of the web UI.
- Email templates can now also be loaded from blob buckets.
- Support for pagination in search APIs.
- Search is now also available to non-admin users.
- Support for searching end devices within an application.
- Notification during login informing users of unapproved user accounts.
- Support maximum EIRP value from frequency plans sub-bands.
- Support duty-cycle value from frequency plans sub-bands.

### Changed

- Allow enqueuing class B/C downlinks regardless of active device class.

### Fixed

- Fix crashing of organization collaborator edit page.
- Avoid validating existing queue on application downlink pushes.
- Correct `AU_915_928` maximum EIRP value to 30 dBm in 915.0 – 928.0 MHz (was 16.15 dBm).
- Correct `US_902_928` maximum EIRP value to 23.15 dBm in 902.3 – 914.9 MHz (was 32.15 dBm) and 28.15 dBm in 923.3 – 927.5 MHz (was 32.15 dBm). This aligns with US915 Hybrid Mode.
- Correct `AS_923` maximum EIRP value to 16 dBm in 923.0 – 923.5 MHz (was 16.15 dBm).

### Security

- Keep session keys separate by `JoinEUI` to avoid conditions where session keys are retrieved only by `DevEUI` and the session key identifier. This breaks retrieving session keys of devices that have been activated on a deployment running a previous version. Since the Application Server instances are currently in-cluster, there is no need for an Application Server to retrieve the `AppSKey` from the Join Server, making this breaking change ineffective.

## [3.3.1] - 2019-11-26

### Added

- Add support for Redis Sentinel (see `redis.failover.enable`, `redis.failover.master-name`, `redis.failover.addresses` options).

### Fixed

- Fix `AppKey` decryption in Join Server.

### Security

## [3.3.0] - 2019-11-25

### Added

- Add support for encrypting device keys at rest (see `as.device-kek-label`, `js.device-kek-label` and `ns.device-kek-label` options).
- The Network Server now provides the timestamp at which it received join-accept or data uplink messages.
- Add more details to logs that contain errors.
- Support for end device pictures in the Identity Server.
  - This requires a database migration (`ttn-lw-stack is-db migrate`) because of the added columns.
- Support for end device pictures in the CLI.

### Fixed

- Fix an issue causing unexpected behavior surrounding login, logout and token management in the Console.
- Fix an issue causing the application link page of the Console to load infinitely.

## [3.2.6] - 2019-11-18

### Fixed

- Fix active application link count being limited to 10 per CPU.
- The Application Server now fills the timestamp at which it has received uplinks from the Network Server.

## [3.2.5] - 2019-11-15

### Added

- Support for creating applications and gateway with an organization as the initial owner in the Console.
- Hide views and features in the Console that the user and stack configuration does not meet the necessary requirements for.
- Full range of Join EUI prefixes in the Console.
- Support specifying the source of interoperability server client CA configuration (see `interop.sender-client-ca.source` and related fields).

### Changed

- Reading and writing of session keys in Application and Network server registries now require device key read and write rights respectively.
- Implement redesign of entity overview title sections to improve visual consistency.

### Deprecated

- `--interop.sender-client-cas` in favor of `--interop.sender-client-ca` sub-fields in the stack.

### Fixed

- Fix gateway API key forms being broken in the Console.
- Fix MAC command handling in retransmissions.
- Fix multicast device creation issues.
- Fix device key unwrapping.
- Fix setting gateway locations in the Console.

### Security

## [3.2.4] - 2019-11-04

### Added

- Support LoRa Alliance TR005 Draft 3 QR code format.
- Connection indicators in Console's gateway list.
- TLS support for application link in the Console.
- Embedded documentation served at `/assets/doc`.

### Fixed

- Fix device creation rollback potentially deleting existing device with same ID.
- Fix missing transport credentials when using external NS linking.

### Security

## [3.2.3] - 2019-10-24

### Added

- Emails when the state of a user or OAuth client changes.
- Option to generate claim authentication codes for devices automatically.
- User invitations can now be sent and redeemed.
- Support for creating organization API keys in the Console.
- Support for deleting organization API keys in the Console.
- Support for editing organization API keys in the Console.
- Support for listing organization API keys in the Console.
- Support for managing organization API keys and rights in the JS SDK.
- Support for removing organization collaborators in the Console.
- Support for editing organization collaborators in the Console.
- Support for listing organization collaborators in the Console.
- Support for managing organization collaborators and rights in the JS SDK.
- MQTT integrations page in the Console.

### Changed

- Rename "bulk device creation" to "import devices".
- Move device import button to the end device tables (and adapt routing accordingly).
- Improve downlink performance.

### Fixed

- Fix issues with device bulk creation in Join Server.
- Fix device import not setting component hosts automatically.
- Fix NewChannelReq scheduling condition.
- Fix publishing events for generated MAC commands.
- Fix saving changes to device general settings in the Console.

## [3.2.2] - 2019-10-14

### Added

- Initial API and CLI support for LoRaWAN application packages and application package associations.
- New documentation design.
- Support for ACME v2.

### Deprecated

- Deprecate the `tls.acme.enable` setting. To use ACME, set `tls.source` to `acme`.

### Fixed

- Fix giving priority to ACME settings to remain backward compatible with configuration for `v3.2.0` and older.

## [3.2.1] - 2019-10-11

### Added

- `support-link` URI config to the Console to show a "Get Support" button.
- Option to explicitly enable TLS for linking of an Application Server on an external Network Server.
- Service to list QR code formats and generate QR codes in PNG format.
- Status message forwarding functions to upstream host/s.
- Support for authorizing device claiming on application level through CLI. See `ttn-lw-cli application claim authorize --help` for more information.
- Support for claiming end devices through CLI. See `ttn-lw-cli end-device claim --help` for more information.
- Support for converting Microchip ATECC608A-TNGLORA manifest files to device templates.
- Support for Crypto Servers that do not expose device root keys.
- Support for generating QR codes for claiming. See `ttn-lw-cli end-device generate-qr --help` for more information.
- Support for storage of frequency plans, device repository and interoperability configurations in AWS S3 buckets or GCP blobs.

### Changed

- Enable the V2 MQTT gateway listener by default on ports 1881/8881.
- Improve handling of API-Key and Collaborator rights in the console.

### Fixed

- Fix bug with logout sometimes not working in the console.
- Fix not respecting `RootCA` and `InsecureSkipVerify` TLS settings when ACME was configured for requesting TLS certificates.
- Fix reading configuration from current, home and XDG directories.

## [3.2.0] - 2019-09-30

### Added

- A map to the overview pages of end devices and gateways.
- API to retrieve MQTT configurations for applications and gateways.
- Application Server PubSub integrations events.
- `mac_settings.desired_max_duty_cycle`, `mac_settings.desired_adr_ack_delay_exponent` and `mac_settings.desired_adr_ack_limit_exponent` device flags.
- PubSub integrations to the console.
- PubSub service to JavaScript SDK.
- Support for updating `mac_state.desired_parameters`.
- `--tls.insecure-skip-verify` to skip certificate chain verification (insecure; for development only).

### Changed

- Change the way API key rights are handled in the `UpdateAPIKey` rpc for Applications, Gateways, Users and Organizations. Users can revoke or add rights to api keys as long as they have these rights.
- Change the way collaborator rights are handled in the `SetCollaborator` rpc for Applications, Gateways, Clients and Organizations. Collaborators can revoke or add rights to other collaborators as long as they have these rights.
- Extend device form in the Console to allow creating OTAA devices without root keys.
- Improve confirmed downlink operation.
- Improve gateway connection status indicators in Console.
- Upgrade Gateway Configuration Server to a first-class cluster role.

### Fixed

- Fix downlink length computation in the Network Server.
- Fix implementation of CUPS update-info endpoint.
- Fix missing CLI in `deb`, `rpm` and Snapcraft packages.

## [3.1.2] - 2019-09-05

### Added

- `http.redirect-to-host` config to redirect all HTTP(S) requests to the same host.
- `http.redirect-to-tls` config to redirect HTTP requests to HTTPS.
- Organization Create page in the Console.
- Organization Data page to the console.
- Organization General Settings page to the console.
- Organization List page.
- Organization Overview page to the console.
- Organizations service to the JS SDK.
- `create` method in the Organization service in the JS SDK.
- `deleteById` method to the Organization service in the JS SDK.
- `getAll` method to the Organizations service.
- `getAll` method to the Organization service in the JS SDK.
- `getById` method to the Organization service in the JS SDK.
- `openStream` method to the Organization service in the JS SDK.
- `updateById` method to the Organization service in the JS SDK.

### Changed

- Improve compatibility with various Class C devices.

### Fixed

- Fix root-relative OAuth flows for the console.

## [3.1.1] - 2019-08-30

### Added

- `--tls.acme.default-host` flag to set a default (fallback) host for connecting clients that do not use TLS-SNI.
- AS-ID to validate the Application Server with through the Common Name of the X.509 Distinguished Name of the TLS client certificate. If unspecified, the Join Server uses the host name from the address.
- Defaults to `ttn-lw-cli clients create` and `ttn-lw-cli users create`.
- KEK labels for Network Server and Application Server to use to wrap session keys by the Join Server. If unspecified, the Join Server uses a KEK label from the address, if present in the key vault.
- MQTT PubSub support in the Application Server. See `ttn-lw-cli app pubsub set --help` for more details.
- Support for external email templates in the Identity Server.
- Support for Join-Server interoperability via Backend Interfaces specification protocol.
- The `generateDevAddress` method in the `Ns` service.
- The `Js` service to the JS SDK.
- The `listJoinEUIPrefixes` method in the `Js` service.
- The `Ns` service to the JS SDK.
- The new The Things Stack branding.
- Web interface for changing password.
- Web interface for requesting temporary password.

### Changed

- Allow admins to create temporary passwords for users.
- CLI-only brew tap formula is now available as `TheThingsNetwork/lorawan-stack/ttn-lw-cli`.
- Improve error handling in OAuth flow.
- Improve getting started guide for a deployment of The Things Stack.
- Optimize the way the Identity Server determines memberships and rights.

### Deprecated

- `--nats-server-url` in favor of `--nats.server-url` in the PubSub CLI support.

### Removed

- `ids.dev_addr` from allowed field masks for `/ttn.lorawan.v3.NsEndDeviceRegistry/Set`.
- Auth from CLI's `forgot-password` command and made it optional on `update-password` command.
- Breadcrumbs from Overview, Application and Gateway top-level views.

### Fixed

- Fix `grants` and `rights` flags of `ttn-lw-cli clients create`.
- Fix a bug that resulted in events streams crashing in the console.
- Fix a bug where uplinks from some Basic Station gateways resulted in the connection to break.
- Fix a security issue where non-admin users could edit admin-only fields of OAuth clients.
- Fix an issue resulting in errors being unnecessarily logged in the console.
- Fix an issue with the `config` command rendering some flags and environment variables incorrectly.
- Fix API endpoints that allowed HTTP methods that are not part of our API specification.
- Fix console handling of configured mount paths other than `/console`.
- Fix handling of `ns.dev-addr-prefixes`.
- Fix incorrect error message in `ttn-lw-cli users oauth` commands.
- Fix propagation of warning headers in API responses.
- Fix relative time display in the Console.
- Fix relative time display in the Console for IE11, Edge and Safari.
- Fix unable to change LoRaWAN MAC and PHY version.
- Resolve flickering display issue in the overview pages of entities in the console.

## [3.1.0] - 2019-07-26

### Added

- `--headers` flag to `ttn-lw-cli applications webhooks set` allowing users to set HTTP headers to add to webhook requests.
- `getByOrganizationId` and `getByUserId` methods to the JS SDK.
- A new documentation system.
- A newline between list items returned from the CLI when using a custom `--output-format` template.
- An `--api-key` flag to `ttn-lw-cli login` that allows users to configure the CLI with a more restricted (Application, Gateway, ...) API key instead of the usual "all rights" OAuth access token.
- API for getting the rights of a single collaborator on (member of) an entity.
- Application Payload Formatters Page in the console.
- Class C and Multicast guide.
- CLI support for enabling/disabling JS, GS, NS and AS through configuration.
- Components overview in documentation.
- Device Templates to create, convert and map templates and assign EUIs to create large amounts of devices.
- Downlink Queue Operations guide.
- End device level payload formatters to console.
- Event streaming views for end devices.
- Events to device registries in the Network Server, Application Server and Join Server.
- Functionality to delete end devices in the console.
- Gateway General Settings Page to the console.
- Getting Started guide for command-line utility (CLI).
- Initial overview page to console.
- Native support to the Basic Station LNS protocol in the Gateway Server.
- NS-JS and AS-JS Backend Interfaces 1.0 and 1.1 draft 3 support.
- Option to revoke user sessions and access tokens on password change.
- Support for NS-JS and AS-JS Backend Interfaces.
- Support for URL templates inside the Webhook paths ! The currently supported fields are `appID`, `appEUI`, `joinEUI`, `devID`, `devEUI` and `devAddr`. They can be used using RFC 6570.
- The `go-cloud` integration to the Application Server. See `ttn-lw-cli applications pubsubs --help` for more details.
- The `go-cloud` integration to the Application Server. This integration enables downlink and uplink messaging using the cloud pub-sub by setting up the `--as.pubsub.publish-urls` and `--as.pubsub.subscribe-urls` parameters. You can specify multiple publish endpoints or subscribe endpoints by repeating the parameter (i.e. `--as.pubsub.publish-urls url1 --as.pubsub.publish-urls url2 --as.pubsub.subscribe-urls url3`).
- The Gateway Data Page to the console.
- View to update the antenna location information of gateways.
- View to update the location information of end devices.
- Views to handle integrations (webhooks) to the console.
- Working with Events guide.

### Changed

- Change database index names for invitation and OAuth models. Existing databases are migrated automatically.
- Change HTTP API for managing webhooks to avoid conflicts with downlink webhook paths.
- Change interpretation of frequency plan's maximum EIRP from a ceiling to a overriding value of any band (PHY) settings.
- Change the prefix of Prometheus metrics from `ttn_` to `ttn_lw_`.
- Rename the label `server_address` of Prometheus metrics `grpc_client_conns_{opened,closed}_total` to `remote_address`
- Resolve an issue where the stack complained about sending credentials on insecure connections.
- The Events endpoint no longer requires the `_ALL` right on requested entities. All events now have explicit visibility rules.

### Deprecated

- `JsEndDeviceRegistry.Provision()` rpc. Please use `EndDeviceTemplateConverter.Convert()` instead.

### Removed

- Remove the address label from Prometheus metric `grpc_server_conns_{opened,closed}_total`.

### Fixed

- Fix Basic Station CUPS LNS credentials blob.
- Fix a leak of entity information in List RPCs.
- Fix an issue that resulted in some event errors not being shown in the console.
- Fix an issue where incorrect error codes were returned from the console's OAuth flow.
- Fix clearing component addresses on updating end devices through CLI.
- Fix CLI panic for invalid attributes.
- Fix crash when running some `ttn-lw-cli organizations` commands without `--user-id` flag.
- Fix dwell-time issues in AS923 and AU915 bands.
- Fix occasional issues with downlink payload length.
- Fix the `x-total-count` header value for API Keys and collaborators.
- Fix the error that is returned when deleting a collaborator fails.

### Security

- Update node packages to fix known vulnerabilities.

## [3.0.4] - 2019-07-10

### Fixed

- Fix rights caching across multiple request contexts.

## [3.0.3] - 2019-05-10

### Added

- Support for getting automatic Let's Encrypt certificates. Add the new config flags `--tls.acme.enable`, `--tls.acme.dir=/path/to/storage`, `--tls.acme.hosts=example.com`, `--tls.acme.email=you@example.com` flags (or their env/config equivalent) to make it work. The `/path/to/storage` dir needs to be `chown`ed to `886:886`. See also `docker-compose.yml`.
- `GetApplicationAPIKey`, `GetGatewayAPIKey`, `GetOrganizationAPIKey`, `GetUserAPIKey` RPCs and related messages.
- "General Settings" view for end devices.
- `--credentials-id` flag to CLI that allows users to be logged in with mulitple credentials and switch between them.
- A check to the Identity Server that prevents users from deleting applications that still contain end devices.
- Application Collaborators management to the console.
- Checking maximum round-trip time for late-detection in downlink scheduling.
- Configuration service to JS SDK.
- Device list page to applications in console.
- Events to the application management pages.
- Round-trip times to Gateway Server connection statistics.
- Support for the value `cloud` for the `--events.backend` flag. When this flag is set, the `--events.cloud.publish-url` and `--events.cloud.subscribe-url` are used to set up a cloud pub-sub for events.
- Support for uplink retransmissions.
- Using median round-trip time value for absolute time scheduling if the gateway does not have GPS time.

### Changed

- Change encoding of keys to hex in device key generation (JS SDK).
- Change interpretation of absolute time in downlink messages from time of transmission to time of arrival.
- Improve ADR algorithm performance.
- Improve ADR performance.
- Make late scheduling default for gateways connected over UDP to avoid overwriting queued downlink.
- Make sure that non-user definable fields of downlink messages get discarded across all Application Server frontends.
- Prevent rpc calls to JS when the device has `supports_join` set to `false` (JS SDK).
- Update the development tooling. If you are a developer, make sure to check the changes in CONTRIBUTING.md and DEVELOPMENT.md.

### Fixed

- Fix `AppAs` not registered for HTTP interfacing while it is documented in the API.
- Fix absolute time scheduling with UDP connected gateways
- Fix authentication of MQTT and gRPC connected gateways
- Fix connecting MQTT V2 gateways
- Fix faulty composition of default values with provided values during device creation (JS SDK)
- Fix preserving user defined priority for application downlink
- Fix UDP downlink format for older forwarders
- Fix usage of `URL` class in browsers (JS SDK)

## [3.0.2] - 2019-04-12

### Changed

- Upgrade Go to 1.12

### Fixed

- Fix streaming events over HTTP with Gzip enabled.
- Fix resetting downlink channels for US, AU and CN end devices.
- Fix rendering of enums in JSON.
- Fix the permissions of our Snap package.

## [3.0.1] - 2019-04-10

### Added

- `dev_addr` to device fetched from the Network Server.
- `received_at` to `ApplicationUp` messages.
- `ttn-lw-cli users oauth` commands.
- Event payload to `as.up.forward`, `as.up.drop`, `as.down.receive`, `as.down.forward` and `as.down.drop` events.
- Event payload to `gs.status.receive`, `gs.up.receive` and `gs.down.send` events.
- OAuth management in the Identity Server.

### Changed

- Document places in the CLI where users can use arguments instead of flags.
- In JSON, LoRaWAN AES keys are now formatted as Hex instead of Base64.
- Make device's `dev_addr` update when the session's `dev_addr` is updated.

### Removed

- Remove end device identifiers from `DownlinkMessage` sent from the Network Server to the Gateway Server.

### Fixed

- Fix `dev_addr` not being present in upstream messages.

<!--
NOTE: These links should respect backports. See https://github.com/TheThingsNetwork/lorawan-stack/pull/1444/files#r333379706.
-->

[unreleased]: https://github.com/TheThingsNetwork/lorawan-stack/compare/v3.7.2...HEAD
[3.7.2]: https://github.com/TheThingsNetwork/lorawan-stack/compare/v3.7.0...v3.7.2
[3.7.0]: https://github.com/TheThingsNetwork/lorawan-stack/compare/v3.6.0...v3.7.0
[3.6.3]: https://github.com/TheThingsNetwork/lorawan-stack/compare/v3.6.2...v3.6.3
[3.6.2]: https://github.com/TheThingsNetwork/lorawan-stack/compare/v3.6.1...v3.6.2
[3.6.1]: https://github.com/TheThingsNetwork/lorawan-stack/compare/v3.6.0...v3.6.1
[3.6.0]: https://github.com/TheThingsNetwork/lorawan-stack/compare/v3.5.3...v3.6.0
[3.5.3]: https://github.com/TheThingsNetwork/lorawan-stack/compare/v3.5.2...v3.5.3
[3.5.2]: https://github.com/TheThingsNetwork/lorawan-stack/compare/v3.5.1...v3.5.2
[3.5.1]: https://github.com/TheThingsNetwork/lorawan-stack/compare/v3.5.0...v3.5.1
[3.5.0]: https://github.com/TheThingsNetwork/lorawan-stack/compare/v3.4.2...v3.5.0
[3.4.2]: https://github.com/TheThingsNetwork/lorawan-stack/compare/v3.4.1...v3.4.2
[3.4.1]: https://github.com/TheThingsNetwork/lorawan-stack/compare/v3.4.0...v3.4.1
[3.4.0]: https://github.com/TheThingsNetwork/lorawan-stack/compare/v3.3.2...v3.4.0
[3.3.2]: https://github.com/TheThingsNetwork/lorawan-stack/compare/v3.3.1...v3.3.2
[3.3.1]: https://github.com/TheThingsNetwork/lorawan-stack/compare/v3.3.0...v3.3.1
[3.3.0]: https://github.com/TheThingsNetwork/lorawan-stack/compare/v3.2.6...v3.3.0
[3.2.6]: https://github.com/TheThingsNetwork/lorawan-stack/compare/v3.2.5...v3.2.6
[3.2.5]: https://github.com/TheThingsNetwork/lorawan-stack/compare/v3.2.4...v3.2.5
[3.2.4]: https://github.com/TheThingsNetwork/lorawan-stack/compare/v3.2.3...v3.2.4
[3.2.3]: https://github.com/TheThingsNetwork/lorawan-stack/compare/v3.2.2...v3.2.3
[3.2.2]: https://github.com/TheThingsNetwork/lorawan-stack/compare/v3.2.1...v3.2.2
[3.2.1]: https://github.com/TheThingsNetwork/lorawan-stack/compare/v3.2.0...v3.2.1
[3.2.0]: https://github.com/TheThingsNetwork/lorawan-stack/compare/v3.1.2...v3.2.0
[3.1.2]: https://github.com/TheThingsNetwork/lorawan-stack/compare/v3.1.1...v3.1.2
[3.1.1]: https://github.com/TheThingsNetwork/lorawan-stack/compare/v3.1.0...v3.1.1
[3.1.0]: https://github.com/TheThingsNetwork/lorawan-stack/compare/v3.0.4...v3.1.0
[3.0.4]: https://github.com/TheThingsNetwork/lorawan-stack/compare/v3.0.3...v3.0.4
[3.0.3]: https://github.com/TheThingsNetwork/lorawan-stack/compare/v3.0.2...v3.0.3
[3.0.2]: https://github.com/TheThingsNetwork/lorawan-stack/compare/v3.0.1...v3.0.2
[3.0.1]: https://github.com/TheThingsNetwork/lorawan-stack/compare/v3.0.0...v3.0.1<|MERGE_RESOLUTION|>--- conflicted
+++ resolved
@@ -12,14 +12,9 @@
 - Console logout is now propagated to the OAuth provider.
   - This requires a database migration (`ttn-lw-stack is-db migrate`) because of the added columns.
   - To set the `logout-redirect-uris` for existing clients, the CLI client can be used, e.g.: `ttn-lw-cli clients update console --logout-redirect-uris "https://localhost:1885/console" --redirect-uris "http://localhost:1885/console"`.
-<<<<<<< HEAD
 - Packet Broker Agent to act as Forwarder and Home Network. See `pba` configuration section.
 - JavaScript style guide to our `DEVELOPMENT.md` documentation.
-=======
-- JavaScript style guide to our `DEVELOPMENT.md` documentation.
 - Schedule end device downlinks in the Console.
-
->>>>>>> 7d831f9b
 - Support for repeated `RekeyInd`. (happens when e.g. `RekeyConf` is lost)
 - Validate the `DevAddr` when switching session as a result of receiving `RekeyInd`.
 
