--- conflicted
+++ resolved
@@ -45,11 +45,8 @@
 - Increased the maximum gRPC message size to 16MB.
 - Gateways which have been deleted are now automatically disconnected by the Gateway Server.
 - Mark off and hide and restrict access to end devices that are registered on a different cluster in the Console.
-<<<<<<< HEAD
 - Show more detailed last activity information inside tooltip info in the Console.
-=======
 - Add a button to allow exporting the event log in the Console.
->>>>>>> 1e3ad948
 
 ### Fixed
 
